name: Deploy Docs

on:
  push:
    branches:
      - main
  pull_request:
    branches:
      - main
  workflow_dispatch:

env:
  POETRY_VERSION: "1.7.1"

permissions:
  contents: read
  pages: write
  id-token: write

concurrency:
  group: "pages"
  cancel-in-progress: false

defaults:
  run:
    working-directory: docs

jobs:
  get-changed-files:
    runs-on: ubuntu-latest
    outputs:
      changed-files: ${{ steps.changed-files.outputs.added_modified }}
    steps:
      - uses: actions/checkout@v4
      - name: Get changed files
        id: changed-files
        uses: Ana06/get-changed-files@v2.3.0
        with:
          filter: "docs/docs/**"

  run-changed-notebooks:
    needs: get-changed-files
    uses: ./.github/workflows/run_notebooks.yml
    secrets: inherit
    with:
      changed-files: ${{ needs.get-changed-files.outputs.changed-files }}

  deploy:
    # needs: run-changed-notebooks
    runs-on: ubuntu-latest
    env:
      GITHUB_TOKEN: ${{ secrets.MKDOCS_GITHUB_TOKEN }}
    steps:
      - uses: actions/checkout@v4
        with:
          fetch-depth: 0

      - name: Set up Python + Poetry ${{ env.POETRY_VERSION }}
        uses: "./.github/actions/poetry_setup"
        with:
          python-version: "3.12"
          poetry-version: ${{ env.POETRY_VERSION }}
          cache-key: docs

      - name: Install dependencies
        run: |
          poetry install --with test --no-root
          poetry run pip install -U \
            pytest \
            pytest-check-links \
            langsmith \
            langchain \
            GitPython \
            "git+https://${GITHUB_TOKEN}@github.com/langchain-ai/mkdocs-material-insiders.git" \
<<<<<<< HEAD
            "git+https://github.com/benjamincburns/markdown-exec.git@fec7286a31bb3291707d82011624e513035a10fd"
=======
            "git+https://github.com/benjamincburns/markdown-exec.git@26c64551340da6ffcc8cb4f53db99e8c239d9919"
>>>>>>> d1f2a6c5

      - name: Lint Docs
        # This step lints the docs using the existing linting set up.
        # It should be very fast and should not require any external services.
        run: make lint-docs
      - name: Build llms-text
        run: make llms-text
      - name: Build site
        run: make build-docs
        env:
          MKDOCS_GIT_COMMITTERS_APIKEY: ${{ secrets.MKDOCS_GIT_COMMITTERS_APIKEY }}
      - name: Check links in notebooks
        env:
          LANGCHAIN_API_KEY: test
        run: |
          if [ "${{ github.event_name }}" == "schedule" ] || [ "${{ github.event_name }}" == "workflow_dispatch" ] || ([ "${{ github.event_name }}" == "push" ] && [ "${{ github.ref }}" == "refs/heads/main" ]); then
            echo "Running link check on all HTML files matching notebooks in docs directory..."
            poetry run pytest -v \
              --check-links-ignore "https://(api|web|docs)\.smith\.langchain\.com/.*" \
              --check-links-ignore "https://academy\.langchain\.com/.*" \
              --check-links-ignore "https://x.com/.*" \
              --check-links-ignore "https://github\.com/.*" \
              --check-links-ignore "http://localhost:8123/.*" \
              --check-links-ignore "http://localhost:2024.*" \
              --check-links-ignore "http://127.0.0.1:.*" \
              --check-links-ignore "/.*\.(ipynb|html)$" \
              --check-links-ignore "https://python\.langchain\.com/.*" \
              --check-links-ignore "https://openai\.com/.*" \
              --check-links-ignore "https://www\.uber\.com/.*" \
              --check-links-ignore "https://pepy\.tech/.*" \
              --check-links $(find site -name "index.html" | grep -v 'storm/index.html')
              
          else
            echo "Fetching changes from origin/main..."
            git fetch origin main
            echo "Checking for changed notebook files..."
            CHANGED_FILES=$(git diff --name-only --diff-filter=d origin/main | grep 'docs/docs/.*\.ipynb$' | grep -v 'storm.ipynb' | sed -E 's|^docs/docs/|site/|; s/\.ipynb$/\/index.html/' || true)
            echo "Changed files: ${CHANGED_FILES}"
            if [ -n "${CHANGED_FILES}" ]; then
              echo "Running link check on HTML files matching changed notebook files..."
              poetry run pytest -v \
                --check-links-ignore "https://(api|web|docs)\.smith\.langchain\.com/.*" \
                --check-links-ignore "https://academy\.langchain\.com/.*" \
                --check-links-ignore "http://localhost:8123/.*" \
                --check-links-ignore "http://localhost:2024.*" \
                --check-links-ignore "http://127.0.0.1:.*" \
                --check-links-ignore "https://x.com/.*" \
                --check-links-ignore "https://github\.com/.*" \
                --check-links-ignore "/.*\.(ipynb|html)$" \
                --check-links ${CHANGED_FILES} \
                || ([ $? = 5 ] && exit 0 || exit $?)
            else
              echo "No notebook files changed."
            fi
          fi

      - name: Configure GitHub Pages
        if: github.ref == 'refs/heads/main'
        uses: actions/configure-pages@v4

      - name: Upload Pages Artifact
        if: github.ref == 'refs/heads/main'
        uses: actions/upload-pages-artifact@v3
        with:
          path: ./docs/site/

      - name: Deploy to GitHub Pages
        if: github.ref == 'refs/heads/main'
        id: deployment
        uses: actions/deploy-pages@v4<|MERGE_RESOLUTION|>--- conflicted
+++ resolved
@@ -72,11 +72,9 @@
             langchain \
             GitPython \
             "git+https://${GITHUB_TOKEN}@github.com/langchain-ai/mkdocs-material-insiders.git" \
-<<<<<<< HEAD
-            "git+https://github.com/benjamincburns/markdown-exec.git@fec7286a31bb3291707d82011624e513035a10fd"
-=======
-            "git+https://github.com/benjamincburns/markdown-exec.git@26c64551340da6ffcc8cb4f53db99e8c239d9919"
->>>>>>> d1f2a6c5
+==== BASE ====
+            "git+https://github.com/benjamincburns/markdown-exec.git@langgraph"
+==== BASE ====
 
       - name: Lint Docs
         # This step lints the docs using the existing linting set up.
