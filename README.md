# GigaGraph

⚡ Разработка языковых агентов в виде графов ⚡

## Описание

GigaGraph — это библиотека, дающая возможность работать с LLM (большие языковые модели) для создания приложений, которые используют множество взаимодействующих цепочек (акторов) и сохраняют данные о состоянии.
Так как в основе GigaGraph лежит [GigaChain](https://github.com/ai-forever/gigachain), предполагается совместное использование обоих библиотек.

<<<<<<< HEAD
Основной сценарий использования GigaGraph — добавление циклов в приложения с LLM. Для этого библиотека добавляет в [LangChain Expression Language](https://python.langchain.com/docs/expression_language/) возможность работать с множеством цепочек на каждой из итераций вычислительного цикла.
Использование циклов позволяет реализовать поведение агента, когда приложению нужно многократно вызывать LLM и спрашивать, какое действие нужно выполнить следующим.

Следует отметить, что GigaGraph не предназначена для создания *DAG* (ориентированного ациклического графа).
Для решения этой задачи используйте стандартные возможности LangChain Expression Language.
=======
[LangGraph](https://langchain-ai.github.io/langgraph/) is a library for building stateful, multi-actor applications with LLMs.
It extends the [LangChain Expression Language](https://python.langchain.com/docs/expression_language/) with the ability to coordinate multiple chains (or actors) across multiple steps of computation in a cyclic manner.
It is inspired by [Pregel](https://research.google/pubs/pub37252/) and [Apache Beam](https://beam.apache.org/).
The current interface exposed is one inspired by [NetworkX](https://networkx.org/documentation/latest/).

The main use is for adding **cycles** to your LLM application.
Crucially, LangGraph is **NOT optimized for acyclic**, or Directed Acyclic Graph (DAG), workflows.
If you want to build a DAG, you should just use [LangChain Expression Language](https://python.langchain.com/docs/expression_language/).
>>>>>>> baf84599

## Установка

Для установки используйте менеджер пакетов pip:

```shell
pip install gigagraph
```

## Быстрый старт

Ниже приводится пример разработки агента, использующего несколько моделей и вызов функций.
Агент отображает каждое свое состояние в виде отдельных сообщений в списке

Для работы агента потребуется установить некоторые пакеты GigaChain и использовать в качестве демонстрации сервис [Tavily](https://app.tavily.com/sign-in):

State in LangGraph can be pretty general, but to keep things simpler to start, we'll show off an example where the graph's state is limited to a list of chat messages using the built-in `MessageGraph` class. This is convenient when using LangGraph with LangChain chat models because we can return chat model output directly.

First, install the GigaChain OpenAI integration package:

```python
pip install gigachain_openai
```

We also need to export some environment variables:

```shell
export OPENAI_API_KEY=sk-...
```

And now we're ready! The graph below contains a single node called `"oracle"` that executes a chat model, then returns the result:

```python
from langchain_openai import ChatOpenAI
from langchain_core.messages import HumanMessage
from langgraph.graph import END, MessageGraph

model = ChatOpenAI(temperature=0)

graph = MessageGraph()

graph.add_node("oracle", model)
graph.add_edge("oracle", END)

graph.set_entry_point("oracle")

runnable = graph.compile()
```

Let's run it!

```python
runnable.invoke(HumanMessage("What is 1 + 1?"))
```

```
[HumanMessage(content='What is 1 + 1?'), AIMessage(content='1 + 1 equals 2.')]
```

So what did we do here? Let's break it down step by step:

1. First, we initialize our model and a `MessageGraph`.
2. Next, we add a single node to the graph, called `"oracle"`, which simply calls the model with the given input.
3. We add an edge from this `"oracle"` node to the special string `END`. This means that execution will end after current node.
4. We set `"oracle"` as the entrypoint to the graph.
5. We compile the graph, ensuring that no more modifications to it can be made.

Then, when we execute the graph:

1. LangGraph adds the input message to the internal state, then passes the state to the entrypoint node, `"oracle"`.
2. The `"oracle"` node executes, invoking the chat model.
3. The chat model returns an `AIMessage`. LangGraph adds this to the state.
4. Execution progresses to the special `END` value and outputs the final state.

And as a result, we get a list of two chat messages as output.

### Interaction with LCEL

As an aside for those already familiar with LangChain - `add_node` actually takes any function or runnable as input. In the above example, the model is used "as-is", but we could also have passed in a function:

```python
def call_oracle(messages: list):
    return model.invoke(messages)

graph.add_node("oracle", call_oracle)
```

Just make sure you are mindful of the fact that the input to the runnable is the **entire current state**. So this will fail:

```python
# This will not work with MessageGraph!
from langchain_core.prompts import ChatPromptTemplate, MessagesPlaceholder

prompt = ChatPromptTemplate.from_messages([
    ("system", "You are a helpful assistant named {name} who always speaks in pirate dialect"),
    MessagesPlaceholder(variable_name="messages"),
])

chain = prompt | model

# State is a list of messages, but our chain expects a dict input:
#
# { "name": some_string, "messages": [] }
#
# Therefore, the graph will throw an exception when it executes here.
graph.add_node("oracle", chain)
```

## Conditional edges

Now, let's move onto something a little bit less trivial. Because math can be difficult for LLMs, let's allow the LLM to conditionally call a `"multiply"` node using tool calling.

We'll recreate our graph with an additional `"multiply"` that will take the result of the most recent message, if it is a tool call, and calculate the result.
We'll also [bind](https://api.python.langchain.com/en/latest/chat_models/langchain_openai.chat_models.base.ChatOpenAI.html#langchain_openai.chat_models.base.ChatOpenAI.bind_tools) the calculator to the OpenAI model as a tool to allow the model to optionally use the tool necessary to respond to the current state:

```python
from langchain_core.tools import tool
from langgraph.prebuilt import ToolNode

@tool
def multiply(first_number: int, second_number: int):
    """Multiplies two numbers together."""
    return first_number * second_number

model = ChatOpenAI(temperature=0)
model_with_tools = model.bind_tools([multiply])

graph = MessageGraph()

graph.add_node("oracle", model_with_tools)

tool_node = ToolNode([multiply])
graph.add_node("multiply", tool_node)

graph.add_edge("multiply", END)

graph.set_entry_point("oracle")
```

Now let's think - what do we want to have happened?

- If the `"oracle"` node returns a message expecting a tool call, we want to execute the `"multiply"` node
- If not, we can just end execution

We can achieve this using **conditional edges**, which routes execution to a node based on the current state using a function.

Here's what that looks like:

```python
def router(state: List[BaseMessage]):
    tool_calls = state[-1].additional_kwargs.get("tool_calls", [])
    if len(tool_calls):
        return "multiply"
    else:
        return "end"

graph.add_conditional_edges("oracle", router, {
    "multiply": "multiply",
    "end": END,
})
```

If the model output contains a tool call, we move to the `"multiply"` node. Otherwise, we end.

Great! Now all that's left is to compile the graph and try it out. Math-related questions are routed to the calculator tool:

```python
runnable = graph.compile()

runnable.invoke(HumanMessage("What is 123 * 456?"))
```

```

[HumanMessage(content='What is 123 * 456?'),
 AIMessage(content='', additional_kwargs={'tool_calls': [{'id': 'call_OPbdlm8Ih1mNOObGf3tMcNgb', 'function': {'arguments': '{"first_number":123,"second_number":456}', 'name': 'multiply'}, 'type': 'function'}]}),
 ToolMessage(content='56088', tool_call_id='call_OPbdlm8Ih1mNOObGf3tMcNgb')]
```

While conversational responses are outputted directly:

```python
runnable.invoke(HumanMessage("What is your name?"))
```

```
[HumanMessage(content='What is your name?'),
 AIMessage(content='My name is Assistant. How can I assist you today?')]
```

## Cycles

Now, let's go over a more general example with a cycle. We will recreate the `AgentExecutor` class from LangChain. The agent itself will use chat models and function calling.
This agent will represent all its state as a list of messages.

We will need to install some GigaChain packages, as well as [Tavily](https://app.tavily.com/sign-in) to use as an example tool.

```shell
pip install -U gigachain gigachain_openai tavily-python
```

Также для доступа к OpenAI и Tavily API понадобится задать переменные среды:

```shell
export OPENAI_API_KEY=sk-...
export TAVILY_API_KEY=tvly-...
```

При желании вы можете использовать [LangSmith](https://docs.smith.langchain.com/):

```shell
export LANGCHAIN_TRACING_V2="true"
export LANGCHAIN_API_KEY=ls__...
```

### Подготовьте инструменты

В первую очередь определите инструменты (`tools`), которые будет использовать приложение.
В качестве примера в этом разделе используется поиск, встроенный в Tavily, но вы также можете использовать собственные инструменты.
Подробнее об том как создавать свои инструменты — в [документации](https://python.langchain.com/docs/modules/agents/tools/custom_tools).


```python
from langchain_community.tools.tavily_search import TavilySearchResults

tools = [TavilySearchResults(max_results=1)]
```

Оберните инструменты в GigaGraph `ToolExecutor` — класс, который принимает объекты запуска инструмента `ToolInvocation`, вызывает инструмент и возвращает ответ.
Объект `ToolInvocation` — произвольный класс с атрибутами `tool` и `tool_input`.

```python
from langgraph.prebuilt import ToolExecutor

tool_executor = ToolExecutor(tools)
```

### Задайте модель

Подключите модель, которую будет использовать приложение.
Для демонстрации в описываемом примере модель должна:

* поддерживать списки сообщений. Каждое свое состояние агент будет возвращать в виде сообщений, поэтому модель должна хорошо работать со списками сообщений.
* предоставлять интерфейсы вызова функций, аналогичные моделям OpenAI.


```python
from langchain_openai import ChatOpenAI

# Параметр streaming=True включает потоковую передачу токенов
# Подробнее в разделе Потоковая передача.
model = ChatOpenAI(temperature=0, streaming=True)
```

<<<<<<< HEAD
После подключения убедитесь, что модель знает, какие инструменты доступны ей.
Для этого преобразуйте инструменты GigaGraph в формат OpenAI-функций и привяжите их к классу модели.
=======
After we've done this, we should make sure the model knows that it has these tools available to call.
We can do this by converting the LangChain tools into the format for OpenAI tool calling using the [`bind_tools()`](https://api.python.langchain.com/en/latest/chat_models/langchain_openai.chat_models.base.ChatOpenAI.html#langchain_openai.chat_models.base.ChatOpenAI.bind_tools) method.
>>>>>>> baf84599

```python
model = model.bind_tools(tools)
```

### Определите состояние агента

Основным графом `gigagraph` является `StatefulGraph`.
Этот граф параметризован объектом состояния, который он передает каждой вершине.
В свою очередь каждая вершина возвращает операции для обновления состояния.
Операции могут либо задавать (SET) определенные атрибуты состояния (например, переписывать существующие значения), либо добавлять ()ADD данные к существующим атрибутам.
Будет операция задавать или добавлять данные, определяется аннотациями объекта состояния, который используется для создания графа.

В приведенном примере отслеживаемое состояние представлено в виде списка сообщений.
Поэтому нужно чтобы каждая вершина добавляла сообщения в список.

<<<<<<< HEAD
Для этого используйте `TypedDict` с одним ключом (`messages`) и аннотацией, указывающей на то, что в атрибут `messages` можно только добавлять данные.
=======
For this example, the state we will track will just be a list of messages.
We want each node to just add messages to that list.
Therefore, we will use a `TypedDict` with one key (`messages`) and annotate it so that the `messages` attribute is always added to with the second parameter (`operator.add`).
(Note: the state can be any [type](https://docs.python.org/3/library/stdtypes.html#type-objects), including [pydantic BaseModel's](https://docs.pydantic.dev/latest/api/base_model/)).
>>>>>>> baf84599

```python
from typing import TypedDict, Annotated
from langgraph.graph.message import add_messages


class AgentState(TypedDict):
    # The `add_messages` function within the annotation defines
    # *how* updates should be merged into the state.
    messages: Annotated[list, add_messages]
```

### Определите вершины графа

Теперь нужно определить несколько разных вершин графа.
В `langgraph` вершина может быть представлена в виде функции или [исполняемого интерфейса](https://python.langchain.com/docs/expression_language/).
Для описываемого примера понадобятся две основных вершины:

* Агент, который принимает решения когда и какие действия нужно выполнять.
* Функция для вызова инструментов. Если агент решает совершить действие, эта вершина его выполнит.

Также нужно определить ребра графа.
Часть ребер могут зависеть от условий (*условные ребра*).
Это связанно с тем, что в зависимости от вывода вершины могут быть реализованы различные пути развития событий.
При этом неизвестно какой путь будет выбран до момента обращения к вершине.
Какой путь выбрать LLM решает самостоятельно.

Разница между обычным и условным ребром графа:

* В случае условного ребра, после вызова агента:

  * если агент решает предпринять действие, нужно вызвать функцию для обращения к инструментам;
  * если агент решает, что действие завершено, операции должны быть прекращены.

* В случае обычного ребра после обращения к инструментам, нужно всегда возвращаться к агенту, чтобы он определил дальнейшие действия.


Определите вершины и функцию, которая будет решать какое из условных ребер выполнять.

```python
from langgraph.prebuilt import ToolInvocation
import json
from langchain_core.messages import FunctionMessage

# Задайте функцию, которая определяет нужно продолжать или нет
def should_continue(state):
    messages = state['messages']
    last_message = messages[-1]
    # Приложение останавливается, если нет вызова функции
    if "function_call" not in last_message.additional_kwargs:
        return "end"
    # В противном случае выполнение продолжается
    else:
        return "continue"

# Задайте функцию, которая будет обращаться к модели
def call_model(state):
    messages = state['messages']
    response = model.invoke(messages)
    # Возвращается список, который будет добавлен к существующему списку сообщений
    return {"messages": [response]}

# Задайте функцию, которая будет вызывать инструменты
def call_tool(state):
    messages = state['messages']
    # Благодаря условию continue
    # приложение знает, что последнее сообщение содержит вызов функции
    last_message = messages[-1]
    # Создание ToolInvocation из function_call
    action = ToolInvocation(
        tool=last_message.additional_kwargs["function_call"]["name"],
        tool_input=json.loads(last_message.additional_kwargs["function_call"]["arguments"]),
    )
    # Вызов tool_executor и получение ответа
    response = tool_executor.invoke(action)
    # Использование ответа для создания сообщения FunctionMessage
    function_message = FunctionMessage(content=str(response), name=action.tool)
    # Возвращение списка, который будет добавлен к существующему списку сообщений
    return {"messages": [function_message]}
```

### Определите граф

```python
from langgraph.graph import StateGraph, END
# Задайте новый граф
workflow = StateGraph(AgentState)

# Задайте две вершины, которые будут работать в цикле
workflow.add_node("agent", call_model)
workflow.add_node("action", call_tool)

# Задайте точку входа `agent`
# Точка входа указывает вершину, котора будет вызвана в первую очередь
workflow.set_entry_point("agent")

# Создайте условное ребро
workflow.add_conditional_edges(
    # Определите начальную вершину. В этом примере используется вершина `agent`.
    # Это задает ребра, которые будут использованы после вызова вершины `agent`.
    "agent",
    # Передайте функцию, которая определяет какую вершину вызвать дальше.
    should_continue,
    # Передайте структуру (map), в которой ключами будут строки, а значениями другие вершины.
    # END — зарезервированная вершна, указываящая на то, что граф должен завершиться.
    # После вызова `should_continue` вывод функции сравнивается с ключами в структуре.
    # После чего вызывается соотвествующая выводу вершина.
    {
        # If `tools`, then we call the tool node.
        # Если значение `tools`, вызывается вершина, ответственная за обращение к интрсументам.
        "continue": "action",
        # В противном случае граф заканчивается.
        "end": END
    }
)

# Добавьте обычное ребро, соединяющее вершины `tools` и `agent`.
# Ребро задает путь при котором после вызова вершины `tools`, вызывается вершина `agent`.
workflow.add_edge('action', 'agent')

# Скомпилируйте все предыдущие этапы в исполняемый интерфейс GigaChain.
# Теперь граф можно использовать также, как и другие исполняемые интерфейсы.
app = workflow.compile()
```

### Использование

Скомпилированный исполняемый интерфейс принимает на вход список сообщений:

```python
from langchain_core.messages import HumanMessage

inputs = {"messages": [HumanMessage(content="what is the weather in sf")]}
app.invoke(inputs)
```

Работа интерфейса занимает некоторое время.
Чтобы наблюдать за результатом работы в прямом эфире, вы можете включить потоковую передачу.

## Потоковая передача

GigaGraph поддерживает несколько разных способов потоковой передачи.

### Потоковая передача вывода вершины

GigaGraph предоставляет возможность потоковой передачи результата вызова каждой из вершин графа по мере обращения к ним.

```python
inputs = {"messages": [HumanMessage(content="what is the weather in sf")]}
for output in app.stream(inputs):
    # stream() возвращает словари с парами `Вершина графа — вывод`
    for key, value in output.items():
        print(f"Output from node '{key}':")
        print("---")
        print(value)
    print("\n---\n")
```

```
Output from node 'agent':
---
{'messages': [AIMessage(content='', additional_kwargs={'function_call': {'arguments': '{\n  "query": "weather in San Francisco"\n}', 'name': 'tavily_search_results_json'}})]}

---

Output from node 'action':
---
{'messages': [FunctionMessage(content="[{'url': 'https://weatherspark.com/h/m/557/2024/1/Historical-Weather-in-January-2024-in-San-Francisco-California-United-States', 'content': 'January 2024 Weather History in San Francisco California, United States  Daily Precipitation in January 2024 in San Francisco Observed Weather in January 2024 in San Francisco  San Francisco Temperature History January 2024 Hourly Temperature in January 2024 in San Francisco  Hours of Daylight and Twilight in January 2024 in San FranciscoThis report shows the past weather for San Francisco, providing a weather history for January 2024. It features all historical weather data series we have available, including the San Francisco temperature history for January 2024. You can drill down from year to month and even day level reports by clicking on the graphs.'}]", name='tavily_search_results_json')]}

---

Output from node 'agent':
---
{'messages': [AIMessage(content="I couldn't find the current weather in San Francisco. However, you can visit [WeatherSpark](https://weatherspark.com/h/m/557/2024/1/Historical-Weather-in-January-2024-in-San-Francisco-California-United-States) to check the historical weather data for January 2024 in San Francisco.")]}

---

Output from node '__end__':
---
{'messages': [HumanMessage(content='what is the weather in sf'), AIMessage(content='', additional_kwargs={'function_call': {'arguments': '{\n  "query": "weather in San Francisco"\n}', 'name': 'tavily_search_results_json'}}), FunctionMessage(content="[{'url': 'https://weatherspark.com/h/m/557/2024/1/Historical-Weather-in-January-2024-in-San-Francisco-California-United-States', 'content': 'January 2024 Weather History in San Francisco California, United States  Daily Precipitation in January 2024 in San Francisco Observed Weather in January 2024 in San Francisco  San Francisco Temperature History January 2024 Hourly Temperature in January 2024 in San Francisco  Hours of Daylight and Twilight in January 2024 in San FranciscoThis report shows the past weather for San Francisco, providing a weather history for January 2024. It features all historical weather data series we have available, including the San Francisco temperature history for January 2024. You can drill down from year to month and even day level reports by clicking on the graphs.'}]", name='tavily_search_results_json'), AIMessage(content="I couldn't find the current weather in San Francisco. However, you can visit [WeatherSpark](https://weatherspark.com/h/m/557/2024/1/Historical-Weather-in-January-2024-in-San-Francisco-California-United-States) to check the historical weather data for January 2024 in San Francisco.")]}

---
```

### Потоковая передача токенов модели

Библиотека дает доступ к потоковой передачи токенов модели по мере их возникновения на каждой из вершин.
В приведенном примере только вершина `agent` может возвращать токены модели.
Для работы этой функциональность нужно чтобы модель поддерживала работу в режиме потоковой передачи токенов.

```python
inputs = {"messages": [HumanMessage(content="what is the weather in sf")]}
async for output in app.astream_log(inputs, include_types=["llm"]):
    # astream_log() yields the requested logs (here LLMs) in JSONPatch format
    for op in output.ops:
        if op["path"] == "/streamed_output/-":
            # this is the output from .stream()
            ...
        elif op["path"].startswith("/logs/") and op["path"].endswith(
            "/streamed_output/-"
        ):
            # because we chose to only include LLMs, these are LLM tokens
            print(op["value"])
```

```
content='' additional_kwargs={'function_call': {'arguments': '', 'name': 'tavily_search_results_json'}}
content='' additional_kwargs={'function_call': {'arguments': '{\n', 'name': ''}}
content='' additional_kwargs={'function_call': {'arguments': ' ', 'name': ''}}
content='' additional_kwargs={'function_call': {'arguments': ' "', 'name': ''}}
content='' additional_kwargs={'function_call': {'arguments': 'query', 'name': ''}}
...
```

## Область применения

Используйте библиотеку если вам нужна поддержка циклов.

Если обычной работы с цепочками для решения ваших задач достаточно, используйте основные возможности [LangChain Expression Language](https://python.langchain.com/docs/expression_language/).

## How-to Guides

These guides show how to use LangGraph in particular ways.

### Async

If you are running LangGraph in async workflows, you may want to create the nodes to be async by default.
For a walkthrough on how to do that, see [this documentation](https://github.com/langchain-ai/langgraph/blob/main/examples/async.ipynb)

### Streaming Tokens

Sometimes language models take a while to respond and you may want to stream tokens to end users.
For a guide on how to do this, see [this documentation](https://github.com/langchain-ai/langgraph/blob/main/examples/streaming-tokens.ipynb)

### Persistence

LangGraph comes with built-in persistence, allowing you to save the state of the graph at point and resume from there.
For a walkthrough on how to do that, see [this documentation](https://github.com/langchain-ai/langgraph/blob/main/examples/persistence.ipynb)

### Human-in-the-loop

LangGraph comes with built-in support for human-in-the-loop workflows. This is useful when you want to have a human review the current state before proceeding to a particular node.
For a walkthrough on how to do that, see [this documentation](https://github.com/langchain-ai/langgraph/blob/main/examples/human-in-the-loop.ipynb)

### Visualizing the graph

Agents you create with LangGraph can be complex. In order to make it easier to understand what is happening under the hood, we've added methods to print out and visualize the graph.
This can create both ascii art and pngs.
For a walkthrough on how to do that, see [this documentation](https://github.com/langchain-ai/langgraph/blob/main/examples/visualization.ipynb)

### "Time Travel"

With "time travel" functionality you can jump to any point in the graph execution, modify the state, and rerun from there.
This is useful for both debugging workflows, as well as end user-facing workflows to allow them to correct the state.
For a walkthrough on how to do that, see [this documentation](https://github.com/langchain-ai/langgraph/blob/main/examples/time-travel.ipynb)


## Примеры

### ChatAgentExecutor: with function calling

### Исполнитель чат-агента с возможностью вызывать функции

Пример приложения-исполнителя принимает на вход список сообщений и также возвращает список сообщений на выходе.
Состояние агента также представлено в виде списка сообщений.
Представленный пример использует вызов функций OpenAI.


- [Getting Started Notebook](https://github.com/langchain-ai/langgraph/blob/main/examples/chat_agent_executor_with_function_calling/base.ipynb). Базовый пример, демонстрирующий пошаговое создание приложения исполнителя агентов.
- [High Level Entrypoint](https://github.com/langchain-ai/langgraph/blob/main/examples/chat_agent_executor_with_function_calling/high-level.ipynb). Пример демонстрирует как можно использовать высокоуровневую точку входа для исполнителя чат-агента.

**Вариации примеров**

We also have a lot of examples highlighting how to slightly modify the base chat agent executor. These all build off the [getting started notebook](https://github.com/langchain-ai/langgraph/blob/main/examples/chat_agent_executor_with_function_calling/base.ipynb) so it is recommended you start with that first.

- [Human-in-the-loop](https://github.com/langchain-ai/langgraph/blob/main/examples/chat_agent_executor_with_function_calling/human-in-the-loop.ipynb). Пример демонстрирует как реализовать подход «человек-в-цикле».
- [Принудительный вызов инструмента](https://github.com/langchain-ai/langgraph/blob/main/examples/chat_agent_executor_with_function_calling/force-calling-a-tool-first.ipynb). Пример демонстрирует как всегда вызывать определенный инструмент в первую очередь.
- [Ответ в заданном формате](https://github.com/langchain-ai/langgraph/blob/main/examples/chat_agent_executor_with_function_calling/respond-in-format.ipynb). Пример демонстрирует, как принудительно получить ответ агента в заданном формате.
- [Динамический вывод результата использования инструмента](https://github.com/langchain-ai/langgraph/blob/main/examples/chat_agent_executor_with_function_calling/dynamically-returning-directly.ipynb). Пример демонстрирует, как агент может самостоятельно решать возвращать результат использования инструмента пользователю или нет.
- [Управление этапами работы агента](https://github.com/langchain-ai/langgraph/blob/main/examples/chat_agent_executor_with_function_calling/managing-agent-steps.ipynb). Пример демонстрирует, как можно более детально управлять промежуточными этапами работы агента.

### Исполнители агентов

Примеры приложений-исполнителей, использующих агенты LangChain.

- [Getting Started Notebook](https://github.com/langchain-ai/langgraph/blob/main/examples/agent_executor/base.ipynb). Базовый пример, демонстрирующий пошаговое создание приложения исполнителя агентов.
- [High Level Entrypoint](https://github.com/langchain-ai/langgraph/blob/main/examples/agent_executor/high-level.ipynb). Пример демонстрирует как можно использовать высокоуровневую точку входа для исполнителя чат-агента.

**Вариации примеров**

Примеры небольших изменений, которые можно сделать при разработке исполнителя чат-агента.
Приведенные вариации основаны на примере [Getting Started Notebook](https://github.com/langchain-ai/langgraph/blob/main/examples/agent_executor/base.ipynb).

- [Human-in-the-loop](https://github.com/langchain-ai/langgraph/blob/main/examples/agent_executor/human-in-the-loop.ipynb). Пример демонстрирует как реализовать подход «человек-в-цикле».
- [Принудительный вызов инструмента](https://github.com/langchain-ai/langgraph/blob/main/examples/agent_executor/force-calling-a-tool-first.ipynb). Пример демонстрирует как всегда вызывать определенный инструмент в первую очередь.
- [Управление этапами работы агента](https://github.com/langchain-ai/langgraph/blob/main/examples/agent_executor/managing-agent-steps.ipynb). Пример демонстрирует, как можно более детально управлять промежуточными этапами работы агента.

### Planning Agent Examples

The following notebooks implement agent architectures prototypical of the "plan-and-execute" style, where an LLM planner decomposes a user request into a program, an executor executes the program, and an LLM synthesizes a response (and/or dynamically replans) based on the program outputs.

- [Plan-and-execute](https://github.com/langchain-ai/langgraph/blob/main/examples/plan-and-execute/plan-and-execute.ipynb): a simple agent with a **planner** that generates a multi-step task list, an **executor** that invokes the tools in the plan, and a **replanner** that responds or generates an updated plan. Based on the [Plan-and-solve](https://arxiv.org/abs/2305.04091) paper by Wang, et. al.
- [Reasoning without Observation](https://github.com/langchain-ai/langgraph/blob/main/examples/rewoo/rewoo.ipynb): planner generates a task list whose observations are saved as **variables**. Variables can be used in subsequent tasks to reduce the need for further re-planning. Based on the [ReWOO](https://arxiv.org/abs/2305.18323) paper by Xu, et. al.
- [LLMCompiler](https://github.com/langchain-ai/langgraph/blob/main/examples/llm-compiler/LLMCompiler.ipynb): planner generates a **DAG** of tasks with variable responses. Tasks are **streamed** and executed eagerly to minimize tool execution runtime. Based on the [paper](https://arxiv.org/abs/2312.04511) by Kim, et. al.

### Reflection / Self-Critique

When output quality is a major concern, it's common to incorporate some combination of self-critique or reflection and external validation to refine your system's outputs. The following examples demonstrate research that implement this type of design.

- [Basic Reflection](./examples/reflection/reflection.ipynb): add a simple "reflect" step in your graph to prompt your system to revise its outputs.
- [Reflexion](./examples/reflexion/reflexion.ipynb): critique missing and superflous aspects of the agent's response to guide subsequent steps. Based on [Reflexion](https://arxiv.org/abs/2303.11366), by Shinn, et. al.
- [Giga Reflexion](./examples/reflexion_giga/reflexion.ipynb): реализация Reflexion на GigaChat
- [Language Agent Tree Search](./examples/lats/lats.ipynb): execute multiple agents in parallel, using reflection and environmental rewards to drive a Monte Carlo Tree Search. Based on [LATS](https://arxiv.org/abs/2310.04406/LanguageAgentTreeSearch/), by Zhou, et. al.

### Multi-agent Examples
### Примеры с несколькими агентами

- [Совместная работа нескольких агентов](https://github.com/langchain-ai/langgraph/blob/main/examples/multi_agent/multi-agent-collaboration.ipynb). Пример демонстрирует как создать двух агентов, которые работают вместе для решения задачи.
- [Несколько агентов с «руководителем»](https://github.com/langchain-ai/langgraph/blob/main/examples/multi_agent/agent_supervisor.ipynb). Пример демонстрирует как организовать работу агентов используя LLM в роли «руководителя», который решает как распределять работу.
- [Иерархичные команды агентов](https://github.com/langchain-ai/langgraph/blob/main/examples/multi_agent/hierarchical_agent_teams.ipynb): пример демонстрирует как организовать «команды» агентов, которые будут взаимодействовать для решения задачи, в виде вложенных графов.

### Симуляция для оценки чат-бота

Оценка работы чат-бота в многоэтапных сценариях может вызывать трудности. Для решения таких задач вы можете использовать симуляции.

- [Оценка чат-бота с помощью симуляции взаимодействия нескольких агентов.](https://github.com/langchain-ai/langgraph/blob/main/examples/chatbot-simulation-evaluation/agent-simulation-evaluation.ipynb). В примере показано как симулировать диалог «виртуального пользователя» с чат-ботом.

### Асинхронная работа

При работе с асинхронными процессами вам может потребоваться создать с помощью GigaGraph граф с вершинами, которые будут асинхронными по умолчанию.
[Пример](https://github.com/langchain-ai/langgraph/blob/main/examples/async.ipynb).

- [Chat bot evaluation as multi-agent simulation](https://github.com/langchain-ai/langgraph/blob/main/examples/chatbot-simulation-evaluation/agent-simulation-evaluation.ipynb): how to simulate a dialogue between a "virtual user" and your chat bot
- [Evaluating over a dataset](./examples/chatbot-simulation-evaluation/langsmith-agent-simulation-evaluation.ipynb): benchmark your assistant over a LangSmith dataset, which tasks a simulated customer to red-team your chat bot.

Ответ модели может занимать продолжительное время и вам может потребоваться на лету отображать пользователям результат работы модели.
[Пример](https://github.com/langchain-ai/langgraph/blob/main/examples/streaming-tokens.ipynb).

### Устойчивость

GigaGraph позволяет сохранять состояние графа в определенный момент времени и потом возобновлять работу с этого состояния.
[Пример](https://github.com/langchain-ai/langgraph/blob/main/examples/persistence.ipynb).

### Человек-в-цикле

GigaGraph поддерживает процесс, при котором необходимо участие человека, проверяющего текущее состояние графа перед переходом к следующей вершине.
Пример такого подхода — в [документации](https://github.com/langchain-ai/langgraph/blob/main/examples/human-in-the-loop.ipynb).

## Справка

GigaGraph предоставляет доступ к нескольким новым интерфейсам.

### StateGraph

Основная точка входа — класс `StateGraph`.

```python
from langgraph.graph import StateGraph
```

Класс ответственный за создание графа.
Этот граф параметризован объектом состояния, который он передает каждой вершине.

#### `__init__`

```python
    def __init__(self, schema: Type[Any]) -> None:
```

При создании графа нужно передать схему состояния.
Каждая вершина будет возращать операции для обновления этого состояния.
Операции могут либо задавать (SET) определенные атрибуты состояния (например, переписывать существующие значения), либо добавлять ()ADD данные к существующим атрибутам.
Будет операция задавать или добавлять данные, определяется аннотациями объекта состояния, который используется для создания графа.

Схему состояния рекомендуется задавать с помощью типизированного словаря: `from typing import TypedDict`

После создания схемы вы можете аннотировать атрибуты с помощью `from typing imoport Annotated`.
Сейчас поддерживается только одна аннотация — `import operator; operator.add`.
Аннотация указывает, что каждая вершина, которая возвращает этот атрибут добавляет новые данные к существующему значению.

Пример состояния:

```python
from typing import TypedDict, Annotated, Union
from langchain_core.agents import AgentAction, AgentFinish
import operator


class AgentState(TypedDict):
   # Входная строка
   input: str
   # The outcome of a given call to the agent
   # Needs `None` as a valid type, since this is what this will start as
   # Результат вызова агента
   # Должен принимать `None` в качестве валидного типа, так как это начальное значение
   agent_outcome: Union[AgentAction, AgentFinish, None]
   # Список действий и соответвтующих шагов
   # Аннотация `operator.add` указывает что состояние должно дополняться (ADD) новыми данными,
   # а не перезаписываться
   intermediate_steps: Annotated[list[tuple[AgentAction, str]], operator.add]

```

Пример использования:

```python
# Инициализируйте StateGraph с помощью состояния AgentState
graph = StateGraph(AgentState)
# Создайте вершины и ребра
...
# Скомпилируйте граф
app = graph.compile()

# На вход должен передаваться словарь, так как состояние создано как TypedDict
inputs = {
   # Пример входный данныъ
   "input": "hi"
   # Предположим, что `agent_outcome` задается графом как некоторая точка
   # Передавать значение не нужно, по умолчанию оно будет None
   # Предположим, что граф со временем наполняет `intermediate_steps`
   # Передавать значение не нужно, по умолчанию список будет пустым
   # Список `intermediate_steps` будет представлен в виде пустого списка, а не None потому,
   # что он аннотирован с помощью `operator.add`
}
```

#### `.add_node`

```python
    def add_node(self, key: str, action: RunnableLike) -> None:
```

This method adds a node to the graph.
Добавляет вершину графа.
Принимает два параметра:

* `key` — Уникальная строка с названием вершины.
* `action` — действие, которое выполняется при вызове вершины. Выражается в виде функции или исполняемого интерфейса.

#### `.add_edge`

```python
    def add_edge(self, start_key: str, end_key: str) -> None:
```

Создает ребро графа, соединяющее начальную и конечную вершины.
Вывод начальной вершины передается в конечную.
Принимает два параметра:

- `start_key` — строка с названием начальной вершины. Название вершины должно быть зарегистрировано в графе.
- `end_key` — строка с названием конечной вершины. Название вершины должно быть зарегистрировано в графе.

#### `.add_conditional_edges`

```python
    def add_conditional_edges(
        self,
        start_key: str,
        condition: Callable[..., str],
        conditional_edge_mapping: Dict[str, str],
    ) -> None:
```

Создает условное ребро.
Позволяет задавать пути развития событий в зависимости от результата вызова начальной вершины.
Принимает три параметра:

- `start_key` — строка с названием начальной вершины. Название вершины должно быть зарегистрировано в графе.
- `condition` — функция, которая вызывается для определения пути развития событий. На вход принимает результат вызова начальной вершины. Возвращает строку, зарегистрированную в структуре `conditional_edge_mapping`, которая указывает в соответствии с каким ребром будут развиваться события.
- `conditional_edge_mapping` — структура (map) строка-строка. В качестве ключа задается название ребра, которое может вернуть `condition`. В качестве значения задается вершина, которые будет вызваны если `condition` вернет соответствующее название ребра.

#### `.set_entry_point`

```python
    def set_entry_point(self, key: str) -> None:
```
Точка входа в граф.
Задает вершину, которая будет вызвана в самом начале.
Принимает один параметр:

- `key` — название вершины, которую нужно вызывать в первую очередь.

#### `.set_conditional_entry_point`

```python
    def set_conditional_entry_point(
        self,
        condition: Callable[..., str],
        conditional_edge_mapping: Optional[Dict[str, str]] = None,
    ) -> None:
```

This method adds a conditional entry point.
What this means is that when the graph is called, it will call the `condition` Callable to decide what node to enter into first.

- `condition`: A function to call to decide what to do next. The input will be the input to the graph. It should return a string that is present in `conditional_edge_mapping` and represents the edge to take.
- `conditional_edge_mapping`: A mapping of string to string. The keys should be strings that may be returned by `condition`. The values should be the downstream node to call if that condition is returned.

#### `.set_finish_point`

```python
    def set_finish_point(self, key: str) -> None:
```

This is the exit point of the graph.
When this node is called, the results will be the final result from the graph.
It only has one argument:

Точка выхода из графа.
При вызове заданной вершины, результат ее работы будет итоговым для графа.
Принимает один параметр:

- `key` — название вершины, результат вызова который будет считаться итоговым результатом работы графа.

Вершину не нужно вызывать если на предыдущих шагах графа было создано ребро (условное или обычное) ведущее к зарезервированной вершине `END`.

### Graph

```python
from langgraph.graph import Graph

graph = Graph()
```

Класс предоставляет доступ к интерфейсу `StateGraph`, но отличается тем, что объект состояния не обновляется со временем, а класс передает все состояние целиком на каждом этапе.
Это означает, что данные, которые возвращаются в результате работы одной вершины, передаются на вход при вызове другой вершины в исходном состоянии.

### `END`

```python
from langgraph.graph import END
```

This is a special node representing the end of the graph.
This means that anything passed to this node will be the final output of the graph.
It can be used in two places:

Зарезервированная вершина указывающая на завершение работы графа.
Все данные, которые передаются вершине при вызове будут считаться результатом работы графа.
Вершину можно использовать в двух случая:

- В качестве ключа `end_key` в `add_edge`.
- В качестве значения в структуре `conditional_edge_mapping`, передаваемой `add_conditional_edges`.

## Готовые примеры

Представленные примеры содержат несколько методов, облегчающих работу с распространенными, готовыми графами и компонентами.

### ToolExecutor

```python
from langgraph.prebuilt import ToolExecutor
```

Вспомогательный класс для вызова инструментов.
В качестве параметров класс принимает список инструментов.

```python
tools = [...]
tool_executor = ToolExecutor(tools)
```

После инициализации класс дает доступ к [исполняемому интерфейсу](https://python.langchain.com/docs/expression_language/interface).
Используйте класс для вызова инструментов. Передайте [AgentAction](https://python.langchain.com/docs/modules/agents/concepts#agentaction) для автоматического определения подходящего инструмента и входных данных.

### chat_agent_executor.create_function_calling_executor

```python
from langgraph.prebuilt import chat_agent_executor
```

Вспомогательная функция для создания графа, который работает с генеративной моделью и может вызывать функции.
Для использования функции передайте на вход модель и список инструментов.
Модель должна поддерживать интерфейс вызова функций аналогичный OpenAI.

```python
from langchain_openai import ChatOpenAI
from langchain_community.tools.tavily_search import TavilySearchResults
from langgraph.prebuilt import chat_agent_executor
from langchain_core.messages import HumanMessage

tools = [TavilySearchResults(max_results=1)]
model = ChatOpenAI()

app = chat_agent_executor.create_function_calling_executor(model, tools)

inputs = {"messages": [HumanMessage(content="какая погода в саратове")]}
for s in app.stream(inputs):
    print(list(s.values())[0])
    print("----")
```

### chat_agent_executor.create_tool_calling_executor

```python
from langgraph.prebuilt import chat_agent_executor
```

This is a helper function for creating a graph that works with a chat model that utilizes tool calling.
Can be created by passing in a model and a list of tools.
The model must be one that supports OpenAI tool calling.

```python
from langchain_openai import ChatOpenAI
from langchain_community.tools.tavily_search import TavilySearchResults
from langgraph.prebuilt import chat_agent_executor
from langchain_core.messages import HumanMessage

tools = [TavilySearchResults(max_results=1)]
model = ChatOpenAI()

app = chat_agent_executor.create_tool_calling_executor(model, tools)

inputs = {"messages": [HumanMessage(content="what is the weather in sf")]}
for s in app.stream(inputs):
    print(list(s.values())[0])
    print("----")
```

### create_agent_executor

```python
from langgraph.prebuilt import create_agent_executor
```

Вспомогательная функция для работы с [агентами LangChain](https://python.langchain.com/docs/modules/agents/).
Для использования функции передайте на вход агента и список инструментов.

```python
from langgraph.prebuilt import create_agent_executor
from langchain_openai import ChatOpenAI
from langchain import hub
from langchain.agents import create_openai_functions_agent
from langchain_community.tools.tavily_search import TavilySearchResults

tools = [TavilySearchResults(max_results=1)]

# Подключите шаблон промпта. Вы можете выбрать любой шаблон
prompt = hub.pull("hwchase17/openai-functions-agent")

# Выберите модель, с которой будет работать агент
llm = ChatOpenAI(model="gpt-3.5-turbo-1106")

# Создайте агента OpenAI Functions
agent_runnable = create_openai_functions_agent(llm, tools, prompt)

app = create_agent_executor(agent_runnable, tools)

inputs = {"input": "what is the weather in sf", "chat_history": []}
for s in app.stream(inputs):
    print(list(s.values())[0])
    print("----")
```<|MERGE_RESOLUTION|>--- conflicted
+++ resolved
@@ -7,22 +7,11 @@
 GigaGraph — это библиотека, дающая возможность работать с LLM (большие языковые модели) для создания приложений, которые используют множество взаимодействующих цепочек (акторов) и сохраняют данные о состоянии.
 Так как в основе GigaGraph лежит [GigaChain](https://github.com/ai-forever/gigachain), предполагается совместное использование обоих библиотек.
 
-<<<<<<< HEAD
 Основной сценарий использования GigaGraph — добавление циклов в приложения с LLM. Для этого библиотека добавляет в [LangChain Expression Language](https://python.langchain.com/docs/expression_language/) возможность работать с множеством цепочек на каждой из итераций вычислительного цикла.
 Использование циклов позволяет реализовать поведение агента, когда приложению нужно многократно вызывать LLM и спрашивать, какое действие нужно выполнить следующим.
 
 Следует отметить, что GigaGraph не предназначена для создания *DAG* (ориентированного ациклического графа).
 Для решения этой задачи используйте стандартные возможности LangChain Expression Language.
-=======
-[LangGraph](https://langchain-ai.github.io/langgraph/) is a library for building stateful, multi-actor applications with LLMs.
-It extends the [LangChain Expression Language](https://python.langchain.com/docs/expression_language/) with the ability to coordinate multiple chains (or actors) across multiple steps of computation in a cyclic manner.
-It is inspired by [Pregel](https://research.google/pubs/pub37252/) and [Apache Beam](https://beam.apache.org/).
-The current interface exposed is one inspired by [NetworkX](https://networkx.org/documentation/latest/).
-
-The main use is for adding **cycles** to your LLM application.
-Crucially, LangGraph is **NOT optimized for acyclic**, or Directed Acyclic Graph (DAG), workflows.
-If you want to build a DAG, you should just use [LangChain Expression Language](https://python.langchain.com/docs/expression_language/).
->>>>>>> baf84599
 
 ## Установка
 
@@ -277,13 +266,8 @@
 model = ChatOpenAI(temperature=0, streaming=True)
 ```
 
-<<<<<<< HEAD
 После подключения убедитесь, что модель знает, какие инструменты доступны ей.
 Для этого преобразуйте инструменты GigaGraph в формат OpenAI-функций и привяжите их к классу модели.
-=======
-After we've done this, we should make sure the model knows that it has these tools available to call.
-We can do this by converting the LangChain tools into the format for OpenAI tool calling using the [`bind_tools()`](https://api.python.langchain.com/en/latest/chat_models/langchain_openai.chat_models.base.ChatOpenAI.html#langchain_openai.chat_models.base.ChatOpenAI.bind_tools) method.
->>>>>>> baf84599
 
 ```python
 model = model.bind_tools(tools)
@@ -300,14 +284,7 @@
 В приведенном примере отслеживаемое состояние представлено в виде списка сообщений.
 Поэтому нужно чтобы каждая вершина добавляла сообщения в список.
 
-<<<<<<< HEAD
 Для этого используйте `TypedDict` с одним ключом (`messages`) и аннотацией, указывающей на то, что в атрибут `messages` можно только добавлять данные.
-=======
-For this example, the state we will track will just be a list of messages.
-We want each node to just add messages to that list.
-Therefore, we will use a `TypedDict` with one key (`messages`) and annotate it so that the `messages` attribute is always added to with the second parameter (`operator.add`).
-(Note: the state can be any [type](https://docs.python.org/3/library/stdtypes.html#type-objects), including [pydantic BaseModel's](https://docs.pydantic.dev/latest/api/base_model/)).
->>>>>>> baf84599
 
 ```python
 from typing import TypedDict, Annotated
