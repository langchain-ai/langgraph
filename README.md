--- conflicted
+++ resolved
@@ -216,12 +216,8 @@
 * [How-to Guides](https://langchain-ai.github.io/langgraph/how-tos/): Accomplish specific things within LangGraph, from streaming, to adding memory & persistence, to common design patterns (branching, subgraphs, etc.), these are the place to go if you want to copy and run a specific code snippet.
 * [Conceptual Guides](https://langchain-ai.github.io/langgraph/concepts/): In-depth explanations of the key concepts and principles behind LangGraph, such as nodes, edges, state and more.
 * [API Reference](https://langchain-ai.github.io/langgraph/reference/graphs/): Review important classes and methods, simple examples of how to use the graph and checkpointing APIs, higher-level prebuilt components and more.
-<<<<<<< HEAD
-* [Cloud (alpha)](https://langchain-ai.github.io/langgraph/cloud/): With one click, deploy LangGraph applications to LangGraph Cloud.
+* [Cloud (beta)](https://langchain-ai.github.io/langgraph/cloud/): With one click, deploy LangGraph applications to LangGraph Cloud.
 
 ## Contributing
 
-For more information on how to contribute, see [here](https://github.com/langchain-ai/langgraph/CONTRIBUTING.md).
-=======
-* [Cloud (beta)](https://langchain-ai.github.io/langgraph/cloud/): With one click, deploy LangGraph applications to LangGraph Cloud.
->>>>>>> 90335613
+For more information on how to contribute, see [here](https://github.com/langchain-ai/langgraph/CONTRIBUTING.md).