# Context

**Context engineering** is the practice of building dynamic systems that provide the right information and tools, in the right format, so that an AI application can accomplish a task. Context can be characterized along two key dimensions:

<<<<<<< HEAD
Context includes _any_ data outside the message list that can shape behavior. This can be:
=======
1. By **mutability**:
>>>>>>> 824c3090

    - **Static context**: Immutable data that doesn't change during execution (e.g., user metadata, database connections, tools)
    - **Dynamic context**: Mutable data that evolves as the application runs (e.g., conversation history, intermediate results, tool call observations)

2. By **lifetime**:

<<<<<<< HEAD
:::python

| Type                                                                         | Description                                   | Mutable? | Lifetime                |
| ---------------------------------------------------------------------------- | --------------------------------------------- | -------- | ----------------------- |
| [**Runtime Context**](#runtime-context)                                      | data passed at the start of a run             | ❌       | per run                 |
| [**Short-term memory (State)**](#short-term-memory-mutable-context)          | dynamic data that can change during execution | ✅       | per run or conversation |
| [**Long-term memory (Store)**](#long-term-memory-cross-conversation-context) | data that can be shared between conversations | ✅       | across conversations    |
=======
    - **Runtime context**: Data scoped to a single run or invocation
    - **Cross-conversation context**: Data that persists across multiple conversations or sessions
>>>>>>> 824c3090

!!! tip "Runtime context vs LLM context"

    Runtime context refers to local context: data and dependencies your code needs to run. It does **not** refer to:

    * The LLM context, which is the data passed into the LLM's prompt.
    * The "context window", which is the maximum number of tokens that can be passed to the LLM.

    Runtime context can be used to optimize the LLM context. For example, you can use user metadata
    in the runtime context to fetch user preferences and feed them into the context window.

<<<<<<< HEAD
!!! note
=======
LangGraph provides three ways to manage context, which combines the mutability and lifetime dimensions:
>>>>>>> 824c3090

| Context type                                                                 | Description                                            | Mutability | Lifetime                | Access method                    |
|------------------------------------------------------------------------------|--------------------------------------------------------|------------|-------------------------|-----------------------------------|
| [**Static runtime context**](#static-runtime-context)                        | User metadata, tools, db connections passed at startup | Static     | Single run              | `context` argument to `invoke`/`stream` |
| [**Dynamic runtime context (state)**](#dynamic-runtime-context-state)        | Mutable data that evolves during a single run         | Dynamic    | Single run              | LangGraph state object           |
| [**Dynamic cross-conversation context (store)**](#dynamic-cross-conversation-context-store) | Persistent data shared across conversations            | Dynamic    | Cross-conversation      | LangGraph store                  |

## Static runtime context

**Static runtime context** represents immutable data like user metadata, tools, and database connections that are passed to an application at the start of a run via the `context` argument to `invoke`/`stream`. This data does not change during execution.

!!! version-added "New in LangGraph v0.6: `context` replaces `config['configurable']`"

    Runtime context is now passed to the `context` argument of `invoke`/`stream`,
    which replaces the previous pattern of passing application configuration to `config['configurable']`.

```python
@dataclass
class ContextSchema:
    user_name: str

graph.invoke( # (1)!
    {"messages": [{"role": "user", "content": "hi!"}]}, # (2)!
    # highlight-next-line
    context={"user_name": "John Smith"} # (3)!
)
```

:::

:::js

| Type                                                                         | Description                                   | Mutable? | Lifetime                |
| ---------------------------------------------------------------------------- | --------------------------------------------- | -------- | ----------------------- |
| [**Config**](#config-static-context)                                         | data passed at the start of a run             | ❌       | per run                 |
| [**Short-term memory (State)**](#short-term-memory-mutable-context)          | dynamic data that can change during execution | ✅       | per run or conversation |
| [**Long-term memory (Store)**](#long-term-memory-cross-conversation-context) | data that can be shared between conversations | ✅       | across conversations    |

Config is for immutable data like user metadata or API keys. Use this when you have values that don't change mid-run.

Specify configuration using a key called **"configurable"** which is reserved for this purpose.

```typescript
await graph.invoke(
  // (1)!
  { messages: [{ role: "user", content: "hi!" }] }, // (2)!
  // highlight-next-line
  { configurable: { user_id: "user_123" } } // (3)!
);
```

:::

1. This is the invocation of the agent or graph. The `invoke` method runs the underlying graph with the provided input.
2. This example uses messages as an input, which is common, but your application may use different input structures.
3. This is where you pass the runtime data. The `context` parameter allows you to provide additional dependencies that the agent can use during its execution.

=== "Agent prompt"

    :::python
    ```python
    from langchain_core.messages import AnyMessage
    from langgraph.runtime import get_runtime
    from langgraph.prebuilt.chat_agent_executor import AgentState
    from langgraph.prebuilt import create_react_agent

    # highlight-next-line
    def prompt(state: AgentState) -> list[AnyMessage]:
        runtime = get_runtime(ContextSchema)
        system_msg = f"You are a helpful assistant. Address the user as {runtime.context.user_name}."
        return [{"role": "system", "content": system_msg}] + state["messages"]

    agent = create_react_agent(
        model="anthropic:claude-3-7-sonnet-latest",
        tools=[get_weather],
        prompt=prompt,
        context_schema=ContextSchema
    )

    agent.invoke(
        {"messages": [{"role": "user", "content": "what is the weather in sf"}]},
        # highlight-next-line
        context={"user_name": "John Smith"}
    )
    ```
    :::

    :::js
    ```typescript
    import type { BaseMessage } from "@langchain/core/messages";
    import type { RunnableConfig } from "@langchain/core/runnables";
    import type { AgentState } from "@langchain/langgraph/prebuilt";
    import { createReactAgent } from "@langchain/langgraph/prebuilt";

    // highlight-next-line
    const prompt = (state: AgentState, config: RunnableConfig): BaseMessage[] => {
      const userName = config.configurable?.user_name;
      const systemMsg = `You are a helpful assistant. Address the user as ${userName}.`;
      return [{ role: "system", content: systemMsg }, ...state.messages];
    };

    const agent = createReactAgent({
      llm: model,
      tools: [getWeather],
      prompt,
    });

    await agent.invoke(
      { messages: [{ role: "user", content: "what is the weather in sf" }] },
      // highlight-next-line
      { configurable: { user_name: "John Smith" } }
    );
    ```
    :::


    * See [Agents](../agents/agents.md) for details.

=== "Workflow node"

    :::python
    ```python
    from langgraph.runtime import Runtime

    # highlight-next-line
    def node(state: State, config: Runtime[ContextSchema]):
        user_name = runtime.context.user_name
        ...
    ```
    :::

    :::js
    ```typescript
    import type { RunnableConfig } from "@langchain/core/runnables";

    // highlight-next-line
    const node = (state: State, config?: RunnableConfig) => {
      const userName = config?.configurable?.user_name;
      // ...
    };
    ```
    :::

    * See [the Graph API](https://langchain-ai.github.io/langgraph/how-tos/graph-api/#add-runtime-configuration) for details.

=== "In a tool"

    :::python
    ```python
    from langgraph.runtime import get_runtime

    @tool
    # highlight-next-line
    def get_user_email() -> str:
        """Retrieve user information based on user ID."""
        # simulate fetching user info from a database
        runtime = get_runtime(ContextSchema)
        email = get_user_email_from_db(runtime.context.user_name)
        return email
    ```
    :::

    :::js
    ```typescript
    import type { RunnableConfig } from "@langchain/core/runnables";
    import { tool } from "@langchain/core/tools";
    import { z } from "zod";

    // highlight-next-line
    const getUserInfo = tool(
      async (_, config: RunnableConfig): Promise<string> => {
        const userId = config.configurable?.user_id;
        return userId === "user_123" ? "User is John Smith" : "Unknown user";
      },
      {
        name: "get_user_info",
        description: "Retrieve user information based on user ID."
      }
    );
    ```
    :::

    See the [tool calling guide](../how-tos/tool-calling.md#configuration) for details.

!!! tip

    The `Runtime` object can be used to access static context and other utilities like the active store and stream writer.
    See the [Runtime][langgraph.runtime.Runtime] documentation for details.

## Dynamic runtime context (state)

**Dynamic runtime context** represents mutable data that can evolve during a single run and is managed through the LangGraph state object. This includes conversation history, intermediate results, and values derived from tools or LLM outputs. In LangGraph, the state object acts as [short-term memory](../concepts/memory.md) during a run.

=== "In an agent"

    Example shows how to incorporate state into an agent **prompt**.

    State can also be accessed by the agent's **tools**, which can read or update the state as needed. See [tool calling guide](../how-tos/tool-calling.md#short-term-memory) for details.

    :::python
    ```python
    from langchain_core.messages import AnyMessage
    from langchain_core.runnables import RunnableConfig
    from langgraph.prebuilt import create_react_agent
    from langgraph.prebuilt.chat_agent_executor import AgentState

    # highlight-next-line
    class CustomState(AgentState): # (1)!
        user_name: str

    def prompt(
        # highlight-next-line
        state: CustomState
    ) -> list[AnyMessage]:
        user_name = state["user_name"]
        system_msg = f"You are a helpful assistant. User's name is {user_name}"
        return [{"role": "system", "content": system_msg}] + state["messages"]

    agent = create_react_agent(
        model="anthropic:claude-3-7-sonnet-latest",
        tools=[...],
        # highlight-next-line
        state_schema=CustomState, # (2)!
        prompt=prompt
    )

    agent.invoke({
        "messages": "hi!",
        "user_name": "John Smith"
    })
    ```

    1. Define a custom state schema that extends `AgentState` or `MessagesState`.
    2. Pass the custom state schema to the agent. This allows the agent to access and modify the state during execution.
    :::

    :::js
    ```typescript
    import type { BaseMessage } from "@langchain/core/messages";
    import { createReactAgent } from "@langchain/langgraph/prebuilt";
    import { MessagesZodState } from "@langchain/langgraph";
    import { z } from "zod";

    // highlight-next-line
    const CustomState = z.object({ // (1)!
      messages: MessagesZodState.shape.messages,
      userName: z.string(),
    });

    const prompt = (
      // highlight-next-line
      state: z.infer<typeof CustomState>
    ): BaseMessage[] => {
      const userName = state.userName;
      const systemMsg = `You are a helpful assistant. User's name is ${userName}`;
      return [{ role: "system", content: systemMsg }, ...state.messages];
    };

    const agent = createReactAgent({
      llm: model,
      tools: [...],
      // highlight-next-line
      stateSchema: CustomState, // (2)!
      stateModifier: prompt,
    });

    await agent.invoke({
      messages: [{ role: "user", content: "hi!" }],
      userName: "John Smith",
    });
    ```

    1. Define a custom state schema that extends `MessagesZodState` or creates a new schema.
    2. Pass the custom state schema to the agent. This allows the agent to access and modify the state during execution.
    :::

=== "In a workflow"

    :::python
    ```python
    from typing_extensions import TypedDict
    from langchain_core.messages import AnyMessage
    from langgraph.graph import StateGraph

    # highlight-next-line
    class CustomState(TypedDict): # (1)!
        messages: list[AnyMessage]
        extra_field: int

    # highlight-next-line
    def node(state: CustomState): # (2)!
        messages = state["messages"]
        ...
        return { # (3)!
            # highlight-next-line
            "extra_field": state["extra_field"] + 1
        }

    builder = StateGraph(State)
    builder.add_node(node)
    builder.set_entry_point("node")
    graph = builder.compile()
    ```

    1. Define a custom state
    2. Access the state in any node or tool
    3. The Graph API is designed to work as easily as possible with state. The return value of a node represents a requested update to the state.
    :::

    :::js
    ```typescript
    import type { BaseMessage } from "@langchain/core/messages";
    import { StateGraph, MessagesZodState, START } from "@langchain/langgraph";
    import { z } from "zod";

    // highlight-next-line
    const CustomState = z.object({ // (1)!
      messages: MessagesZodState.shape.messages,
      extraField: z.number(),
    });

    const builder = new StateGraph(CustomState)
      .addNode("node", async (state) => { // (2)!
        const messages = state.messages;
        // ...
        return { // (3)!
          // highlight-next-line
          extraField: state.extraField + 1,
        };
      })
      .addEdge(START, "node");

    const graph = builder.compile();
    ```

    1. Define a custom state
    2. Access the state in any node or tool
    3. The Graph API is designed to work as easily as possible with state. The return value of a node represents a requested update to the state.
    :::

!!! tip "Turning on memory"

    Please see the [memory guide](../how-tos/memory/add-memory.md) for more details on how to enable memory. This is a powerful feature that allows you to persist the agent's state across multiple invocations. Otherwise, the state is scoped only to a single run.

## Dynamic cross-conversation context (store)

<<<<<<< HEAD
For context that spans _across_ conversations or sessions, LangGraph allows access to **long-term memory** via a `store`. This can be used to read or update persistent facts (e.g., user profiles, preferences, prior interactions).
=======
**Dynamic cross-conversation context** represents persistent, mutable data that spans across multiple conversations or sessions and is managed through the LangGraph store. This includes user profiles, preferences, and historical interactions. The LangGraph store acts as [long-term memory](../concepts/memory.md#long-term-memory) across multiple runs. This can be used to read or update persistent facts (e.g., user profiles, preferences, prior interactions). 
>>>>>>> 824c3090

For more information, see the [Memory guide](../how-tos/memory/add-memory.md).<|MERGE_RESOLUTION|>--- conflicted
+++ resolved
@@ -2,29 +2,15 @@
 
 **Context engineering** is the practice of building dynamic systems that provide the right information and tools, in the right format, so that an AI application can accomplish a task. Context can be characterized along two key dimensions:
 
-<<<<<<< HEAD
-Context includes _any_ data outside the message list that can shape behavior. This can be:
-=======
 1. By **mutability**:
->>>>>>> 824c3090
-
-    - **Static context**: Immutable data that doesn't change during execution (e.g., user metadata, database connections, tools)
-    - **Dynamic context**: Mutable data that evolves as the application runs (e.g., conversation history, intermediate results, tool call observations)
+
+   - **Static context**: Immutable data that doesn't change during execution (e.g., user metadata, database connections, tools)
+   - **Dynamic context**: Mutable data that evolves as the application runs (e.g., conversation history, intermediate results, tool call observations)
 
 2. By **lifetime**:
 
-<<<<<<< HEAD
-:::python
-
-| Type                                                                         | Description                                   | Mutable? | Lifetime                |
-| ---------------------------------------------------------------------------- | --------------------------------------------- | -------- | ----------------------- |
-| [**Runtime Context**](#runtime-context)                                      | data passed at the start of a run             | ❌       | per run                 |
-| [**Short-term memory (State)**](#short-term-memory-mutable-context)          | dynamic data that can change during execution | ✅       | per run or conversation |
-| [**Long-term memory (Store)**](#long-term-memory-cross-conversation-context) | data that can be shared between conversations | ✅       | across conversations    |
-=======
-    - **Runtime context**: Data scoped to a single run or invocation
-    - **Cross-conversation context**: Data that persists across multiple conversations or sessions
->>>>>>> 824c3090
+   - **Runtime context**: Data scoped to a single run or invocation
+   - **Cross-conversation context**: Data that persists across multiple conversations or sessions
 
 !!! tip "Runtime context vs LLM context"
 
@@ -36,17 +22,15 @@
     Runtime context can be used to optimize the LLM context. For example, you can use user metadata
     in the runtime context to fetch user preferences and feed them into the context window.
 
-<<<<<<< HEAD
-!!! note
-=======
 LangGraph provides three ways to manage context, which combines the mutability and lifetime dimensions:
->>>>>>> 824c3090
-
-| Context type                                                                 | Description                                            | Mutability | Lifetime                | Access method                    |
-|------------------------------------------------------------------------------|--------------------------------------------------------|------------|-------------------------|-----------------------------------|
-| [**Static runtime context**](#static-runtime-context)                        | User metadata, tools, db connections passed at startup | Static     | Single run              | `context` argument to `invoke`/`stream` |
-| [**Dynamic runtime context (state)**](#dynamic-runtime-context-state)        | Mutable data that evolves during a single run         | Dynamic    | Single run              | LangGraph state object           |
-| [**Dynamic cross-conversation context (store)**](#dynamic-cross-conversation-context-store) | Persistent data shared across conversations            | Dynamic    | Cross-conversation      | LangGraph store                  |
+
+:::python
+
+| Context type                                                                                | Description                                            | Mutability | Lifetime           | Access method                           |
+| ------------------------------------------------------------------------------------------- | ------------------------------------------------------ | ---------- | ------------------ | --------------------------------------- |
+| [**Static runtime context**](#static-runtime-context)                                       | User metadata, tools, db connections passed at startup | Static     | Single run         | `context` argument to `invoke`/`stream` |
+| [**Dynamic runtime context (state)**](#dynamic-runtime-context-state)                       | Mutable data that evolves during a single run          | Dynamic    | Single run         | LangGraph state object                  |
+| [**Dynamic cross-conversation context (store)**](#dynamic-cross-conversation-context-store) | Persistent data shared across conversations            | Dynamic    | Cross-conversation | LangGraph store                         |
 
 ## Static runtime context
 
@@ -387,10 +371,6 @@
 
 ## Dynamic cross-conversation context (store)
 
-<<<<<<< HEAD
-For context that spans _across_ conversations or sessions, LangGraph allows access to **long-term memory** via a `store`. This can be used to read or update persistent facts (e.g., user profiles, preferences, prior interactions).
-=======
-**Dynamic cross-conversation context** represents persistent, mutable data that spans across multiple conversations or sessions and is managed through the LangGraph store. This includes user profiles, preferences, and historical interactions. The LangGraph store acts as [long-term memory](../concepts/memory.md#long-term-memory) across multiple runs. This can be used to read or update persistent facts (e.g., user profiles, preferences, prior interactions). 
->>>>>>> 824c3090
+**Dynamic cross-conversation context** represents persistent, mutable data that spans across multiple conversations or sessions and is managed through the LangGraph store. This includes user profiles, preferences, and historical interactions. The LangGraph store acts as [long-term memory](../concepts/memory.md#long-term-memory) across multiple runs. This can be used to read or update persistent facts (e.g., user profiles, preferences, prior interactions).
 
 For more information, see the [Memory guide](../how-tos/memory/add-memory.md).