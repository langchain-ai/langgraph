--- conflicted
+++ resolved
@@ -162,11 +162,7 @@
     })
     ```
 
-<<<<<<< HEAD
-## Tools { #tools }
-=======
-## Accessing Context in Tools
->>>>>>> d08ed5f4
+## Accessing Context in Tools { #tools }
 
 Tools can access context through special parameter **annotations**.
 
