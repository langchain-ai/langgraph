---
search:
  boost: 2
tags:
  - anthropic
  - openai
  - agent
hide:
  - tags
---

# Models

This page describes how to configure the chat model used by an agent.

## Tool calling support

To enable tool-calling agents, the underlying LLM must support [tool calling](https://python.langchain.com/docs/concepts/tool_calling/).

Compatible models can be found in the [LangChain integrations directory](https://python.langchain.com/docs/integrations/chat/).

## Specifying a model by name

You can configure an agent with a model name string:

```python
from langgraph.prebuilt import create_react_agent

agent = create_react_agent(
    # highlight-next-line
    model="anthropic:claude-3-7-sonnet-latest",
    # other parameters
)
```

## Using `init_chat_model`

The [`init_chat_model`](https://python.langchain.com/docs/how_to/chat_models_universal_init/) utility simplifies model initialization with configurable parameters:

```python
from langchain.chat_models import init_chat_model

model = init_chat_model(
    "anthropic:claude-3-7-sonnet-latest",
    temperature=0,
    max_tokens=2048
)
```

Refer to the [API reference](https://python.langchain.com/api_reference/langchain/chat_models/langchain.chat_models.base.init_chat_model.html) for advanced options.

## Using provider-specific LLMs 

If a model provider is not available via `init_chat_model`, you can instantiate the provider's model class directly. The model must implement the [BaseChatModel interface](https://python.langchain.com/api_reference/core/language_models/langchain_core.language_models.chat_models.BaseChatModel.html) and support tool calling:

```python
from langchain_anthropic import ChatAnthropic
from langgraph.prebuilt import create_react_agent

model = ChatAnthropic(
    model="claude-3-7-sonnet-latest",
    temperature=0,
    max_tokens=2048
)

agent = create_react_agent(
    # highlight-next-line
    model=model,
    # other parameters
)
```

!!! note "Illustrative example" 

    The example above uses `ChatAnthropic`, which is already supported by `init_chat_model`. This pattern is shown to illustrate how to manually instantiate a model not available through init_chat_model.

<<<<<<< HEAD
## Disable streaming

To disable streaming of the individual LLM tokens, set `disable_streaming=True` when initializing the model:
=======
## Adding model fallbacks

You can add a fallback to a different model or a different LLM provider using `model.with_fallbacks([...])`:
>>>>>>> 33e409e1

=== "`init_chat_model`"

    ```python
    from langchain.chat_models import init_chat_model

<<<<<<< HEAD
    model = init_chat_model(
        "anthropic:claude-3-7-sonnet-latest",
        # highlight-next-line
        disable_streaming=True
=======
    model_with_fallbacks = (
        init_chat_model("anthropic:claude-3-5-haiku-latest")
        # highlight-next-line
        .with_fallbacks([
            init_chat_model("openai:gpt-4.1-mini"),
        ])
>>>>>>> 33e409e1
    )
    ```

=== "`ChatModel`"

    ```python
    from langchain_anthropic import ChatAnthropic
<<<<<<< HEAD

    model = ChatAnthropic(
        model="claude-3-7-sonnet-latest",
        # highlight-next-line
        disable_streaming=True
    )
    ```

Refer to the [API reference](https://python.langchain.com/api_reference/core/language_models/langchain_core.language_models.chat_models.BaseChatModel.html#langchain_core.language_models.chat_models.BaseChatModel.disable_streaming) for more information on `disable_streaming`
=======
    from langchain_openai import ChatOpenAI

    model_with_fallbacks = (
        ChatAnthropic(model="claude-3-5-haiku-latest")
        # highlight-next-line
        .with_fallbacks([
            ChatOpenAI(model="gpt-4.1-mini"),
        ])
    )
    ```

See this [guide](https://python.langchain.com/docs/how_to/fallbacks/#fallback-to-better-model) for more information on model fallbacks.
>>>>>>> 33e409e1

## Additional resources

- [Model integration directory](https://python.langchain.com/docs/integrations/chat/)
- [Universal initialization with `init_chat_model`](https://python.langchain.com/docs/how_to/chat_models_universal_init/)<|MERGE_RESOLUTION|>--- conflicted
+++ resolved
@@ -74,34 +74,19 @@
 
     The example above uses `ChatAnthropic`, which is already supported by `init_chat_model`. This pattern is shown to illustrate how to manually instantiate a model not available through init_chat_model.
 
-<<<<<<< HEAD
 ## Disable streaming
 
 To disable streaming of the individual LLM tokens, set `disable_streaming=True` when initializing the model:
-=======
-## Adding model fallbacks
-
-You can add a fallback to a different model or a different LLM provider using `model.with_fallbacks([...])`:
->>>>>>> 33e409e1
 
 === "`init_chat_model`"
 
     ```python
     from langchain.chat_models import init_chat_model
 
-<<<<<<< HEAD
     model = init_chat_model(
         "anthropic:claude-3-7-sonnet-latest",
         # highlight-next-line
         disable_streaming=True
-=======
-    model_with_fallbacks = (
-        init_chat_model("anthropic:claude-3-5-haiku-latest")
-        # highlight-next-line
-        .with_fallbacks([
-            init_chat_model("openai:gpt-4.1-mini"),
-        ])
->>>>>>> 33e409e1
     )
     ```
 
@@ -109,7 +94,6 @@
 
     ```python
     from langchain_anthropic import ChatAnthropic
-<<<<<<< HEAD
 
     model = ChatAnthropic(
         model="claude-3-7-sonnet-latest",
@@ -119,7 +103,29 @@
     ```
 
 Refer to the [API reference](https://python.langchain.com/api_reference/core/language_models/langchain_core.language_models.chat_models.BaseChatModel.html#langchain_core.language_models.chat_models.BaseChatModel.disable_streaming) for more information on `disable_streaming`
-=======
+
+## Adding model fallbacks
+
+You can add a fallback to a different model or a different LLM provider using `model.with_fallbacks([...])`:
+
+=== "`init_chat_model`"
+
+    ```python
+    from langchain.chat_models import init_chat_model
+
+    model_with_fallbacks = (
+        init_chat_model("anthropic:claude-3-5-haiku-latest")
+        # highlight-next-line
+        .with_fallbacks([
+            init_chat_model("openai:gpt-4.1-mini"),
+        ])
+    )
+    ```
+
+=== "`ChatModel`"
+
+    ```python
+    from langchain_anthropic import ChatAnthropic
     from langchain_openai import ChatOpenAI
 
     model_with_fallbacks = (
@@ -132,7 +138,6 @@
     ```
 
 See this [guide](https://python.langchain.com/docs/how_to/fallbacks/#fallback-to-better-model) for more information on model fallbacks.
->>>>>>> 33e409e1
 
 ## Additional resources
 
