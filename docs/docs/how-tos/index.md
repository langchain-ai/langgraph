---
hide:
  - toc
---

# How-to guides

Welcome to the LangGraph how-to guides! These guides provide practical, step-by-step instructions for accomplishing key tasks in LangGraph.

## Controllability

LangGraph is known for being a highly controllable agent framework.
These how-to guides show how to achieve that controllability.

- [How to create subgraphs](subgraph.ipynb)
- [How to create branches for parallel execution](branching.ipynb)
- [How to create map-reduce branches for parallel execution](map-reduce.ipynb)


## Persistence

LangGraph makes it easy to persist state across graph runs. The guide below shows how to add persistence to your graph.

- [How to add persistence ("memory") to your graph](persistence.ipynb)
- [How to manage conversation history](memory/manage-conversation-history.ipynb)
- [How to delete messages](memory/delete-messages.ipynb)
- [How to add summary conversation memory](memory/add-summary-conversation-history.ipynb)
- [How to create a custom checkpointer using Postgres](persistence_postgres.ipynb)
- [How to create a custom checkpointer using MongoDB](persistence_mongodb.ipynb)
<<<<<<< HEAD
=======
- [How to create a custom checkpointer using Redis](persistence_redis.ipynb)
>>>>>>> 4849501c

## Human in the Loop

One of LangGraph's main benefits is that it makes human-in-the-loop workflows easy.
These guides cover common examples of that.

- [How to add breakpoints](human_in_the_loop/breakpoints.ipynb)
- [How to edit graph state](human_in_the_loop/edit-graph-state.ipynb)
- [How to wait for user input](human_in_the_loop/wait-user-input.ipynb)
- [How to view and update past graph state](human_in_the_loop/time-travel.ipynb)

## Streaming

LangGraph is built to be streaming first.
These guides show how to use different streaming modes.

- [How to stream full state of your graph](stream-values.ipynb)
- [How to stream state updates of your graph](stream-updates.ipynb)
- [How to stream LLM tokens](streaming-tokens.ipynb)
- [How to stream LLM tokens without LangChain models](streaming-tokens-without-langchain.ipynb)
- [How to stream arbitrarily nested content](streaming-content.ipynb)
- [How to configure multiple streaming modes at the same time](stream-multiple.ipynb)
- [How to stream events from within a tool](streaming-events-from-within-tools.ipynb)
- [How to stream events from the final node](streaming-from-final-node.ipynb)

## Other
- [How to run graph asynchronously](async.ipynb)
- [How to visualize your graph](visualization.ipynb)
- [How to add runtime configuration to your graph](configuration.ipynb)
- [How to use a Pydantic model as your state](state-model.ipynb)
- [How to use a context object in state](state-context-key.ipynb)

## Prebuilt ReAct Agent

These guides show how to use the prebuilt ReAct agent.
Please note that here will we use a **prebuilt agent**. One of the big benefits of LangGraph is that you can easily create your own agent architectures. So while it's fine to start here to build an agent quickly, we would strongly recommend learning how to build your own agent so that you can take full advantage of LangGraph.

- [How to create a ReAct agent](create-react-agent.ipynb)
- [How to add memory to a ReAct agent](create-react-agent-memory.ipynb)
- [How to add a custom system prompt to a ReAct agent](create-react-agent-system-prompt.ipynb)
- [How to add human-in-the-loop processes to a ReAct agent](create-react-agent-hitl.ipynb)<|MERGE_RESOLUTION|>--- conflicted
+++ resolved
@@ -27,10 +27,7 @@
 - [How to add summary conversation memory](memory/add-summary-conversation-history.ipynb)
 - [How to create a custom checkpointer using Postgres](persistence_postgres.ipynb)
 - [How to create a custom checkpointer using MongoDB](persistence_mongodb.ipynb)
-<<<<<<< HEAD
-=======
 - [How to create a custom checkpointer using Redis](persistence_redis.ipynb)
->>>>>>> 4849501c
 
 ## Human in the Loop
 
