{
 "cells": [
  {
   "cell_type": "markdown",
   "id": "51466c8d-8ce4-4b3d-be4e-18fdbeda5f53",
   "metadata": {},
   "source": [
    "# How to add persistence (\"memory\") to your graph\n",
    "\n",
    "<div class=\"admonition tip\">\n",
    "    <p class=\"admonition-title\">Prerequisites</p>\n",
    "    <p>\n",
    "        This guide assumes familiarity with the following:\n",
    "        <ul>\n",
    "            <li>\n",
    "                <a href=\"https://langchain-ai.github.io/langgraph/concepts/persistence/\">\n",
    "                    Persistence\n",
    "                </a>\n",
    "            </li>\n",
    "            <li>\n",
    "                <a href=\"https://langchain-ai.github.io/langgraph/concepts/memory/\">\n",
    "                    Memory\n",
    "                </a>\n",
    "            </li>\n",
    "            <li>\n",
    "                <a href=\"https://python.langchain.com/docs/concepts/#chat-models/\">\n",
    "                    Chat Models\n",
    "                </a>\n",
    "            </li>        \n",
    "            <li>\n",
    "                <a href=\"https://langchain-ai.github.io/langgraph/concepts/agentic_concepts/#tool-calling-agent\">\n",
    "                    Tool calling agent\n",
    "                </a>\n",
    "            </li>        \n",
    "        </ul>\n",
    "    </p>\n",
    "</div> \n",
    "\n",
    "\n",
    "Many AI applications need memory to share context across multiple interactions. In LangGraph, memory is provided for any [StateGraph](https://langchain-ai.github.io/langgraph/reference/graphs/#langgraph.graph.StateGraph) through [Checkpointers](https://github.com/langchain-ai/langgraph/tree/e4ca7ab69c599fd77dd4f0d47280849d715392cc/libs/checkpoint).\n",
    "\n",
    "When creating any LangGraph workflow, you can set them up to persist their state by doing using the following:\n",
    "\n",
    "1. A [Checkpointer](https://langchain-ai.github.io/langgraph/reference/checkpoints/#basecheckpointsaver).\n",
    "2. Call `compile(checkpointer=my_checkpointer)` when compiling the graph.\n",
    "\n",
    "There are several options for checkpointers to use.\n",
    "\n",
    "1. [MemorySaver](https://langchain-ai.github.io/langgraph/reference/checkpoints/#memorysaver) is an in-memory key-value store for Graph state.\n",
    "2. [SqliteSaver](https://langchain-ai.github.io/langgraph/reference/checkpoints/#sqlitesaver) allows you to save to a Sqlite db locally or in memory.\n",
    "3. There are various external databases that can be used for persistence, such as [Postgres](https://langchain-ai.github.io/langgraph/how-tos/persistence_postgres/), [MongoDB](https://langchain-ai.github.io/langgraph/how-tos/persistence_mongodb/), and [Redis](https://langchain-ai.github.io/langgraph/how-tos/persistence_redis/).\n",
    " \n",
    "Here is an example using the built-in [MemorySaver](https://langchain-ai.github.io/langgraph/reference/checkpoints/#memorysaver) checkpointer:\n",
    "\n",
    "```python\n",
    "from langgraph.graph import StateGraph\n",
    "from langgraph.checkpoint.memory import MemorySaver\n",
    "\n",
    "builder = StateGraph(....)\n",
    "# ... define the graph\n",
    "memory = MemorySaver()\n",
    "graph = builder.compile(checkpointer=memory)\n",
    "...\n",
    "```\n",
    "\n",
    "This works for [StateGraph](https://langchain-ai.github.io/langgraph/reference/graphs/#langgraph.graph.StateGraph) and all its subclasses, such as [MessageGraph](https://langchain-ai.github.io/langgraph/reference/graphs/#messagegraph).\n",
    "\n",
<<<<<<< HEAD
=======
    "This guide shows how you can add memory to your graph.\n",
    "\n",
    "<div class=\"admonition tip\">\n",
    "    <p class=\"admonition-title\">Note</p>\n",
    "    <p>\n",
    "        In this how-to, we add memory that is scoped to a single conversation (session). If you need memory that is <b>shared</b> across multiple conversations or users, check out this <a href=\"https://langchain-ai.github.io/langgraph/how-tos/memory/shared-state/\">how-to guide</a>).\n",
    "    </p>\n",
    "</div>\n",
    "\n",
>>>>>>> 6c0da426
    "<div class=\"admonition tip\">\n",
    "    <p class=\"admonition-title\">Note</p>\n",
    "    <p>\n",
    "        In this how-to, we will create our agent from scratch to be transparent (but verbose). You can accomplish similar functionality using the <code>create_react_agent(model, tools=tool, checkpointer=checkpointer)</code> (<a href=\"https://langchain-ai.github.io/langgraph/reference/prebuilt/#create_react_agent\">API doc</a>) constructor. This may be more appropriate if you are used to LangChain’s <a href=\"https://python.langchain.com/docs/how_to/agent_executor/#concepts\">AgentExecutor</a> class.\n",
    "    </p>\n",
    "</div>    "
   ]
  },
  {
   "cell_type": "markdown",
   "id": "7cbd446a-808f-4394-be92-d45ab818953c",
   "metadata": {},
   "source": [
    "## Setup\n",
    "\n",
    "First we need to install the packages required"
   ]
  },
  {
   "cell_type": "code",
   "execution_count": null,
   "id": "af4ce0ba-7596-4e5f-8bf8-0b0bd6e62833",
   "metadata": {},
   "outputs": [],
   "source": [
    "%%capture --no-stderr\n",
    "%pip install --quiet -U langgraph langchain_anthropic"
   ]
  },
  {
   "cell_type": "markdown",
   "id": "0abe11f4-62ed-4dc4-8875-3db21e260d1d",
   "metadata": {},
   "source": [
    "Next, we need to set API keys for OpenAI (the LLM we will use) and Tavily (the search tool we will use)"
   ]
  },
  {
   "cell_type": "code",
   "execution_count": 21,
   "id": "c903a1cf-2977-4e2d-ad7d-8b3946821d89",
   "metadata": {},
   "outputs": [],
   "source": [
    "import getpass\n",
    "import os\n",
    "\n",
    "\n",
    "def _set_env(var: str):\n",
    "    if not os.environ.get(var):\n",
    "        os.environ[var] = getpass.getpass(f\"{var}: \")\n",
    "\n",
    "\n",
    "_set_env(\"ANTHROPIC_API_KEY\")"
   ]
  },
  {
   "cell_type": "markdown",
   "id": "f0ed46a8-effe-4596-b0e1-a6a29ee16f5c",
   "metadata": {},
   "source": [
    "<div class=\"admonition tip\">\n",
    "    <p class=\"admonition-title\">Set up <a href=\"https://smith.langchain.com\">LangSmith</a> for LangGraph development</p>\n",
    "    <p style=\"padding-top: 5px;\">\n",
    "        Sign up for LangSmith to quickly spot issues and improve the performance of your LangGraph projects. LangSmith lets you use trace data to debug, test, and monitor your LLM apps built with LangGraph — read more about how to get started <a href=\"https://docs.smith.langchain.com\">here</a>. \n",
    "    </p>\n",
    "</div>    "
   ]
  },
  {
   "cell_type": "markdown",
   "id": "4cf509bc",
   "metadata": {},
   "source": [
    "## Define graph state\n",
    "\n",
    "The state is the interface for all the nodes."
   ]
  },
  {
   "cell_type": "code",
   "execution_count": 1,
   "id": "14619607",
   "metadata": {},
   "outputs": [],
   "source": [
    "from typing import Annotated\n",
    "\n",
    "from typing_extensions import TypedDict\n",
    "\n",
    "from langgraph.graph.message import add_messages\n",
    "\n",
    "# Add messages essentially does this with more\n",
    "# robust handling\n",
    "# def add_messages(left: list, right: list):\n",
    "#     return left + right\n",
    "\n",
    "\n",
    "class State(TypedDict):\n",
    "    messages: Annotated[list, add_messages]"
   ]
  },
  {
   "cell_type": "markdown",
   "id": "21ac643b-cb06-4724-a80c-2862ba4773f1",
   "metadata": {},
   "source": [
    "## Define tools\n",
    "\n",
    "We will first define the tools we want to use.\n",
    "For this simple example, we will use create a placeholder search engine.\n",
    "However, it is really easy to create your own tools - see documentation [here](https://python.langchain.com/docs/how_to/custom_tools) on how to do that.\n"
   ]
  },
  {
   "cell_type": "code",
   "execution_count": 2,
   "id": "d7ef57dd-5d6e-4ad3-9377-a92201c1310e",
   "metadata": {},
   "outputs": [],
   "source": [
    "from langchain_core.tools import tool\n",
    "\n",
    "\n",
    "@tool\n",
    "def search(query: str):\n",
    "    \"\"\"Call to surf the web.\"\"\"\n",
    "    # This is a placeholder for the actual implementation\n",
    "    return [\"The answer to your question lies within.\"]\n",
    "\n",
    "\n",
    "tools = [search]"
   ]
  },
  {
   "cell_type": "markdown",
   "id": "01885785-b71a-44d1-b1d6-7b5b14d53b58",
   "metadata": {},
   "source": [
    "Now we can create our [ToolNode](https://langchain-ai.github.io/langgraph/reference/prebuilt/?h=tool+node#toolnode). This \n",
    "object actually **runs** the tools (aka functions)  that the LLM has asked to use."
   ]
  },
  {
   "cell_type": "code",
   "execution_count": 3,
   "id": "5cf3331e-ccb3-41c8-aeb9-a840a94d41e7",
   "metadata": {},
   "outputs": [],
   "source": [
    "from langgraph.prebuilt import ToolNode\n",
    "\n",
    "tool_node = ToolNode(tools)"
   ]
  },
  {
   "cell_type": "markdown",
   "id": "5497ed70-fce3-47f1-9cad-46f912bad6a5",
   "metadata": {},
   "source": [
    "## Define the model\n",
    "\n",
    "Now we need to load the [chat model](https://python.langchain.com/docs/concepts/#chat-models) to power our agent.\n",
    "For the design below, it must satisfy two criteria:\n",
    "\n",
    "1. It should work with **messages** (since our state contains a list of chat messages)\n",
    "2. It should work with [**tool calling**](https://python.langchain.com/docs/concepts/#functiontool-calling).\n",
    "\n",
    "<div class=\"admonition tip\">\n",
    "    <p class=\"admonition-title\">Note</p>\n",
    "    <p>\n",
    "        These model requirements are not general requirements for using LangGraph - they are just requirements for this one example.\n",
    "    </p>\n",
    "</div>    \n",
    "    "
   ]
  },
  {
   "cell_type": "code",
   "execution_count": 4,
   "id": "892b54b9-75f0-4804-9ed0-88b5e5532989",
   "metadata": {},
   "outputs": [],
   "source": [
    "from langchain_openai import ChatOpenAI\n",
    "\n",
    "# We will set streaming=True so that we can stream tokens\n",
    "# See the streaming section for more information on this.\n",
    "model = ChatOpenAI(temperature=0, streaming=True)"
   ]
  },
  {
   "cell_type": "markdown",
   "id": "a77995c0-bae2-4cee-a036-8688a90f05b9",
   "metadata": {},
   "source": [
    "\n",
    "After we've done this, we should make sure the model knows that it has these tools available to call.\n",
    "We can do this by converting the LangChain tools into the format for OpenAI function calling, and then bind them to the model class.\n"
   ]
  },
  {
   "cell_type": "code",
   "execution_count": 5,
   "id": "cd3cbae5-d92c-4559-a4aa-44721b80d107",
   "metadata": {},
   "outputs": [],
   "source": [
    "bound_model = model.bind_tools(tools)"
   ]
  },
  {
   "cell_type": "markdown",
   "id": "e03c5094-9297-4d19-a04e-3eedc75cefb4",
   "metadata": {},
   "source": [
    "## Define nodes and edges \n",
    "\n",
    "We now need to define a few different nodes in our graph.\n",
    "In `langgraph`, a node can be either a function or a [runnable](https://python.langchain.com/docs/concepts/#langchain-expression-language-lcel).\n",
    "There are two main nodes we need for this:\n",
    "\n",
    "1. The agent: responsible for deciding what (if any) actions to take.\n",
    "2. A function to invoke tools: if the agent decides to take an action, this node will then execute that action.\n",
    "\n",
    "We will also need to define some edges.\n",
    "Some of these edges may be conditional.\n",
    "The reason they are conditional is that based on the output of a node, one of several paths may be taken.\n",
    "The path that is taken is not known until that node is run (the LLM decides).\n",
    "\n",
    "1. Conditional Edge: after the agent is called, we should either:\n",
    "   a. If the agent said to take an action, then the function to invoke tools should be called\n",
    "   b. If the agent said that it was finished, then it should finish\n",
    "2. Normal Edge: after the tools are invoked, it should always go back to the agent to decide what to do next\n",
    "\n",
    "Let's define the nodes, as well as a function to decide how what conditional edge to take."
   ]
  },
  {
   "cell_type": "code",
   "execution_count": 6,
   "id": "3b541bb9-900c-40d0-964d-7b5dfee30667",
   "metadata": {},
   "outputs": [],
   "source": [
    "# Define the function that determines whether to continue or not\n",
    "from typing import Literal\n",
    "from langgraph.graph import END\n",
    "\n",
    "\n",
    "def should_continue(state: State):\n",
    "    \"\"\"Return the next node to execute.\"\"\"\n",
    "    last_message = state[\"messages\"][-1]\n",
    "    # If there is no function call, then we finish\n",
    "    if not last_message.tool_calls:\n",
    "        return END\n",
    "    # Otherwise if there is, we continue\n",
    "    return \"action\"\n",
    "\n",
    "\n",
    "# Define the function that calls the model\n",
    "def call_model(state: State):\n",
    "    response = model.invoke(state[\"messages\"])\n",
    "    # We return a list, because this will get added to the existing list\n",
    "    return {\"messages\": response}"
   ]
  },
  {
   "cell_type": "markdown",
   "id": "ffd6e892-946c-4899-8cc0-7c9291c1f73b",
   "metadata": {},
   "source": [
    "## Compile the graph\n",
    "\n",
    "We can now put it all together and define the graph!"
   ]
  },
  {
   "cell_type": "code",
   "execution_count": 7,
   "id": "812b4e70-4956-4415-8880-db48b3dcbad2",
   "metadata": {},
   "outputs": [],
   "source": [
    "from langgraph.graph import StateGraph, START\n",
    "\n",
    "# Define a new graph\n",
    "workflow = StateGraph(State)\n",
    "\n",
    "# Define the two nodes we will cycle between\n",
    "workflow.add_node(\"agent\", call_model)\n",
    "workflow.add_node(\"action\", tool_node)\n",
    "\n",
    "# Set the entrypoint as `agent`\n",
    "# This means that this node is the first one called\n",
    "workflow.add_edge(START, \"agent\")\n",
    "\n",
    "# We now add a conditional edge\n",
    "workflow.add_conditional_edges(\n",
    "    # First, we define the start node. We use `agent`.\n",
    "    # This means these are the edges taken after the `agent` node is called.\n",
    "    \"agent\",\n",
    "    # Next, we pass in the function that will determine which node is called next.\n",
    "    should_continue,\n",
    "    [\"action\", END],\n",
    ")\n",
    "\n",
    "# We now add a normal edge from `tools` to `agent`.\n",
    "# This means that after `tools` is called, `agent` node is called next.\n",
    "workflow.add_edge(\"action\", \"agent\")"
   ]
  },
  {
   "cell_type": "markdown",
   "id": "bc9c8536-f90b-44fa-958d-5df016c66d8f",
   "metadata": {},
   "source": [
    "### Persistence\n",
    "\n",
    "To add in persistence, we pass in a checkpoint when compiling the graph"
   ]
  },
  {
   "cell_type": "code",
   "execution_count": 8,
   "id": "6845ed6a-d155-4105-9160-28849877248b",
   "metadata": {},
   "outputs": [],
   "source": [
    "from langgraph.checkpoint.memory import MemorySaver\n",
    "\n",
    "memory = MemorySaver()"
   ]
  },
  {
   "cell_type": "code",
   "execution_count": 9,
   "id": "79d29875-8aa8-434c-9f20-1c58346a6249",
   "metadata": {},
   "outputs": [],
   "source": [
    "# Finally, we compile it!\n",
    "# This compiles it into a LangChain Runnable,\n",
    "# meaning you can use it as you would any other runnable\n",
    "app = workflow.compile(checkpointer=memory)"
   ]
  },
  {
   "cell_type": "markdown",
   "id": "7654ebcc-2179-41b4-92d1-6666f6f8634f",
   "metadata": {},
   "source": [
    "<div class=\"admonition tip\">\n",
    "    <p class=\"admonition-title\">Note</p>\n",
    "    <p>\n",
    "        If you're using LangGraph Cloud, you <strong>don't need</strong> to pass checkpointer when compiling the graph, since it's done automatically.\n",
    "    </p>\n",
    "</div>"
   ]
  },
  {
   "cell_type": "code",
   "execution_count": 10,
   "id": "0d49697f",
   "metadata": {},
   "outputs": [
    {
     "data": {
      "image/jpeg": "/9j/4AAQSkZJRgABAQAAAQABAAD/4gHYSUNDX1BST0ZJTEUAAQEAAAHIAAAAAAQwAABtbnRyUkdCIFhZWiAH4AABAAEAAAAAAABhY3NwAAAAAAAAAAAAAAAAAAAAAAAAAAAAAAAAAAAAAQAA9tYAAQAAAADTLQAAAAAAAAAAAAAAAAAAAAAAAAAAAAAAAAAAAAAAAAAAAAAAAAAAAAAAAAAAAAAAAAAAAAlkZXNjAAAA8AAAACRyWFlaAAABFAAAABRnWFlaAAABKAAAABRiWFlaAAABPAAAABR3dHB0AAABUAAAABRyVFJDAAABZAAAAChnVFJDAAABZAAAAChiVFJDAAABZAAAAChjcHJ0AAABjAAAADxtbHVjAAAAAAAAAAEAAAAMZW5VUwAAAAgAAAAcAHMAUgBHAEJYWVogAAAAAAAAb6IAADj1AAADkFhZWiAAAAAAAABimQAAt4UAABjaWFlaIAAAAAAAACSgAAAPhAAAts9YWVogAAAAAAAA9tYAAQAAAADTLXBhcmEAAAAAAAQAAAACZmYAAPKnAAANWQAAE9AAAApbAAAAAAAAAABtbHVjAAAAAAAAAAEAAAAMZW5VUwAAACAAAAAcAEcAbwBvAGcAbABlACAASQBuAGMALgAgADIAMAAxADb/2wBDAAMCAgMCAgMDAwMEAwMEBQgFBQQEBQoHBwYIDAoMDAsKCwsNDhIQDQ4RDgsLEBYQERMUFRUVDA8XGBYUGBIUFRT/2wBDAQMEBAUEBQkFBQkUDQsNFBQUFBQUFBQUFBQUFBQUFBQUFBQUFBQUFBQUFBQUFBQUFBQUFBQUFBQUFBQUFBQUFBT/wAARCAD5AOADASIAAhEBAxEB/8QAHQABAAICAwEBAAAAAAAAAAAAAAYHBAUCAwgBCf/EAFAQAAEEAQICAwkLBwoEBwAAAAEAAgMEBQYRBxITITEUFRYXIkFVVpQIMjZRYXSTstHS0yNCVHGBkZUYNWJyc3Wxs7TBJSg0oTNDUldklvD/xAAbAQEBAAMBAQEAAAAAAAAAAAAAAQIDBAUGB//EADURAQABAgEJBQYGAwAAAAAAAAABAhEDBBIhMUFRUpHRFDNhcaEFExWBscEiI2KS8PFCwuH/2gAMAwEAAhEDEQA/AP1TREQEREBERARFGZ7V3VViatjrUuNxcLzHNkImt6Sd46nMhLgQADuHP2333DdiOYbKKM7baFs39u/WoNDrNiKu09hleGg/vWF4VYX0xQ9pZ9qw6nD/AE5TkMow9WxZJ3dats7ond/Wlk5nn9p86zPBXC+h6HszPsWy2DG2Z5R95NB4VYX0xQ9pZ9qeFWF9MUPaWfangrhfQ9D2Zn2J4K4X0PQ9mZ9ifk+Poug8KsL6Yoe0s+1PCrC+mKHtLPtTwVwvoeh7Mz7E8FcL6HoezM+xPyfH0NB4VYX0xQ9pZ9qeFWF9MUPaWfangrhfQ9D2Zn2J4K4X0PQ9mZ9ifk+PoaGbVu17zC+tYisMH50Tw4f9l3qP2tAafsvEjMVXp2RuW2qLe55mk9pD49nfF5/MuFS7d07dr0MpO69SsOEVTJOaA8P26op9thudvJeAA4+SQHcpkmZTV3c6d0/b+QltyRoiLQgiIgIiICIiAiIgIiICIiAiIg0OuMlPi9MW5KjxFcmdHUryH8yWaRsTHfsdID+xbTGY2vh8dWo1IxFWrRtijYOvZoGw/WtHxGYRpWW0AS2hZq33hreY8kNiOV/V/VY5SUEEAg7g+ddE9zT5z9IXY+oiLnRDOIPGLSHC6ehBqXLGlZvCR9evDVmsyvYzbnfyQse4MbzDdxAaN+sqLS+6MwsPHGLh66necJsXWvRZCHH25WPlnl5WRnlhLWxhvK4zOdyAuLSQWOCj3unKzqdzD5vBYzWMeuqNK2MPmtK403YmuPIe5bbNi0xSODD5bdhyE8zT240OQ1NpfjnpnVepNLZWx380VTxFyTA0n3IqWRbZdLLHJybmOP8AKnZ7vJ8k9aCxKfH7QV/XHghFnuXPGzJSZDNTniiknj354mTOjET3jld5LXE9R6lj3PdE6FrZXM4qHJ27+VxEk8F2pRxVyw6CSKIyua8xwuDd2g8p7HkEN5iCF5xzmP1nqLOacv6hw2v8nqvEa7r38hHHBMMJSx0d1zY3VY2kRzjoXRnmYHydchcQN1evA3TF7G2OL/dmOnx8mU1jdnry2YHR90QurV2skaSPKZuHAOG43DtvOg3fAXjTR45aAx+oa1K1jrUsEclqpPVnjjie8E8scskbGzAbe/j3H6t1ZCpX3J1+9Q4R4LR+X09m8DmdM0YqFzvnRfDBLI0ubvBKfJmb5G/MwkbOb8aupAWDnMRDnsRbx9jcR2Iyzmb1OYfM4HzEHYgjsICzl1zzx1oJJpXBkUbS97j2AAbkrKmZiYmnWNVo3LzZ3S2MvWeXuqSECfk970rfJk2+TmDtluVG+HVeSDRWLdKx0clhjrRY4bOb0rnSbEeYjn2Kki2Y0RGLVFOq8rOsREWlBERAREQEREBERAREQEREHGSNk0bo5Gh7HAtc1w3BB7QQotjLzdFCDEZOVsWNaRFj78rvILeoNhkcex47ASfLG23lbhStddivFbgkhnjZNDI0tfHI0Oa4HtBB7QttFcRE01aYlYlDdScEuH2scxPls7onAZjKTholuXsdFLK/laGt3c5pJ2AAHyALXO9zfwpe1gdw40u4MHK0HEwHlG5Ow8n4yT+1SAcPqNV3/Db2TxEe+/Q07rxCP6sb+ZrR8jQAvngTY9as99ND+Es8zDnVXzjpctG9m6S0Tp/QWNfjtN4ShgaEkpnfWx1dkEbpCAC8taANyGtG/wAgW7UX8CbHrVnvpofwk8CbHrVnvpofwk93h8fpJaN6UIqrgx+Vk4rXtPO1TmO90OFr32ESw9J0r55mO3PR+95Y27dXbv1qWeBNj1qz300P4Se7w+P0ktG9lav0FpriBTgqamwOOz9WCTpYoclVZOxj9iOYBwOx2JG/yqKfyauE3/ttpb+EQfdUh8CbHrVnvpofwk8CbHrVnvpofwk93h8fpJaN7o0nwi0PoHJSZHTekcLgLz4jA+1jqMcEjoyQ4tLmgHbdrTt8g+Jdl+xHrvmxtMtmwXNy37Y36Oy3zwRHseD2PcNwBuwbuJ5OwcPsfYP/ABKzkM0zc/kchbe+E79odENmOHyOaf8AuVJY42Qxtjja1kbAGta0bAAdgASKqMPTRN55W/nyXRGpyREXOxEREBERAREQEREBERAREQEREBERAREQEREFe1CP5QOUG55vBip1fJ3XZ+X/AGVhKvam/wDKAynZt4MVPMN/+rs/t/8A361YSAiIgIiICIiAiIgIiICIiAiIgIiICIiAiIgIiICIiAiIgryoP+YPKnmG/gvT8nbr/wCrsqw1XlTb+UHlfj8F6fm/+XZ86sNAREQEREBERAREQEREBERAREQEREBERAREQEREBFDrGr8rkpZXYKhTmpRvdGLd6w+MTOa7lcWNaxxLNwRzEjfbcAtIcenv7rD9Awftc34a64yXE22j5wtk3RQjv7rD9Awftc34ad/dYfoGD9rm/DV7LXvjnBZ42xHu98vf90S/Ex8KZ26ltsh00cW/MtBjnjsSkuc/ufsBkO/V1BpK/QBeaaHACbHe6Hu8XYsfhu/Vmn0HcndEoiZORyPsAiP3zowGkfK49p6rf7+6w/QMH7XN+GnZa98c4LJuihHf3WH6Bg/a5vw07+6w/QMH7XN+GnZa98c4LJuiiFHV2Tp2oI87Qq1688jYWW6Nh8rWSOIDWyNcxpaCSAHAkbkb7bqXrRiYdWHNqi1hERakEREBERAREQEREBERAREQEREBERBXPDg82gsA49ppRE/rLQpGo3w3+AGnvmMX1QpIvZx+9r85+qzrkREWlBERARYIzmPObOHF2A5UVxbNISDpRCXcgkLe0NLgQD2Eg/EVnII9r47aXsEdolgI+Q9MxWIq71/8FbP9rB/nMViLXlHdUec/ZlsERFwMRERAREQEREBERAREQEREBERAREQVxw3+AGnvmMX1QpIo3w3+AGnvmMX1QpIvZx+9r85+qzrl5Cs6z1Cdd6Z1tpu5qQaUy2s2YR0+Z1AZa9yKSxJBI2HH9Hyxxtc13I/na/8AJgkHfdYzczqHVGua9Y6i1W7XsGvGwZDT1exYix0GHjsc4cWM2jEfQNjf0m/M9zuU8wcWq/Jvc4cOrGUlyD9ODul9wZFnLcsNZXsiQS9NCwScsLy8Al0YaT177gnetcn7nXV9jiHaymJsYjTFSbNd8++2LzWVFkxmfpZGOpOk7mLpBzNcfennceXzLjmmURPCni5xej1FqjT191HJ183cpUel1VLWq0RXnMbYZsc2o+OTyWgu53lzufcFu4A2Wse/+Rqe6Az41hqLHXdIym1iK1HJyR1a0keMgnIMY6pGOcNix+7etxDQXOJu7IcA9BZPVz9TT4BozEliO3LJDaniimnYQWSyQseI3vBAPM5pO47VuLPDHTVunq2rLjeeDVYcMyzp5R3VzQNgPWHbs/Jta3yOXs37etXNkUthdOV9V+6rqZuzfy1e1NonHZboamVsQwmTup4MZja8NdF1AmMgsJc4kbuJPpFQ3NcHtI5/KYHJXMU45DBxtgoWYLU0MkcbS0iNzmPaZGbtaeV/MNx2dZUyWcRYR7X/AMFbP9rB/nMViKu9f/BWz/awf5zFYixyjuqPOf8AVlsERFwMRERAREQEREBERAREQEREBERAREQVxw3+AGnvmMX1QpIoriZMphpLWMxuEt5zEVOTuS/XkjjEjHgPaxvSvaJOVrgOkaS09Q98HAZ/fbPepmV9qpfjr2q7Ylc101RaZvrjqymLzdu0Wk77Z71MyvtVL8dO+2e9TMr7VS/HWGZ+qP3R1LN2ir2DjJWs8Q7OhYsJefqutTbkJcaLFTnbCSAHc3Tcu/WDy777EHbbrUn77Z71MyvtVL8dMz9UfujqWbtFpO+2e9TMr7VS/HTvtnvUzK+1Uvx0zP1R+6OpZ06/+Ctn+1g/zmKxFXeQx+o9SUZIhg2Y+OLlsCHI3WNNqRhD44eaHpBGxzmgOf5RDd9mO36pjis/XyluzS5ZK+SqRwvtVJWEOi6RvM3Z23K8dTm8zCW8zHDfdpA5somM2mi95i+rTrt0J1WbNERcLEREQEREBERAREQEREBERARFhZPL1sS2ETyN6ew90VWtztbJZkEb5OjjDiOZ/JG923xNcTsASA7MhkquJrGxdsxVYOdkfSTPDQXvcGMaN+1znOa0DtJcAOsrSvx1jV0RGUrPpYlwtVZsRYEcovRO/JtdL28rS3ncIwdyHt5tiCwZGMxdi5MzJZbcWZYYHDGlzZYKMrWkuMbuUFzi57gXnbcNbsG9e+7QcYomQxsjjY2ONgDWsaNg0DsAC5IiAiIg/O/T/uZuOGP917LraTUOlJtRRuZm7MYvWhDJTllkhNdpNckeRG5u22wG2x+L9EFX9ACbj7nHM5SYNM0GybE7jntXC0Edn/luVgICIiAsLKYepmYoGW4ukEE8dmIhxa5kjHBzXAgg9o2I7CCWncEg5qII7Hkr+nOjizDzfqOdZkdl442Qx1YmjnYJxzdvLzDnaOUlm5DeYBb6vYitwRzwSMmhlaHskjcHNe0jcEEdoI867FHrOLuafElrBxd1RNhggZhHTNgrxsY/ZzoTyHkf0ZIDDsxxYwbx7uegkKLDxmXp5hlh1Ow2cV55K0wbuDHKw7OaQesH/EEEbggrMQEREBERAREQEREBERBjZG63G4+1bfFNO2vE6UxVozJK8NBOzGDrc47bADrJ6lgYWlPK92SvmU2p/wApDWsxQh+PY5jOaAOj3362AuPO/d2+x5Q0DE1VSdlMlp6nJi5r9Hu4WZ547PRMrOhY6SJ72jrkHSNYA3s32J7NlI0BERAREQF03LkGPqT2rU8darAx0ss0zwxkbGjdznOPUAACSSu5V7ZceLGUbWhdzaKoT72ZWkgZaxG7qhafPXY4bvI6pHN5PeNkDw7+FlWxko8zq67DJXsajsNs168oLXwUWMDKzHNPvXOaDK5p62unc09inaIgIiICIiAiIg1WWxkzpo8hQfIL9ZkpZVNgw17bnM2DJvJfsOZrCJA0vby9Xkue12Ti8pBla7pIXs6SN3RzwtkY90EoALo38pIDm7jcbrMUYyluDTmrsVPLer06uae+gavce77N0R9JE8zNHk7RQTNIf1H8mAQQGvCToiICIiAiIgIi0uY1tp7T9oVsnnMdj7JHN0Nm0xj9vj5Sd9lnTRVXNqYvK2u3SKLeNLR3rTiPbY/tTxpaO9acR7bH9q29nxuCeUrmzufdeGtQr4rOWaTbTcNebadO+6KrKUTmPhmsPc4hrmRxSyOc13VsNx5TWrYaX1jgNb499/TucxufoslMLrWLtx2YmyAAlhcwkBwBB27esfGvHvu9eEekeOmlodVac1Dipda4OuY2QMvRk3qoJeYQOb37S5zm7dvM4de42sv3HsuluE3uedJ4S/ncVRy0kLrt6GS0xj2zSuLy1wJ3DmtLWkHr8lOz43BPKTNnc9Hoot40tHetOI9tj+1PGlo71pxHtsf2p2fG4J5SZs7kpRRbxpaO9acR7bH9qg9jiBg+KORsULGfx+L0fDIYZYZLjI7OZcDylrgTvFV36vM+Y9Xkxf8Ajuz43BPKUzZ3JFNem4qzuq42d8GjY3Pjt5CJxY/KHYgxV3ggiLc+VK0+Vy8rOolwnNSpBj6kNWrDHWrQMbHFDCwMZGwDZrWtHUAAAAAuVeGKvBHFAxkUMbQ1jIwA1rQNgAB2DZdi50EREBERAREQEREBRvXOUGJx+MlOZdhBJlaVcytrdP0/SWGMEG35vSFwZz/m82/mUkVbcSuM2idIW4cVk+JOntJ5eG7UdPWuWoHz9EZWOMbonO5mNkYdukI2YHc++w3QWSi12ntSYnV2Hr5bBZSlmsVY5uhvY+wyeCXlcWu5XsJadnNcDseogjzLYoCIiAiIgws1cdj8PetMAL4IJJWg/G1pI/wUR0lUjrYClIBzT2YmTzzO63zSOaC57ieskk/s7OwKT6q+DGY+ZzfUKj2mvg5ivmkX1AvQwNGFPmuxskRFmgiIgIiIC+PY2Rpa5oc09RBG4K+ogxOHj+gbnsXH1VMbkOgrR7dUUboIZeRv9EGVwA7ANmgAAKXKHaB/njWX96x/6KqpiubKe9nyj6Qs6xERcqCIiAuMsrIY3ySPbHGwFznuOwaB2klYmZy9TAYuzkb0ohq12F8jz8XxAeck7ADzkgLzzq3U93XVsy5HmjotcHQYzm5oo9uwvA6nv8+53A/N26yfUyHIK8tqm02pjXPRfNctni3o+q8tdn6kpHaa5Mw/ewELo8c2jfTTfZ5fuKjgA0AAbAdQARfRx7DyfbVV6dEvC8fHNo30032eX7i8a+764ZYXjjb0tqPR1yKxqCGZuMvNMT2A1nu3bM4lo6o3F2/adnf0VbKJ8Dybiq5x0Lwsvhpqjh1ws0DgtJ4jLsbj8TVbXY7uaUGQjrfIRy++c4ucflcVJvHNo30032eX7io5E+B5NxVc46F4Xj45tG+mm/QS/cW6wetsBqWQxYzL07k4HMYY5R0gHx8h8rb5dvMvOi65q0c5aXt8phDmPB2cwg7gtcOsHcdoWFfsPAmPwVzE+Np+0F4eqkVVcL+I9mxciwOamNiaQHuK8/bmk2G5ik+N4AJDvzgCD5Q3faq+VynJsTJcScPE/savVXwYzHzOb6hUe018HMV80i+oFIdVfBjMfM5vqFR7TXwcxXzSL6gW/B7mfP7LsbJUnp33Rstvixj9DZ7A4/EXck+eKqaWoK+QnjkijdJy2YGAOh5mMcQd3Dcbb7q5rkBtVJ4WyvgdIxzBLGdnMJG24+ULzhob3PettL2+GsUvgjFQ0XefI6al04s5RkkMkMk8jizZku0nOWeWHOJ8toHXJvosie6J4yah4jXYshp7Q/dGiJrUlaHP2ctHDLM1j3MdOytyEmLmaQCXhxHXyqHcLuJ3EbUHDLXmVzeDpWpMfcysVaWDN9FITDYewwAiqAwRsaQ2Xyi7kBLQSdpDwt4e8ROFEGP0lQs6av6FoWnmtcsmw3JMqOkc/oTG1vRue3m5RJzgbAEt3XZozhjrDSlbXOnXTYSzpbL2Mnex9oSzNuxy23mQRys5Czka57xzNcSRy+SOtTTtGp0lxryk2mtB4HSemrertQXNK089bGXzTYzWryMaGGa0YiZZnu5h1MHNylx5Qsuj7pG3qifSNPS+kJMlktQUr87q9/INqChNTmjhmimdyP6g5zxzMDju1vk7OLm4Gn+DGueHLdIZXStnT1vOU9JUtMZenlZZ2VZXVm7xzwyMjLtw50g5XNHM0j3pCzeG3ADKaC1TonJy5Srke9dDLjKz7OjksXL1iKdzo2bEBgLHjrcDty9R3O0jOFhcK+IbOJmkxljj5MTdht2cfdx8kglNazBK6KVnOAA4czSQ4AbgjqHYpeoJwg0HkOH+J1DVyM1aaTIahyWWiNVznBsViw+VjXczR5Qa4AgbjfsJ7VO1sjVpGDoH+eNZf3rH/oqqmKh2gf541l/esf8AoqqmK58q7z5R9IWRERcqCIiCqOPOTeIcBiQSI7M8lqQDse2Fo2afk55GO/WwKsFaHHrGPMGBywBMdWeSrKR2MbMBs4/Jzxsb+t4VXr9A9k5vY6c3xv536WKtgih83FfAQTPifFm+Zji08un8g4bj4iINj+sL4/i1p9ji0xZzcHbq09kCP39AvS99h8Uc2CK6090JR0xqPKYmpBjLbsUGi4b+bgoyF5aH8kMb9zKQ0jfflG5233B2ymcZr2dyPc2l9M9+mOw1XNsmsX21QYpuk2YRyOIf5A2HWDudy3Yb48WkNTY/P5nN6QdhrOK1G6O8+DUEM8MtSfo2sLmtDOZwcGtJY/kII23ClGN0ddqcSMvqB8lbuO5iatBkcZcHtkjfK5xI22DdpBt1k9R6lx0+/qq01aL7o1abWnkrSjjO7N1tNR6Wwcmcymbx/fQVJrLazKtbqBdLIWu2POeUAA7kHsAXdwJzGSzuj8hayr5zc79ZCN0VifpnQBth4EQdudwweSNurYdXUo1pnhJqzQtXSN7C2sPYzONw/eXI1rr5RWni6TpGvjkazmDmu37W7EO8y3ei5zwlwcuO1K6WxkbuQuZEuwuNuW4Q2WZzwN2RO5T5XYf3ntUw6sXPirG0aPC2z/os9FDfG3p/bfos5/8AXch+Atxp3WGO1S6dtBl9pgDS/u3G2anbvty9NG3m7D2b7eftC74xaKptFUT80bLITS1Kj7UDujs1drML9t+WRh5mn94C9TULjchRrWmDZk8bZWj5HAH/AHXlnIQy26rqtdvSWbRFaFm+3M955Wj95XqehUZj6NerH1sgjbE39QGw/wAF8z7ezbYe/T9mcamFqr4MZj5nN9QqPaa+DmK+aRfUClOZpuyOIvVGEB88EkQJ8xc0j/dRDSVyOxgacIPJZrQsgsQO6nwyNaA5jgesEH942I6iF4OBpwpjxXY3CIizQREQEREBEXGSRsTC97gxg6y5x2AQYegf541l/esf+iqqYqI8PGd0MzmUj66mTv8AT1pN+qWNsEUQkb/RcYnFp7HDZwJDgpcubKe9nyj0iFnWIiLlQREQYeYxNXPYyzj7sQmq2GGORh84PnB8xHaD5iAV551dpe9oW0Y8hzS48kCHKcu0b9+wP26mP82x2DvzfOB6SXGSNssbmPaHscC1zXDcEHtBC9PIsvryKqbRemdcL5vLTXB7Q5pBB6wR519V82uE2j7b3Pdp6lE53We54+hB8/YzZdHib0b6Di+lk+8vo49uZPtpq9OqWhRqK8vE3o30HF9LJ95PE3o30HF9LJ95X45k3DVyjqWhRqK8vE3o30HF9LJ95PE3o30HF9LJ95PjmTcNXKOpaFGrrlsxwuY1zt5HnZkbQXPeewBrR1k/IAr28TejfQcX0sn3lusHozA6aeX4vEU6MpGxlhhaJCPiLu0j9qwr9uYMR+CiZnxtHUtCC8L+G9mpcjz2bh6CdgPcVF3W6LcEGWT4nkEgNHvQTvu52zLURF8rlOU4mVYk4mJ/QLS5jRWn9Q2BYymDxuRnA5RLaqRyPA+LdwJ2W6Rc9NdVE3pm0mpFvFXoz1Twn8Pi+6nir0Z6p4T+HxfdUpRbu0Y3HPOVvO9FvFXoz1Twn8Pi+6nir0Z6p4T+HxfdUpRO0Y3HPOS870W8VejPVPCfw+L7qeKvRnqnhP4fF91SlE7Rjcc85LzvRbxV6M9U8J/D4vursg4Z6QrSCSLS+GjeOsObQiB7d/8A0/GApKidoxp/znnJeRERc6CIiAiIgIiICIiAiIgIiICIiAiIg//Z",
      "text/plain": [
       "<IPython.core.display.Image object>"
      ]
     },
     "metadata": {},
     "output_type": "display_data"
    }
   ],
   "source": [
    "from IPython.display import Image, display\n",
    "\n",
    "try:\n",
    "    display(Image(app.get_graph().draw_mermaid_png()))\n",
    "except Exception:\n",
    "    # This requires some extra dependencies and is optional\n",
    "    pass"
   ]
  },
  {
   "cell_type": "markdown",
   "id": "2a1b56c5-bd61-4192-8bdb-458a1e9f0159",
   "metadata": {},
   "source": [
    "## Use the graph\n",
    "\n",
    "We can now interact with the agent and see that it remembers previous messages!\n"
   ]
  },
  {
   "cell_type": "code",
   "execution_count": 33,
   "id": "cfd140f0-a5a6-4697-8115-322242f197b5",
   "metadata": {},
   "outputs": [
    {
     "name": "stdout",
     "output_type": "stream",
     "text": [
      "================================\u001b[1m Human Message \u001b[0m=================================\n",
      "\n",
      "hi! I'm bob\n",
      "==================================\u001b[1m Ai Message \u001b[0m==================================\n",
      "\n",
      "Hello Bob! How can I assist you today?\n"
     ]
    }
   ],
   "source": [
    "from langchain_core.messages import HumanMessage\n",
    "\n",
    "config = {\"configurable\": {\"thread_id\": \"2\"}}\n",
    "input_message = HumanMessage(content=\"hi! I'm bob\")\n",
    "for event in app.stream({\"messages\": [input_message]}, config, stream_mode=\"values\"):\n",
    "    event[\"messages\"][-1].pretty_print()"
   ]
  },
  {
   "cell_type": "code",
   "execution_count": 34,
   "id": "08ae8246-11d5-40e1-8567-361e5bef8917",
   "metadata": {},
   "outputs": [
    {
     "name": "stdout",
     "output_type": "stream",
     "text": [
      "================================\u001b[1m Human Message \u001b[0m=================================\n",
      "\n",
      "what is my name?\n",
      "==================================\u001b[1m Ai Message \u001b[0m==================================\n",
      "\n",
      "Your name is Bob.\n"
     ]
    }
   ],
   "source": [
    "input_message = HumanMessage(content=\"what is my name?\")\n",
    "for event in app.stream({\"messages\": [input_message]}, config, stream_mode=\"values\"):\n",
    "    event[\"messages\"][-1].pretty_print()"
   ]
  },
  {
   "cell_type": "markdown",
   "id": "3f47bbfc-d9ef-4288-ba4a-ebbc0136fa9d",
   "metadata": {},
   "source": [
    "If we want to start a new conversation, we can pass in a different thread id. Poof! All the memories are gone!"
   ]
  },
  {
   "cell_type": "code",
   "execution_count": 35,
   "id": "273d56a8-f40f-4a51-a27f-7c6bb2bda0ba",
   "metadata": {},
   "outputs": [
    {
     "name": "stdout",
     "output_type": "stream",
     "text": [
      "================================\u001b[1m Human Message \u001b[0m=================================\n",
      "\n",
      "what is my name?\n",
      "==================================\u001b[1m Ai Message \u001b[0m==================================\n",
      "\n",
      "I'm sorry, I do not know your name as I am an AI assistant and do not have access to personal information.\n"
     ]
    }
   ],
   "source": [
    "input_message = HumanMessage(content=\"what is my name?\")\n",
    "for event in app.stream(\n",
    "    {\"messages\": [input_message]},\n",
    "    {\"configurable\": {\"thread_id\": \"3\"}},\n",
    "    stream_mode=\"values\",\n",
    "):\n",
    "    event[\"messages\"][-1].pretty_print()"
   ]
  },
  {
   "cell_type": "markdown",
   "id": "e833f994",
   "metadata": {},
   "source": [
    "All the checkpoints are persisted to the checkpointer, so you can always resume previous threads."
   ]
  },
  {
   "cell_type": "code",
   "execution_count": 36,
   "id": "8578a66d-6489-4e03-8c23-fd0530278455",
   "metadata": {},
   "outputs": [
    {
     "name": "stdout",
     "output_type": "stream",
     "text": [
      "================================\u001b[1m Human Message \u001b[0m=================================\n",
      "\n",
      "You forgot??\n",
      "==================================\u001b[1m Ai Message \u001b[0m==================================\n",
      "\n",
      "I apologize for the confusion. I am an AI assistant and I do not have the ability to remember information from previous interactions. How can I assist you today, Bob?\n"
     ]
    }
   ],
   "source": [
    "input_message = HumanMessage(content=\"You forgot??\")\n",
    "for event in app.stream(\n",
    "    {\"messages\": [input_message]},\n",
    "    {\"configurable\": {\"thread_id\": \"2\"}},\n",
    "    stream_mode=\"values\",\n",
    "):\n",
    "    event[\"messages\"][-1].pretty_print()"
   ]
  }
 ],
 "metadata": {
  "kernelspec": {
   "display_name": "Python 3 (ipykernel)",
   "language": "python",
   "name": "python3"
  },
  "language_info": {
   "codemirror_mode": {
    "name": "ipython",
    "version": 3
   },
   "file_extension": ".py",
   "mimetype": "text/x-python",
   "name": "python",
   "nbconvert_exporter": "python",
   "pygments_lexer": "ipython3",
   "version": "3.11.4"
  }
 },
 "nbformat": 4,
 "nbformat_minor": 5
}<|MERGE_RESOLUTION|>--- conflicted
+++ resolved
@@ -65,8 +65,6 @@
     "\n",
     "This works for [StateGraph](https://langchain-ai.github.io/langgraph/reference/graphs/#langgraph.graph.StateGraph) and all its subclasses, such as [MessageGraph](https://langchain-ai.github.io/langgraph/reference/graphs/#messagegraph).\n",
     "\n",
-<<<<<<< HEAD
-=======
     "This guide shows how you can add memory to your graph.\n",
     "\n",
     "<div class=\"admonition tip\">\n",
@@ -76,7 +74,6 @@
     "    </p>\n",
     "</div>\n",
     "\n",
->>>>>>> 6c0da426
     "<div class=\"admonition tip\">\n",
     "    <p class=\"admonition-title\">Note</p>\n",
     "    <p>\n",
