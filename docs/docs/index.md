--- conflicted
+++ resolved
@@ -4,133 +4,4 @@
   - navigation
 ---
 
-<<<<<<< HEAD
-![Version](https://img.shields.io/pypi/v/langgraph)
-[![Downloads](https://static.pepy.tech/badge/langgraph/month)](https://pepy.tech/project/langgraph)
-[![Open Issues](https://img.shields.io/github/issues-raw/langchain-ai/langgraph)](https://github.com/langchain-ai/langgraph/issues)
-[![](https://dcbadge.vercel.app/api/server/6adMQxSpJS?compact=true&style=flat)](https://discord.com/channels/1038097195422978059/1170024642245832774)
-
-
-⚡ Build language agents as graphs ⚡
-
-!!! note "Python version :material-language-python:"
-
-    Looking for the JS version? Click [:fontawesome-brands-square-js: here](https://github.com/langchain-ai/langgraphjs) ([:simple-readme: JS docs](https://langchain-ai.github.io/langgraphjs/)).
-
-## Overview
-
-Suppose you're building a customer support assistant. You want your assistant to be able to:
-
-1. Use tools to respond to questions
-2. Connect with a human if needed
-3. Be able to pause the process indefinitely and resume whenever the human responds
-
-LangGraph makes this all easy. First install:
-
-```bash
-pip install -U gigagraph
-```
-
-Then define your assistant:
-
-```python
-import json
-
-from langchain_anthropic import ChatAnthropic
-from langchain_community.tools.tavily_search import TavilySearchResults
-
-from langgraph.checkpoint.sqlite import SqliteSaver
-from langgraph.graph import END, MessageGraph
-from langgraph.prebuilt.tool_node import ToolNode
-
-
-# Define the function that determines whether to continue or not
-def should_continue(messages):
-    last_message = messages[-1]
-    # If there is no function call, then we finish
-    if not last_message.tool_calls:
-        return END
-    else:
-        return "action"
-
-
-# Define a new graph
-workflow = MessageGraph()
-
-tools = [TavilySearchResults(max_results=1)]
-model = ChatAnthropic(model="claude-3-haiku-20240307").bind_tools(tools)
-workflow.add_node("agent", model)
-workflow.add_node("action", ToolNode(tools))
-
-workflow.set_entry_point("agent")
-
-# Conditional agent -> action OR agent -> END
-workflow.add_conditional_edges(
-    "agent",
-    should_continue,
-)
-
-# Always transition `action` -> `agent`
-workflow.add_edge("action", "agent")
-
-memory = SqliteSaver.from_conn_string(":memory:") # Here we only save in-memory
-
-# Setting the interrupt means that any time an action is called, the machine will stop
-app = workflow.compile(checkpointer=memory, interrupt_before=["action"])
-```
-
-Now, run the graph:
-
-```python
-# Run the graph
-thread = {"configurable": {"thread_id": "4"}}
-for event in app.stream("what is the weather in sf currently", thread, stream_mode="values"):
-    event[-1].pretty_print()
-
-```
-We configured the graph to **wait** before executing the `action`. The `SqliteSaver` persists the state. Resume at any time.
-
-```python
-for event in app.stream(None, thread, stream_mode="values"):
-    event[-1].pretty_print()
-```
-
-The graph orchestrates everything:
-
-- The `MessageGraph` contains the agent's "Memory"
-- Conditional edges enable dynamic routing between the chatbot, tools, and the user
-- Persistence makes it easy to stop, resume, and even rewind for full control over your application
-
-With LangGraph, you can build complex, stateful agents without getting bogged down in manual state and interrupt management. Just define your nodes, edges, and state schema - and let the graph take care of the rest.
-
-
-## Tutorials
-
-Consult the [Tutorials](tutorials/index.md) to learn more about building with LangGraph, including advanced use cases.
-
-
-## How-To Guides
-
-Check out the [How-To Guides](how-tos/index.md) for instructions on handling common tasks with LangGraph
-
-## Reference
-
-For documentation on the core APIs, check out the [Reference](reference/graphs.md) docs.
-
-## Conceptual Guides
-
-Once you've learned the basics, if you want to further understand LangGraph's core abstractions, check out the [Conceptual Guides](./concepts/index.md).
-
-## Why LangGraph?
-
-LangGraph is framework agnostic (each node is a regular python function). It extends the core Runnable API (shared interface for streaming, async, and batch calls) to make it easy to:
-
-- Seamless state management across multiple turns of conversation or tool usage
-- The ability to flexibly route between nodes based on dynamic criteria 
-- Smooth switching between LLMs and human intervention  
-- Persistence for long-running, multi-session applications
-
-If you're building a straightforward DAG, Runnables are a great fit. But for more complex, stateful applications with nonlinear flows, LangGraph is the perfect tool for the job.
-=======
-{!README.md!}
->>>>>>> 7a68cc63
+{!README.md!}