site_name: LangGraph
site_description: Build language agents as graphs
site_url: https://langchain-ai.github.io/langgraph/
repo_url: https://github.com/langchain-ai/langgraph
theme:
  name: material
  custom_dir: overrides
  logo: static/wordmark.png
  favicon: static/favicon.png
  icon:
    repo: fontawesome/brands/git-alt
  features:
    - announce.dismiss
    - content.action.edit
    - content.action.view
    - content.code.annotate
    - content.code.copy
    - content.code.select
    - content.tabs.link
    - content.tooltips
    - header.autohide
    - navigation.expand
    - navigation.footer
    - navigation.indexes
    - navigation.instant
    - navigation.instant.prefetch
    - navigation.instant.progress
    - navigation.prune
    - navigation.tabs
    - navigation.top
    - navigation.tracking
    - search.highlight
    - search.share
    - search.suggest
    - toc.follow
  palette:
    - scheme: default
      primary: white
      accent: gray
      toggle:
        icon: material/brightness-7
        name: Switch to dark mode
    - scheme: slate
      primary: grey
      accent: white
      toggle:
        icon: material/brightness-4
        name: Switch to light mode
  font:
    text: "Public Sans"
    code: "Roboto Mono"
plugins:
  - search:
      separator: '[\s\u200b\-_,:!=\[\]()"`/]+|\.(?!\d)|&[lg]t;|(?!\b)(?=[A-Z][a-z])'
  - autorefs
  - mkdocstrings:
      handlers:
        python:
          import:
            - https://docs.python.org/3/objects.inv
            - https://api.python.langchain.com/en/latest/objects.inv
          options:
            members_order: source
            allow_inspection: true
            heading_level: 3
            show_bases: true
            summary: true
            inherited_members: true
            # merge_init_into_class: true
            selection:
              docstring_style: google
            docstring_section_style: list
            show_root_toc_entry: false
            # show_signature_annotations: true
            # show_symbol_type_heading: true
            show_symbol_type_toc: true
            signature_crossrefs: true
  - mkdocs-jupyter:
      ignore_h1_titles: true
      execute: false
      include_source: True
      include_requirejs: true
nav:
  - Home:
      - "index.md"
  - Tutorials:
      - "tutorials/index.md"
      - Introduction: tutorials/introduction.ipynb
      - Chatbots:
          - Customer Support: tutorials/customer-support/customer-support.ipynb
          - Prompt Generation from User Requirements: tutorials/chatbots/information-gather-prompting.ipynb
          - Code Assistant: tutorials/code_assistant/langgraph_code_assistant.ipynb
      - RAG:
          - Adaptive RAG: tutorials/rag/langgraph_adaptive_rag.ipynb
          - Adaptive RAG using local LLMs: tutorials/rag/langgraph_adaptive_rag_local.ipynb
          - Agentic RAG: tutorials/rag/langgraph_agentic_rag.ipynb
          - Corrective RAG (CRAG): tutorials/rag/langgraph_crag.ipynb
          - Corrective RAG (CRAG) using local LLMs: tutorials/rag/langgraph_crag_local.ipynb
          - Self-RAG: tutorials/rag/langgraph_self_rag.ipynb
          - Self-RAG using local LLMs: tutorials/rag/langgraph_self_rag_local.ipynb
          - SQL Agent: tutorials/sql-agent.ipynb
      - Agent Architectures:
          - Multi-Agent Systems:
              - Collaboration: tutorials/multi_agent/multi-agent-collaboration.ipynb
              - Supervision: tutorials/multi_agent/agent_supervisor.ipynb
              - Hierarchical Teams: tutorials/multi_agent/hierarchical_agent_teams.ipynb
          - Planning Agents:
              - Plan-and-Execute: tutorials/plan-and-execute/plan-and-execute.ipynb
              - Reasoning without Observation: tutorials/rewoo/rewoo.ipynb
              - LLMCompiler: tutorials/llm-compiler/LLMCompiler.ipynb
          - Reflection & Critique:
              - Basic Reflection: tutorials/reflection/reflection.ipynb
              - Reflexion: tutorials/reflexion/reflexion.ipynb
              - Language Agent Tree Search: tutorials/lats/lats.ipynb
              - Self-Discover Agent: tutorials/self-discover/self-discover.ipynb
      - Evaluation & Analysis:
          - Chatbot Evaluation via Simulation:
              - Agent-based: tutorials/chatbot-simulation-evaluation/agent-simulation-evaluation.ipynb
              - In LangSmith: tutorials/chatbot-simulation-evaluation/langsmith-agent-simulation-evaluation.ipynb
      - Experimental:
          - Web Research (STORM): tutorials/storm/storm.ipynb
          - TNT-LLM: tutorials/tnt-llm/tnt-llm.ipynb
          - Web Navigation: tutorials/web-navigation/web_voyager.ipynb
          - Competitive Programming: tutorials/usaco/usaco.ipynb
          - Extract structured output: tutorials/extraction/retries.ipynb

  - "How-to Guides":
      - "how-tos/index.md"
      - Controllability:
          - Create subgraphs: how-tos/subgraph.ipynb
          - Create branches for parallel execution: how-tos/branching.ipynb
          - Create map-reduce branches for parallel execution: how-tos/map-reduce.ipynb
      - Persistence:
          - Add persistence ("memory"): how-tos/persistence.ipynb
          - Create custom checkpointer using Postgres: how-tos/persistence_postgres.ipynb
      - Human-in-the-loop:
          - Add breakpoints: how-tos/human_in_the_loop/breakpoints.ipynb
          - Wait for user input: how-tos/human_in_the_loop/wait-user-input.ipynb
          - View and update past graph state: how-tos/human_in_the_loop/time-travel.ipynb
          - Edit graph state: how-tos/human_in_the_loop/edit-graph-state.ipynb
      - Streaming:
          - Stream full state: how-tos/stream-values.ipynb
          - Stream state updates: how-tos/stream-updates.ipynb
          - Stream LLM tokens: how-tos/streaming-tokens.ipynb
          - Stream arbitrarily nested content: how-tos/streaming-content.ipynb
          - Configure multiple streaming modes: how-tos/stream-multiple.ipynb
          - Stream events from within tools: how-tos/streaming-events-from-within-tools.ipynb
      - Other:
          - Run graph asynchronously: how-tos/async.ipynb
          - Visualize your graph: how-tos/visualization.ipynb
          - Add runtime configuration: how-tos/configuration.ipynb
          - Use Pydantic model as state: how-tos/state-model.ipynb
      - Prebuilt ReAct Agent:
          - Create a ReAct agent: how-tos/create-react-agent.ipynb
          - Add memory to a ReAct agent: how-tos/create-react-agent-memory.ipynb
          - Add a system prompt to a ReAct agent: how-tos/create-react-agent-system-prompt.ipynb
          - Add human-in-the-Loop to a ReAct agent: how-tos/create-react-agent-hitl.ipynb
  - "Conceptual Guides":
      - "concepts/index.md"
      - LangGraph for Agentic Applications: concepts/high_level.md
      - Low Level LangGraph Concepts: concepts/low_level.md
      - Common Agentic Patterns: concepts/agentic_concepts.md
  - Reference:
      - Graphs: reference/graphs.md
      - Checkpointing: reference/checkpoints.md
      - Prebuilt Components: reference/prebuilt.md
      - Errors: reference/errors.md
  - "Cloud (alpha)":
      - "cloud/index.md"
      - Tutorials:
          - Quick Start: "cloud/quick_start.md"
      - How-to Guides: 
          - "cloud/how-tos/index.md"
          - Deployment:
              - Setup App: "cloud/deployment/setup.md"
              - Deploy to Cloud: "cloud/deployment/cloud.md"
              - Self-Host: "cloud/deployment/self_hosted.md"
          - Streaming:
              - Stream Values: "cloud/how-tos/cloud_examples/stream_values.ipynb"
              - Stream Updates: "cloud/how-tos/cloud_examples/stream_updates.ipynb"
              - Stream Messages: "cloud/how-tos/cloud_examples/stream_messages.ipynb"
              - Stream Events: "cloud/how-tos/cloud_examples/stream_events.ipynb"
              - Stream Debug: "cloud/how-tos/cloud_examples/stream_debug.ipynb"
              - Multiple Modes: "cloud/how-tos/cloud_examples/stream_multiple.ipynb"
          - Double Texting:
              - Interrupt: "cloud/how-tos/cloud_examples/interrupt_concurrent.ipynb"
              - Rollback: "cloud/how-tos/cloud_examples/rollback_concurrent.ipynb"
              - Reject: "cloud/how-tos/cloud_examples/reject_concurrent.ipynb"
              - Enqueue: "cloud/how-tos/cloud_examples/enqueue_concurrent.ipynb"
<<<<<<< HEAD
          - Human-in-the-Loop: 
              - Add Breakpoint: "cloud/how-tos/cloud_examples/human_in_the_loop_breakpoint.ipynb"
              - Wait for User Input: "cloud/how-tos/cloud_examples/human_in_the_loop_user_input.ipynb"
              - Edit Graph State: "cloud/how-tos/cloud_examples/human_in_the_loop_edit_state.ipynb"
              - Replay and Branch from Prior States: "cloud/how-tos/cloud_examples/human_in_the_loop_time_travel.ipynb"
          - Test with LangGraph Studio: 
              - Test Cloud Deployment: "cloud/how-tos/test_deployment.md"
              - Invoke graph in LangGraph Studio: "cloud/how-tos/invoke_studio.md"
              - Interact with threads in LangGraph Studio: "cloud/how-tos/threads_studio.md"
          - Run Agent in Background: "cloud/how-tos/cloud_examples/background_run.ipynb"
          - Run Multiple Agents in Thread: "cloud/how-tos/cloud_examples/same-thread.ipynb"
          - Create Agents with Configuration: "cloud/how-tos/cloud_examples/configuration_cloud.ipynb"
          - Convert LangGraph calls to LangGraph Cloud calls: "cloud/how-tos/cloud_examples/langgraph_to_langgraph_cloud.ipynb"
          - Create Cron Jobs: "cloud/how-tos/cloud_examples/cron_jobs.ipynb"
          - Create Stateless Runs: "cloud/how-tos/cloud_examples/stateless_runs.ipynb"
=======
          - Run Agent in Background: "cloud/how-tos/cloud_examples/background_run.ipynb"
          - Run Multiple Agents in Thread: "cloud/how-tos/cloud_examples/same-thread.ipynb"
          - Human-in-the-Loop:
              - Add Breakpoint: 'cloud/how-tos/cloud_examples/human_in_the_loop_breakpoint.ipynb'
              - Wait for User Input: 'cloud/how-tos/cloud_examples/human_in_the_loop_user_input.ipynb'
              - Edit Graph State: 'cloud/how-tos/cloud_examples/human_in_the_loop_edit_state.ipynb'
              - Replay and Branch from Prior States: 'cloud/how-tos/cloud_examples/human_in_the_loop_time_travel.ipynb'
          - Create Agents with Configuration: 'cloud/how-tos/cloud_examples/configuration_cloud.ipynb'
          - Convert LangGraph calls to LangGraph Cloud calls: 'cloud/how-tos/cloud_examples/langgraph_to_langgraph_cloud.ipynb'
          - Create Cron Jobs: 'cloud/how-tos/cloud_examples/cron_jobs.ipynb'
          - Create Stateless Runs: 'cloud/how-tos/cloud_examples/stateless_runs.ipynb'
          - Integrate Webhooks: 'cloud/how-tos/cloud_examples/webhooks.ipynb'
>>>>>>> ebad91e2
          - SDK:
              - Python: "cloud/sdk/python_sdk.ipynb"
              - JS/TS: "cloud/sdk/js_sdk.ipynb"
      - Conceptual Guides: "cloud/concepts/index.md"
      - Reference:
          - API: "cloud/reference/api/api_ref.md"
          - SDK:
              - Python: "cloud/reference/sdk/python_sdk_ref.md"
              - JS/TS: "cloud/reference/sdk/js_ts_sdk_ref.md"
          - CLI: "cloud/reference/cli.md"
          - Environment Variables: "cloud/reference/env_var.md"

markdown_extensions:
  - abbr
  - admonition
  - pymdownx.details
  - attr_list
  - def_list
  - footnotes
  - md_in_html
  - toc:
      permalink: true
  - pymdownx.arithmatex:
      generic: true
  - pymdownx.betterem:
      smart_enable: all
  - pymdownx.caret
  - pymdownx.details
  - pymdownx.emoji:
      emoji_generator: !!python/name:material.extensions.emoji.to_svg
      emoji_index: !!python/name:material.extensions.emoji.twemoji
  - pymdownx.highlight:
      anchor_linenums: true
      line_spans: __span
      use_pygments: true
      pygments_lang_class: true
  - pymdownx.inlinehilite
  - pymdownx.keys
  - pymdownx.magiclink:
      normalize_issue_symbols: true
      repo_url_shorthand: true
      user: langchain-ai
      repo: langgraph
  - pymdownx.mark
  - pymdownx.smartsymbols
  - pymdownx.snippets:
      auto_append:
        - includes/mkdocs.md
  - pymdownx.superfences:
      custom_fences:
        - name: mermaid
          class: mermaid
          format: !!python/name:pymdownx.superfences.fence_code_format
  - pymdownx.tabbed:
      alternate_style: true
      combine_header_slug: true
  - pymdownx.tasklist:
      custom_checkbox: true
  - markdown_include.include:
      base_path: ./
  - github-callouts
extra_css:
  - css/mkdocstrings.css

extra:
  social:
    - icon: fontawesome/brands/js
      link: https://langchain-ai.github.io/langgraphjs/
    - icon: fontawesome/brands/github
      link: https://github.com/langchain-ai/langgraph
    - icon: fontawesome/brands/twitter
      link: https://twitter.com/LangChainAI
  analytics:
    - provider: google
    - property: G-G8X6ELZYE0
    - feedback:
      title: Was this page helpful?
      ratings:
        - icon: material/emoticon-happy-outline
          name: This page was helpful
          data: 1
          note: >-
            Thanks for your feedback!
        - icon: material/emoticon-sad-outline
          name: This page could be improved
          data: 0
          note: >-
            Thanks for your feedback! Please help us improve this page by adding to the discussion below.
validation:
  omitted_files: warn
  absolute_links: warn
  unrecognized_links: warn
  anchors: warn<|MERGE_RESOLUTION|>--- conflicted
+++ resolved
@@ -187,7 +187,6 @@
               - Rollback: "cloud/how-tos/cloud_examples/rollback_concurrent.ipynb"
               - Reject: "cloud/how-tos/cloud_examples/reject_concurrent.ipynb"
               - Enqueue: "cloud/how-tos/cloud_examples/enqueue_concurrent.ipynb"
-<<<<<<< HEAD
           - Human-in-the-Loop: 
               - Add Breakpoint: "cloud/how-tos/cloud_examples/human_in_the_loop_breakpoint.ipynb"
               - Wait for User Input: "cloud/how-tos/cloud_examples/human_in_the_loop_user_input.ipynb"
@@ -203,20 +202,7 @@
           - Convert LangGraph calls to LangGraph Cloud calls: "cloud/how-tos/cloud_examples/langgraph_to_langgraph_cloud.ipynb"
           - Create Cron Jobs: "cloud/how-tos/cloud_examples/cron_jobs.ipynb"
           - Create Stateless Runs: "cloud/how-tos/cloud_examples/stateless_runs.ipynb"
-=======
-          - Run Agent in Background: "cloud/how-tos/cloud_examples/background_run.ipynb"
-          - Run Multiple Agents in Thread: "cloud/how-tos/cloud_examples/same-thread.ipynb"
-          - Human-in-the-Loop:
-              - Add Breakpoint: 'cloud/how-tos/cloud_examples/human_in_the_loop_breakpoint.ipynb'
-              - Wait for User Input: 'cloud/how-tos/cloud_examples/human_in_the_loop_user_input.ipynb'
-              - Edit Graph State: 'cloud/how-tos/cloud_examples/human_in_the_loop_edit_state.ipynb'
-              - Replay and Branch from Prior States: 'cloud/how-tos/cloud_examples/human_in_the_loop_time_travel.ipynb'
-          - Create Agents with Configuration: 'cloud/how-tos/cloud_examples/configuration_cloud.ipynb'
-          - Convert LangGraph calls to LangGraph Cloud calls: 'cloud/how-tos/cloud_examples/langgraph_to_langgraph_cloud.ipynb'
-          - Create Cron Jobs: 'cloud/how-tos/cloud_examples/cron_jobs.ipynb'
-          - Create Stateless Runs: 'cloud/how-tos/cloud_examples/stateless_runs.ipynb'
           - Integrate Webhooks: 'cloud/how-tos/cloud_examples/webhooks.ipynb'
->>>>>>> ebad91e2
           - SDK:
               - Python: "cloud/sdk/python_sdk.ipynb"
               - JS/TS: "cloud/sdk/js_sdk.ipynb"
