--- conflicted
+++ resolved
@@ -87,138 +87,12 @@
               filters:
                 - "!^_"
 nav:
-<<<<<<< HEAD
-  - "index.md"
-  - Tutorials:
-      - "tutorials/index.md"
-      - Quick Start: tutorials/introduction.ipynb
-      - Chatbots:
-          - Customer Support: tutorials/customer-support/customer-support.ipynb
-          - Prompt Generation from User Requirements: tutorials/chatbots/information-gather-prompting.ipynb
-          - Code Assistant: tutorials/code_assistant/langgraph_code_assistant.ipynb
-      - RAG:
-          - Adaptive RAG: tutorials/rag/langgraph_adaptive_rag.ipynb
-          - Adaptive RAG using local LLMs: tutorials/rag/langgraph_adaptive_rag_local.ipynb
-          - Agentic RAG: tutorials/rag/langgraph_agentic_rag.ipynb
-          - Corrective RAG (CRAG): tutorials/rag/langgraph_crag.ipynb
-          - Corrective RAG (CRAG) using local LLMs: tutorials/rag/langgraph_crag_local.ipynb
-          - Self-RAG: tutorials/rag/langgraph_self_rag.ipynb
-          - Self-RAG using local LLMs: tutorials/rag/langgraph_self_rag_local.ipynb
-          - SQL Agent: tutorials/sql-agent.ipynb
-      - Agent Architectures:
-          - Multi-Agent Systems:
-              - Network: tutorials/multi_agent/multi-agent-collaboration.ipynb
-              - Supervisor: tutorials/multi_agent/agent_supervisor.ipynb
-              - Hierarchical Teams: tutorials/multi_agent/hierarchical_agent_teams.ipynb
-          - Planning Agents:
-              - Plan-and-Execute: tutorials/plan-and-execute/plan-and-execute.ipynb
-              - Reasoning without Observation: tutorials/rewoo/rewoo.ipynb
-              - LLMCompiler: tutorials/llm-compiler/LLMCompiler.ipynb
-          - Reflection & Critique:
-              - Basic Reflection: tutorials/reflection/reflection.ipynb
-              - Reflexion: tutorials/reflexion/reflexion.ipynb
-              - Language Agent Tree Search: tutorials/lats/lats.ipynb
-              - Self-Discover Agent: tutorials/self-discover/self-discover.ipynb
-      - Evaluation & Analysis:
-          - Chatbot Evaluation via Simulation:
-              - Agent-based: tutorials/chatbot-simulation-evaluation/agent-simulation-evaluation.ipynb
-              - In LangSmith: tutorials/chatbot-simulation-evaluation/langsmith-agent-simulation-evaluation.ipynb
-      - Experimental:
-          - Web Research (STORM): tutorials/storm/storm.ipynb
-          - TNT-LLM: tutorials/tnt-llm/tnt-llm.ipynb
-          - Web Navigation: tutorials/web-navigation/web_voyager.ipynb
-          - Competitive Programming: tutorials/usaco/usaco.ipynb
-          - Extract structured output: tutorials/extraction/retries.ipynb
-
-  - "How-to Guides":
-      - "how-tos/index.md"
-      - Controllability:
-          - Create branches for parallel execution: how-tos/branching.ipynb
-          - Create map-reduce branches for parallel execution: how-tos/map-reduce.ipynb
-          - Control graph recursion limit: how-tos/recursion-limit.ipynb
-      - Persistence:
-          - Add thread-level persistence: how-tos/persistence.ipynb
-          - Add thread-level persistence to subgraphs: how-tos/subgraph-persistence.ipynb
-          - Add cross-thread persistence: how-tos/cross-thread-persistence.ipynb
-          - Use Postgres checkpointer for persistence: how-tos/persistence_postgres.ipynb
-          - Create custom checkpointer using MongoDB: how-tos/persistence_mongodb.ipynb
-          - Create custom checkpointer using Redis: how-tos/persistence_redis.ipynb
-      - Memory:
-          - Manage conversation history: how-tos/memory/manage-conversation-history.ipynb
-          - Delete messages: how-tos/memory/delete-messages.ipynb
-          - Add summary of the conversation history: how-tos/memory/add-summary-conversation-history.ipynb
-      - Human-in-the-loop:
-          - Add breakpoints: how-tos/human_in_the_loop/breakpoints.ipynb
-          - Add dynamic breakpoints: how-tos/human_in_the_loop/dynamic_breakpoints.ipynb
-          - Wait for user input: how-tos/human_in_the_loop/wait-user-input.ipynb
-          - View and update past graph state: how-tos/human_in_the_loop/time-travel.ipynb
-          - Edit graph state: how-tos/human_in_the_loop/edit-graph-state.ipynb
-          - Review tool calls: how-tos/human_in_the_loop/review-tool-calls.ipynb
-      - Streaming:
-          - Stream full state: how-tos/stream-values.ipynb
-          - Stream state updates: how-tos/stream-updates.ipynb
-          - Stream LLM tokens: how-tos/streaming-tokens.ipynb
-          - Stream LLM tokens without LangChain models: how-tos/streaming-tokens-without-langchain.ipynb
-          - Stream custom data: how-tos/streaming-content.ipynb
-          - Configure multiple streaming modes: how-tos/stream-multiple.ipynb
-          - Stream events from within tools: how-tos/streaming-events-from-within-tools.ipynb
-          - Stream events from within tools without LangChain models: how-tos/streaming-events-from-within-tools-without-langchain.ipynb
-          - Stream events from the final node: how-tos/streaming-from-final-node.ipynb
-          - Stream from subgraphs: how-tos/streaming-subgraphs.ipynb
-          - Disable streaming for models that don't support it: how-tos/disable-streaming.ipynb
-      - Tool calling:
-          - Call tools using ToolNode: how-tos/tool-calling.ipynb
-          - Handle tool calling errors: how-tos/tool-calling-errors.ipynb
-          - Pass runtime values to tools: how-tos/pass-run-time-values-to-tools.ipynb
-          - Pass config to tools: how-tos/pass-config-to-tools.ipynb
-          - Handle many tools: how-tos/many-tools.ipynb
-      - Subgraphs:
-          - Add and use subgraphs: how-tos/subgraph.ipynb
-          - View and update state in subgraphs: how-tos/subgraphs-manage-state.ipynb
-          - Transform inputs and outputs of a subgraph: how-tos/subgraph-transform-state.ipynb
-      - State Management:
-          - Use Pydantic model as state: how-tos/state-model.ipynb
-          - Have a separate input and output schema: how-tos/input_output_schema.ipynb
-          - Pass private state between nodes inside the graph: how-tos/pass_private_state.ipynb
-      - Other:
-          - Run graph asynchronously: how-tos/async.ipynb
-          - Visualize your graph: how-tos/visualization.ipynb
-          - Add runtime configuration: how-tos/configuration.ipynb
-          - Add node retries: how-tos/node-retries.ipynb
-          - Return structured output from a ReAct agent: how-tos/react-agent-structured-output.ipynb
-          - Pass custom LangSmith run ID for graph runs: how-tos/run-id-langsmith.ipynb
-          - Return state before hitting recursion limit: how-tos/return-when-recursion-limit-hits.ipynb
-          - Error reference:
-              - "troubleshooting/errors/index.md"
-              - GRAPH_RECURSION_LIMIT: "troubleshooting/errors/GRAPH_RECURSION_LIMIT.md"
-              - INVALID_CONCURRENT_GRAPH_UPDATE: "troubleshooting/errors/INVALID_CONCURRENT_GRAPH_UPDATE.md"
-              - INVALID_GRAPH_NODE_RETURN_VALUE: "troubleshooting/errors/INVALID_GRAPH_NODE_RETURN_VALUE.md"
-              - MULTIPLE_SUBGRAPHS: "troubleshooting/errors/MULTIPLE_SUBGRAPHS.md"
-              - INVALID_CHAT_HISTORY: "troubleshooting/errors/INVALID_CHAT_HISTORY.md"
-      - Prebuilt ReAct Agent:
-          - Create a ReAct agent: how-tos/create-react-agent.ipynb
-          - Add memory to a ReAct agent: how-tos/create-react-agent-memory.ipynb
-          - Add a system prompt to a ReAct agent: how-tos/create-react-agent-system-prompt.ipynb
-          - Add Human-in-the-loop to a ReAct agent: how-tos/create-react-agent-hitl.ipynb
-          - Create prebuilt ReAct agent from scratch: how-tos/react-agent-from-scratch.ipynb
-  - "Conceptual Guides":
-      - Why LangGraph?: concepts/high_level.md
-      - LangGraph Glossary: concepts/low_level.md
-      - Common Agentic Patterns: concepts/agentic_concepts.md
-      - Human-in-the-Loop: concepts/human_in_the_loop.md
-      - Memory: concepts/memory.md
-      - Multi-Agent Systems: concepts/multi_agent.md
-      - Persistence: concepts/persistence.md
-      - Streaming: concepts/streaming.md
-      - FAQ: concepts/faq.md
-=======
   # Setting the names of the nav items explicitly due to mkdocs
   # how-reload being a bit buggy with the names of the tabs.
   - Home: "index.md"
   - Tutorials: "tutorials/index.md"
   - Concepts: "concepts/index.md"
   - "How-to Guides": "how-tos/index.md"
->>>>>>> dbb1958b
   - Reference:
       - "reference/index.md"
       - Library:
