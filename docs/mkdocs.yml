--- conflicted
+++ resolved
@@ -188,7 +188,6 @@
           - Run Agent in Background: "cloud/how-tos/cloud_examples/background_run.ipynb"
           - Run Multiple Agents in Thread: "cloud/how-tos/cloud_examples/same-thread.ipynb"
           - Human-in-the-Loop:
-<<<<<<< HEAD
               - Add Breakpoint: 'cloud/how-tos/cloud_examples/human_in_the_loop_breakpoint.ipynb'
               - Wait for User Input: 'cloud/how-tos/cloud_examples/human_in_the_loop_user_input.ipynb'
               - Edit Graph State: 'cloud/how-tos/cloud_examples/human_in_the_loop_edit_state.ipynb'
@@ -198,16 +197,6 @@
           - Create Cron Jobs: 'cloud/how-tos/cloud_examples/cron_jobs.ipynb'
           - Create Stateless Runs: 'cloud/how-tos/cloud_examples/stateless_runs.ipynb'
           - Integrate Webhooks: 'cloud/how-tos/cloud_examples/webhooks.ipynb'
-=======
-              - Add Breakpoint: "cloud/how-tos/cloud_examples/human_in_the_loop_breakpoint.ipynb"
-              - Wait for User Input: "cloud/how-tos/cloud_examples/human_in_the_loop_user_input.ipynb"
-              - Edit Graph State: "cloud/how-tos/cloud_examples/human_in_the_loop_edit_state.ipynb"
-              - Replay and Branch from Prior States: "cloud/how-tos/cloud_examples/human_in_the_loop_time_travel.ipynb"
-          - Create Agents with Configuration: "cloud/how-tos/cloud_examples/configuration_cloud.ipynb"
-          - Convert LangGraph calls to LangGraph Cloud calls: "cloud/how-tos/cloud_examples/langgraph_to_langgraph_cloud.ipynb"
-          - Create Cron Jobs: "cloud/how-tos/cloud_examples/cron_jobs.ipynb"
-          - Create Stateless Runs: "cloud/how-tos/cloud_examples/stateless_runs.ipynb"
->>>>>>> fae97d9f
           - SDK:
               - Python: "cloud/sdk/python_sdk.ipynb"
               - JS/TS: "cloud/sdk/js_sdk.ipynb"
