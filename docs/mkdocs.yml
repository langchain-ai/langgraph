site_name: ""
site_description: Build language agents as graphs
site_url: https://langchain-ai.github.io/langgraph/
repo_url: https://github.com/langchain-ai/langgraph
edit_uri: edit/main/docs/docs/
theme:
  name: material
  custom_dir: overrides
  logo_dark_mode: static/wordmark_light.svg
  logo_light_mode: static/wordmark_dark.svg
  favicon: static/favicon.png
  icon:
    repo: fontawesome/brands/git-alt
  features:
    - announce.dismiss
    - content.code.annotate
    - content.code.copy
    - content.code.select
    - content.tabs.link
    - content.action.edit
    - content.tooltips
    - header.autohide
    - navigation.indexes
    - navigation.expand
    - navigation.footer
    - navigation.instant
    - navigation.sections
    - navigation.instant.prefetch
    - navigation.instant.progress
    - navigation.path
    - navigation.prune
    - navigation.tabs
    - navigation.top
    - navigation.tracking
    - search.highlight
    - search.share
    - search.suggest
    - toc.follow
  palette:
    - scheme: default
      primary: white
      accent: gray
      toggle:
        icon: material/brightness-7
        name: Switch to dark mode
    - scheme: slate
      primary: grey
      accent: white
      toggle:
        icon: material/brightness-4
        name: Switch to light mode
  font:
    text: "Public Sans"
    code: "Roboto Mono"
plugins:
  - search:
      separator: '[\s\u200b\-_,:!=\[\]()"`/]+|\.(?!\d)|&[lg]t;|(?!\b)(?=[A-Z][a-z])'
  - autorefs
  - redirects:
      redirect_maps:
        'cloud/index.md': 'concepts/index.md#langgraph-platform'
        'cloud/how-tos/index.md': 'how-tos/index.md#langgraph-platform'
        'cloud/concepts/api.md': 'concepts/langgraph_server.md'
        'cloud/concepts/cloud.md': 'concepts/langgraph_cloud.md'
        'cloud/faq/studio.md': 'concepts/langgraph_studio.md#studio-faqs'
  - mkdocstrings:
      handlers:
        python:
          import:
            - https://docs.python.org/3/objects.inv
            - https://api.python.langchain.com/en/latest/objects.inv
          options:
            members_order: source
            allow_inspection: true
            heading_level: 2
            show_bases: true
            show_source: false 
            summary: true
            inherited_members: true
            selection:
              docstring_style: google
            docstring_section_style: list
            show_root_toc_entry: false
            show_signature_annotations: true
            show_symbol_type_heading: true
            show_symbol_type_toc: true
            signature_crossrefs: true
            options:
              filters:
                - "!^_"

nav:
  - Home:
    - Introduction: index.md
    - Get started:
      - Learn the basics: tutorials/introduction.ipynb
      - Deployment:
        - tutorials/deployment.md
        - Local Deploy: tutorials/langgraph-platform/local-server.md
        - Template Applications: concepts/template_applications.md  # TODO: make tutorial
        - Cloud Deploy: cloud/quick_start.md
    - Guides:
      - How-to Guides:
        - how-tos/index.md
        - LangGraph:
          - LangGraph: how-tos#langgraph
          - Controllability:
              - Controllability: how-tos#controllability
              - how-tos/branching.ipynb
              - how-tos/map-reduce.ipynb
              - how-tos/recursion-limit.ipynb
              - how-tos/command.ipynb
          - Persistence:
              - Persistence: how-tos#persistence
              - how-tos/persistence.ipynb
              - how-tos/subgraph-persistence.ipynb
              - how-tos/cross-thread-persistence.ipynb
              - how-tos/persistence_postgres.ipynb
              - how-tos/persistence_mongodb.ipynb
              - how-tos/persistence_redis.ipynb
              - how-tos/persistence-functional.ipynb
              - how-tos/cross-thread-persistence-functional.ipynb
          - Memory:
              - Memory: how-tos#memory
              - how-tos/memory/manage-conversation-history.ipynb
              - how-tos/memory/delete-messages.ipynb
              - how-tos/memory/add-summary-conversation-history.ipynb
              - how-tos/memory/semantic-search.ipynb
          - Human-in-the-loop:
              - Human-in-the-loop: how-tos#human-in-the-loop
              - how-tos/human_in_the_loop/breakpoints.ipynb
              - how-tos/human_in_the_loop/dynamic_breakpoints.ipynb
              - how-tos/human_in_the_loop/edit-graph-state.ipynb
              - how-tos/human_in_the_loop/wait-user-input.ipynb
              - how-tos/human_in_the_loop/time-travel.ipynb
              - how-tos/human_in_the_loop/review-tool-calls.ipynb
          - Streaming:
              - Streaming: how-tos#streaming
              - how-tos/stream-values.ipynb
              - how-tos/stream-updates.ipynb
              - how-tos/streaming-tokens.ipynb
              - how-tos/streaming-tokens-without-langchain.ipynb
              - how-tos/streaming-content.ipynb
              - how-tos/stream-multiple.ipynb
              - how-tos/streaming-events-from-within-tools.ipynb
              - how-tos/streaming-events-from-within-tools-without-langchain.ipynb
              - how-tos/streaming-from-final-node.ipynb
              - how-tos/streaming-subgraphs.ipynb
              - how-tos/disable-streaming.ipynb
          - Tool calling:
              - Tool calling: how-tos#tool-calling
              - how-tos/tool-calling.ipynb
              - how-tos/tool-calling-errors.ipynb
              - how-tos/pass-run-time-values-to-tools.ipynb
              - how-tos/update-state-from-tools.ipynb
              - how-tos/pass-config-to-tools.ipynb
              - how-tos/many-tools.ipynb
          - Subgraphs:
              - Subgraphs: how-tos#subgraphs
              - how-tos/subgraph.ipynb
              - how-tos/subgraphs-manage-state.ipynb
              - how-tos/subgraph-transform-state.ipynb
          - Multi-agent:
              - Multi-agent: how-tos#multi-agent
              - how-tos/agent-handoffs.ipynb
              - how-tos/multi-agent-network.ipynb
              - how-tos/multi-agent-multi-turn-convo.ipynb
          - State Management:
              - State Management: how-tos#state-management
              - how-tos/state-model.ipynb
              - how-tos/input_output_schema.ipynb
              - how-tos/pass_private_state.ipynb
          - Other:
              - Other: how-tos#other
              - how-tos/async.ipynb
              - how-tos/visualization.ipynb
              - how-tos/configuration.ipynb
              - how-tos/node-retries.ipynb
              - how-tos/react-agent-structured-output.ipynb
              - how-tos/run-id-langsmith.ipynb
              - how-tos/return-when-recursion-limit-hits.ipynb
          - Prebuilt ReAct Agent:
              - Prebuilt ReAct Agent: how-tos#prebuilt-react-agent
              - how-tos/create-react-agent.ipynb
              - how-tos/create-react-agent-memory.ipynb
              - how-tos/create-react-agent-system-prompt.ipynb
              - how-tos/create-react-agent-hitl.ipynb
              - how-tos/create-react-agent-structured-output.ipynb
              - how-tos/react-agent-from-scratch.ipynb
        - LangGraph Platform:
            - LangGraph Platform: how-tos#langgraph-platform
            - Application Structure:
                - Application Structure: how-tos#application-structure
                - cloud/deployment/setup.md
                - cloud/deployment/setup_pyproject.md
                - cloud/deployment/setup_javascript.md
                - cloud/deployment/semantic_search.md
                - cloud/deployment/custom_docker.md
                - cloud/deployment/test_locally.md
                - cloud/deployment/graph_rebuild.md
            - Deployment:
                - Deployment: how-tos#deployment
                - cloud/deployment/cloud.md
                - how-tos/deploy-self-hosted.md
                - how-tos/use-remote-graph.md
            - Authentication & Access Control:
                - Authentication & Access Control: how-tos#authentication-access-control
                - cloud/how-tos/auth/custom_auth_new.md
                - cloud/how-tos/auth/openapi_security_new.md
            - Assistants:
                - Assistants: how-tos#assistants
                - cloud/how-tos/configuration_cloud.md
                - cloud/how-tos/assistant_versioning.md
            - Threads:
                - Threads: how-tos#threads
                - cloud/how-tos/copy_threads.md
                - cloud/how-tos/check_thread_status.md
            - Runs:
                - Runs: how-tos#runs
                - cloud/how-tos/background_run.md
                - cloud/how-tos/same-thread.md
                - cloud/how-tos/cron_jobs.md
                - cloud/how-tos/stateless_runs.md
            - Streaming:
                - Streaming: how-tos#streaming_1
                - cloud/how-tos/stream_values.md
                - cloud/how-tos/stream_updates.md
                - cloud/how-tos/stream_messages.md
                - cloud/how-tos/stream_events.md
                - cloud/how-tos/stream_debug.md
                - cloud/how-tos/stream_multiple.md
            - Human-in-the-loop:
                - Human-in-the-loop: how-tos#human-in-the-loop_1
                - cloud/how-tos/human_in_the_loop_breakpoint.md
                - cloud/how-tos/human_in_the_loop_user_input.md
                - cloud/how-tos/human_in_the_loop_edit_state.md
                - cloud/how-tos/human_in_the_loop_time_travel.md
                - cloud/how-tos/human_in_the_loop_review_tool_calls.md
            - Double-texting:
                - Double-texting: how-tos#double-texting
                - cloud/how-tos/interrupt_concurrent.md
                - cloud/how-tos/rollback_concurrent.md
                - cloud/how-tos/reject_concurrent.md
                - cloud/how-tos/enqueue_concurrent.md
            - Webhooks:
                - cloud/how-tos/webhooks.md
            - Cron Jobs:
                - cloud/how-tos/cron_jobs.md
            - LangGraph Studio:
                - LangGraph Studio: how-tos#langgraph-studio
                - cloud/how-tos/test_deployment.md
                - cloud/how-tos/test_local_deployment.md
                - cloud/how-tos/invoke_studio.md
                - cloud/how-tos/threads_studio.md
                - cloud/how-tos/datasets_studio.md
      - Concepts:
        - concepts/index.md
        - LangGraph:
          - LangGraph: concepts#langgraph
          - concepts/high_level.md
          - concepts/low_level.md
          - concepts/agentic_concepts.md
          - concepts/multi_agent.md
          - concepts/breakpoints
          - concepts/human_in_the_loop.md
          - concepts/time-travel.md
          - concepts/persistence.md
          - concepts/memory.md
          - concepts/streaming.md
        - LangGraph Platform:
          - LangGraph Platform: concepts#langgraph-platform
          - High Level:
            - High Level: concepts#high-level
            - concepts/langgraph_platform.md
            - concepts/deployment_options.md
            - concepts/plans.md
            - concepts/template_applications.md
          - Components:
            - Components: concepts#components
            - concepts/langgraph_server.md
            - concepts/langgraph_studio.md
            - concepts/langgraph_cli.md
            - concepts/sdk.md
            - how-tos/use-remote-graph.md
          - LangGraph Server:
            - LangGraph Server: concepts#langgraph-server
            - concepts/application_structure.md
            - concepts/assistants.md
            - concepts/double_texting.md
            - concepts/auth.md
          - Deployment Options:
            - Deployment Options: concepts#deployment-options
            - concepts/self_hosted.md
            - concepts/langgraph_cloud.md
            - concepts/bring_your_own_cloud.md
      - Tutorials:
        - tutorials/index.md
        - Quick Start:
          - Quick Start: tutorials#quick-start
          - tutorials/introduction.ipynb
<<<<<<< HEAD
          - tutorials/workflows.md
=======
          - tutorials/workflows.ipynb
          - tutorials/workflows-functional.ipynb
>>>>>>> b6d9160a
          - tutorials/langgraph-platform/local-server.md
          - cloud/quick_start.md
        - Chatbots:
            - Chatbots: tutorials#chatbots
            - tutorials/customer-support/customer-support.ipynb
            - tutorials/chatbots/information-gather-prompting.ipynb
            - tutorials/code_assistant/langgraph_code_assistant.ipynb
        - RAG:
            - RAG: tutorials#rag
            - tutorials/rag/langgraph_adaptive_rag.ipynb
            - tutorials/rag/langgraph_adaptive_rag_local.ipynb
            - tutorials/rag/langgraph_agentic_rag.ipynb
            - tutorials/rag/langgraph_crag.ipynb
            - tutorials/rag/langgraph_crag_local.ipynb
            - tutorials/rag/langgraph_self_rag.ipynb
            - tutorials/rag/langgraph_self_rag_local.ipynb
            - tutorials/sql-agent.ipynb
        - Agent Architectures:
            - Agent Architectures: tutorials#agent-architectures
            - Multi-Agent Systems:
                - Multi-Agent Systems: tutorials#multi-agent-systems
                - tutorials/multi_agent/multi-agent-collaboration.ipynb
                - tutorials/multi_agent/agent_supervisor.ipynb
                - tutorials/multi_agent/hierarchical_agent_teams.ipynb
            - Planning Agents:
                - Planning Agents: tutorials#planning-agents
                - tutorials/plan-and-execute/plan-and-execute.ipynb
                - tutorials/rewoo/rewoo.ipynb
                - tutorials/llm-compiler/LLMCompiler.ipynb
            - Reflection & Critique:
                - Reflection & Critique: tutorials#reflection-critique
                - tutorials/reflection/reflection.ipynb
                - tutorials/reflexion/reflexion.ipynb
                - tutorials/tot/tot.ipynb
                - tutorials/lats/lats.ipynb
                - tutorials/self-discover/self-discover.ipynb
        - Evaluation & Analysis:
            - Evaluation & Analysis: tutorials#evaluation
            - tutorials/chatbot-simulation-evaluation/agent-simulation-evaluation.ipynb
            - tutorials/chatbot-simulation-evaluation/langsmith-agent-simulation-evaluation.ipynb
        - Experimental:
            - Experimental: tutorials#experimental
            - tutorials/storm/storm.ipynb
            - tutorials/tnt-llm/tnt-llm.ipynb
            - tutorials/web-navigation/web_voyager.ipynb
            - tutorials/usaco/usaco.ipynb
            - tutorials/extraction/retries.ipynb
        - LangGraph Platform:
            - LangGraph Platform: concepts#langgraph-platform
            - tutorials/auth/getting_started.md
            - tutorials/auth/resource_auth.md
            - tutorials/auth/add_auth_server.md
    - Resources:
      - FAQ: concepts/faq.md
      - Troubleshooting:
          - Troubleshooting: troubleshooting/errors/index.md
          - troubleshooting/errors/index.md
          - troubleshooting/errors/GRAPH_RECURSION_LIMIT.md
          - troubleshooting/errors/INVALID_CONCURRENT_GRAPH_UPDATE.md
          - troubleshooting/errors/INVALID_GRAPH_NODE_RETURN_VALUE.md
          - troubleshooting/errors/MULTIPLE_SUBGRAPHS.md
          - troubleshooting/errors/INVALID_CHAT_HISTORY.md
      - LangGraph Academy Course: https://academy.langchain.com/courses/intro-to-langgraph
  
  - API reference:
    - Library:
      - Graphs: reference/graphs.md
      - Checkpointing: reference/checkpoints.md
      - Storage: reference/store.md
      - Prebuilt components: reference/prebuilt.md
      - Channels: reference/channels.md
      - Errors: reference/errors.md
      - Types: reference/types.md
      - Constants: reference/constants.md
      - Functional API: reference/func.md
    - LangGraph Platform:
      - Server API: "cloud/reference/api/api_ref.md"
      - CLI: "cloud/reference/cli.md"
      - SDK (Python): "cloud/reference/sdk/python_sdk_ref.md"
      - SDK (JS/TS): "cloud/reference/sdk/js_ts_sdk_ref.md"
      - RemoteGraph: reference/remote_graph.md
      - Environment variables: "cloud/reference/env_var.md"

markdown_extensions:
  - abbr
  - admonition
  - pymdownx.details
  - attr_list
  - def_list
  - footnotes
  - md_in_html
  - pymdownx.superfences
  - pymdownx.tabbed:
      alternate_style: true
  - toc:
      permalink: true
  - pymdownx.arithmatex:
      generic: true
  - pymdownx.betterem:
      smart_enable: all
  - pymdownx.caret
  - pymdownx.details
  - pymdownx.emoji:
      emoji_generator: !!python/name:material.extensions.emoji.to_svg
      emoji_index: !!python/name:material.extensions.emoji.twemoji
  - pymdownx.highlight:
      anchor_linenums: true
      line_spans: __span
      use_pygments: true
      pygments_lang_class: true
  - pymdownx.inlinehilite
  - pymdownx.keys
  - pymdownx.magiclink:
      normalize_issue_symbols: true
      repo_url_shorthand: true
      user: langchain-ai
      repo: langgraph
  - pymdownx.mark
  - pymdownx.smartsymbols
  - pymdownx.snippets:
      auto_append:
        - includes/mkdocs.md
  - pymdownx.superfences:
      custom_fences:
        - name: mermaid
          class: mermaid
          format: !!python/name:pymdownx.superfences.fence_code_format
  - pymdownx.tabbed:
      alternate_style: true
      combine_header_slug: true
  - pymdownx.tasklist:
      custom_checkbox: true
  - markdown_include.include:
      base_path: ./
  - github-callouts
hooks:
  - _scripts/notebook_hooks.py
extra:
  social:
    - icon: fontawesome/brands/js
      link: https://langchain-ai.github.io/langgraphjs/
    - icon: fontawesome/brands/github
      link: https://github.com/langchain-ai/langgraph
    - icon: fontawesome/brands/twitter
      link: https://twitter.com/LangChainAI
  analytics:
    - provider: google
    - property: G-G8X6ELZYE0
    - feedback:
      title: Was this page helpful?
      ratings:
        - icon: material/emoticon-happy-outline
          name: This page was helpful
          data: 1
          note: >-
            Thanks for your feedback!
        - icon: material/emoticon-sad-outline
          name: This page could be improved
          data: 0
          note: >-
            Thanks for your feedback! Please help us improve this page by adding to the discussion below.
validation:
  # https://www.mkdocs.org/user-guide/configuration/
  # We're `ignoring` nav.omitted_files because we are going to rely
  # on files being properly links to from the index pages of:
  # - tutorials
  # - concepts
  # - how-tos
  # - reference
  omitted_files: ignore
  absolute_links: warn
  unrecognized_links: warn
  # TODO: figure out how to enable 'warn' for this
  # it's only an issue for tutorials/storm/storm.ipynb
  # because it creates anchors in the generated report
  # and those anchors are not available in the actual doc
  anchors: info
  # this is needed to handle headers with anchors for nav
  not_found: info<|MERGE_RESOLUTION|>--- conflicted
+++ resolved
@@ -298,12 +298,7 @@
         - Quick Start:
           - Quick Start: tutorials#quick-start
           - tutorials/introduction.ipynb
-<<<<<<< HEAD
-          - tutorials/workflows.md
-=======
-          - tutorials/workflows.ipynb
-          - tutorials/workflows-functional.ipynb
->>>>>>> b6d9160a
+          - tutorials/workflows/workflows.md
           - tutorials/langgraph-platform/local-server.md
           - cloud/quick_start.md
         - Chatbots:
