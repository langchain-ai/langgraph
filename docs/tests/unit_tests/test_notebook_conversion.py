import nbformat

<<<<<<< HEAD
from _scripts.notebook_convert import md_executable, _has_output
=======
from _scripts.notebook_convert import md_executable, _convert_links_in_markdown
import pytest
>>>>>>> 437891aa


EXPECTED_OUTPUT = """\
```python exec="on" source="above" session="1" result="ansi"
print("Hello, world!")
```
"""


def test_convert_normal_code_block() -> None:
    notebook = nbformat.v4.new_notebook()
    notebook.metadata.language_info = {"name": "python", "version": "3.11"}
    notebook.cells.append(nbformat.v4.new_code_cell('print("Hello, world!")'))
    markdown, _ = md_executable.from_notebook_node(notebook)
    assert markdown == EXPECTED_OUTPUT


# We treat cell magic as a non-executable code block.
CELL_MAGIC_INPUT = """\
%%capture
%pip install numpy
"""

CELL_MAGIC_OUTPUT = """\
```shell
pip install numpy
```
"""


def test_convert_cell_magic() -> None:
    notebook = nbformat.v4.new_notebook()
    notebook.metadata.language_info = {"name": "python", "version": "3.11"}
    notebook.cells.append(nbformat.v4.new_code_cell(CELL_MAGIC_INPUT))
    markdown, _ = md_executable.from_notebook_node(notebook)
    assert markdown == CELL_MAGIC_OUTPUT


STDIN_INPUT = """\
input("Enter your name: ")\
"""

STDIN_OUTPUT = """\
```python
input("Enter your name: ")
```
"""


def test_convert_input_cell() -> None:
    notebook = nbformat.v4.new_notebook()
    notebook.metadata.language_info = {"name": "python", "version": "3.11"}
    notebook.cells.append(nbformat.v4.new_code_cell(STDIN_INPUT))
    markdown, _ = md_executable.from_notebook_node(notebook)
    assert markdown == STDIN_OUTPUT


<<<<<<< HEAD
def test_has_output() -> None:
    """Test if a given code block is expected to have output."""
    assert _has_output("print('Hello, world!')") is True
    assert _has_output("print_stream(some_iterable)") is True
    assert _has_output("foo.y") is True
    assert _has_output("display(x)") is False
    assert _has_output("assert 1 == 1") is False
    assert _has_output("def foo(): pass") is False
    assert _has_output("import foobar") is False
=======
@pytest.mark.parametrize(
    "source, expected",
    [
        (
            "This is a [link](https://example.com).",
            "This is a [link](https://example.com).",
        ),
        ("This is a [link](../foo).", "This is a [link](foo.md)."),
        ("This is a [link](../foo#hello).", "This is a [link](foo.md#hello)."),
        ("This is a [link](../foo/#hello).", "This is a [link](foo.md#hello)."),
    ],
)
def test_link_conversion(source: str, expected: str) -> None:
    """Test logic to convert links in markdown cells."""
    assert _convert_links_in_markdown(source) == expected
>>>>>>> 437891aa
<|MERGE_RESOLUTION|>--- conflicted
+++ resolved
@@ -1,11 +1,8 @@
 import nbformat
 
-<<<<<<< HEAD
-from _scripts.notebook_convert import md_executable, _has_output
-=======
 from _scripts.notebook_convert import md_executable, _convert_links_in_markdown
 import pytest
->>>>>>> 437891aa
+from _scripts.notebook_convert import md_executable, _has_output
 
 
 EXPECTED_OUTPUT = """\
@@ -63,7 +60,27 @@
     assert markdown == STDIN_OUTPUT
 
 
-<<<<<<< HEAD
+NO_STDOUT = """\
+```python
+display(x)
+```
+"""
+
+NO_STDOUT_EXPECTED = """\
+```python
+display(x)
+```
+"""
+
+
+def test_convert_block_without_output() -> None:
+    notebook = nbformat.v4.new_notebook()
+    notebook.metadata.language_info = {"name": "python", "version": "3.11"}
+    notebook.cells.append(nbformat.v4.new_code_cell(NO_STDOUT))
+    markdown, _ = md_executable.from_notebook_node(notebook)
+    assert markdown == NO_STDOUT_EXPECTED
+
+
 def test_has_output() -> None:
     """Test if a given code block is expected to have output."""
     assert _has_output("print('Hello, world!')") is True
@@ -73,7 +90,8 @@
     assert _has_output("assert 1 == 1") is False
     assert _has_output("def foo(): pass") is False
     assert _has_output("import foobar") is False
-=======
+
+
 @pytest.mark.parametrize(
     "source, expected",
     [
@@ -88,5 +106,4 @@
 )
 def test_link_conversion(source: str, expected: str) -> None:
     """Test logic to convert links in markdown cells."""
-    assert _convert_links_in_markdown(source) == expected
->>>>>>> 437891aa
+    assert _convert_links_in_markdown(source) == expected