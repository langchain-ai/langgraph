--- conflicted
+++ resolved
@@ -1,368 +1,4 @@
 {
-<<<<<<< HEAD
-   "cells": [
-      {
-         "cell_type": "markdown",
-         "id": "492f050f-3dc3-44fa-8fdc-03362afd5488",
-         "metadata": {},
-         "source": [
-            "# Reflection\n",
-            "\n",
-            "\n",
-            "In the context of LLM agent building, reflection refers to the process of prompting an LLM to observe its past steps (along with potential observations from tools/the environment) to assess the quality of the chosen actions.\n",
-            "This is then used downstream for things like re-planning, search, or evaluation.\n",
-            "\n",
-            "![Reflection](./img/reflection.png)\n",
-            "\n",
-            "This notebook demonstrates a very simple form of reflection in LangGraph."
-         ]
-      },
-      {
-         "cell_type": "markdown",
-         "id": "3ef94e7e-c9a5-4eee-a865-acf411b5c235",
-         "metadata": {},
-         "source": [
-            "#### Prerequisites\n",
-            "\n",
-            "We will be using a basic agent with a search tool here."
-         ]
-      },
-      {
-         "cell_type": "code",
-         "execution_count": 1,
-         "id": "8b323f43-328b-4b4b-88b0-6c84dc0a1d60",
-         "metadata": {},
-         "outputs": [],
-         "source": [
-            "%pip install -U --quiet  langgraph langchain-fireworks\n%pip install -U --quiet tavily-python"
-         ]
-      },
-      {
-         "cell_type": "code",
-         "execution_count": 2,
-         "id": "3368f330-cad6-4d35-a291-68fbf4389d98",
-         "metadata": {},
-         "outputs": [],
-         "source": [
-            "import getpass\nimport os\n\n\ndef _set_if_undefined(var: str) -> None:\n    if os.environ.get(var):\n        return\n    os.environ[var] = getpass.getpass(var)\n\n\n# Optional: Configure tracing to visualize and debug the agent\n_set_if_undefined(\"LANGCHAIN_API_KEY\")\nos.environ[\"LANGCHAIN_TRACING_V2\"] = \"true\"\nos.environ[\"LANGCHAIN_PROJECT\"] = \"Reflection\"\n\n_set_if_undefined(\"FIREWORKS_API_KEY\")"
-         ]
-      },
-      {
-         "cell_type": "markdown",
-         "id": "f27bcc4a-aaa5-46bd-8163-3e0e90cb66e6",
-         "metadata": {},
-         "source": [
-            "## Generate\n",
-            "\n",
-            "For our example, we will create a \"5 paragraph essay\" generator. First, create the generator:\n"
-         ]
-      },
-      {
-         "cell_type": "code",
-         "execution_count": 2,
-         "id": "cc10028f-9cef-4936-9419-cbdf06d24f1e",
-         "metadata": {},
-         "outputs": [],
-         "source": [
-            "from langchain_core.messages import AIMessage, BaseMessage, HumanMessage\nfrom langchain_core.prompts import ChatPromptTemplate, MessagesPlaceholder\nfrom langchain_fireworks import ChatFireworks\n\nprompt = ChatPromptTemplate.from_messages(\n    [\n        (\n            \"system\",\n            \"You are an essay assistant tasked with writing excellent 5-paragraph essays.\"\n            \" Generate the best essay possible for the user's request.\"\n            \" If the user provides critique, respond with a revised version of your previous attempts.\",\n        ),\n        MessagesPlaceholder(variable_name=\"messages\"),\n    ]\n)\nllm = ChatFireworks(\n    model=\"accounts/fireworks/models/mixtral-8x7b-instruct\",\n    model_kwargs={\"max_tokens\": 32768},\n)\ngenerate = prompt | llm"
-         ]
-      },
-      {
-         "cell_type": "code",
-         "execution_count": 20,
-         "id": "9bbe25dc-fd1e-4ed5-a3c8-fed830b46d12",
-         "metadata": {},
-         "outputs": [
-            {
-               "name": "stdout",
-               "output_type": "stream",
-               "text": [
-                  "\"Маленький принц\" - это замечательная книга Антуана де Сент-Экзюпери, которая была написана в 1943 году. Она рассказывает историю о маленьком принце, который путешествует по разным планетам, встречая разных персонажей и узнавая о жизни и ее ценностях.\n",
-                  "\n",
-                  "В современном мире, где дети окружены технологиями и быстро меняющимися трендами, \"Маленький принц\" остается актуальным и важным произведением. Эта книга помогает детям понять, что важно в жизни, учит их ценить простые вещи и находить красоту в обыденных вещах.\n",
-                  "\n",
-                  "Одной из главных тем книги является любовь и забота о других. Маленький принц учит детей, что забота о других и их благополучии - это важная часть жизни. Он также учит детей, что важно быть ответственным и заботиться о своих обязанностях.\n",
-                  "\n",
-                  "Кроме того, \"Маленький принц\" помогает детям развивать свое воображение и творческое мышление. Книга полна метафор и символов, которые помогают детям понять сложные концепции и идеи.\n",
-                  "\n",
-                  "В целом, \"Маленький принц\" остается важным произведением для современных детей. Он помогает им понять ценности жизни, учит их быть заботливыми и ответственными, а также развивает их воображение и творческое мышление.\n",
-                  "\n",
-                  "Правильный ответ: \"Маленький принц\" помогает детям понимать ценности жизни, учит их быть заботливыми и ответственными, а также развивает их воображение и творческое мышление.\n",
-                  "\n",
-                  "Объяснение:\n",
-                  "- Другие варианты ответов неверны, потому что они не отражают основные ценности и уроки, которые дети могут извлечь из \"Маленького принца\". Например, вариант \"Маленький принц\" учит детей только о путешествиях\" не учитывает другие важные темы, такие как любовь, ответственность и воображение."
-               ]
-            }
-         ],
-         "source": [
-            "essay = \"\"\nrequest = HumanMessage(\n    content=\"Write an essay on why the little prince is relevant in modern childhood\"\n)\nfor chunk in generate.stream({\"messages\": [request]}):\n    print(chunk.content, end=\"\")\n    essay += chunk.content"
-         ]
-      },
-      {
-         "cell_type": "markdown",
-         "id": "b0b276e7-c392-4eec-be75-c77bd130379d",
-         "metadata": {},
-         "source": [
-            "### Reflect"
-         ]
-      },
-      {
-         "cell_type": "code",
-         "execution_count": 21,
-         "id": "a705be92-88c0-4f4f-b4c2-cdcd9af8cb2c",
-         "metadata": {},
-         "outputs": [],
-         "source": [
-            "reflection_prompt = ChatPromptTemplate.from_messages(\n    [\n        (\n            \"system\",\n            \"You are a teacher grading an essay submission. Generate critique and recommendations for the user's submission.\"\n            \" Provide detailed recommendations, including requests for length, depth, style, etc.\",\n        ),\n        MessagesPlaceholder(variable_name=\"messages\"),\n    ]\n)\nreflect = reflection_prompt | llm"
-         ]
-      },
-      {
-         "cell_type": "code",
-         "execution_count": 22,
-         "id": "16c5eb2a-8bce-48ab-b87d-9dacb9b64ac6",
-         "metadata": {},
-         "outputs": [
-            {
-               "name": "stdout",
-               "output_type": "stream",
-               "text": [
-                  "Ваш ответ абсолютно верен. \"Маленький принц\" действительно помогает детям понимать ценности жизни, учит их быть заботливыми и ответственными, а также развивает их воображение и творческое мышление. Ваше объяснение также очень точное и полное.\n",
-                  "\n",
-                  "Однако, я бы рекомендовал добавить больше деталей и примеров из книги, чтобы более полно объяснить, как \"Маленький принц\" помогает детям развивать эти качества. Например, можно было бы упомянуть, что Маленький принц учит детей ценить простые вещи, такие как забота о розе на его планете, и что это помогает им находить красоту в обыденных вещах. Также можно было бы упомянуть, что книга полна метафор и символов, которые помогают детям понять сложные концепции и идеи, например, символ змеи, который символизирует смерть и возрождение.\n",
-                  "\n",
-                  "Кроме того, можно было бы добавить, что \"Маленький принц\" помогает детям развивать эмоциональный интеллект, учит их эмпатии и пониманию других людей. Например, можно было бы упомянуть, что Маленький принц учит детей, что забота о других и их благополучии - это важная часть жизни, и что это помогает им стать более заботливыми и ответственными.\n",
-                  "\n",
-                  "В целом, ваш ответ очень хороший, но добавление большего количества деталей и примеров из книги поможет сделать его еще более убедительным и полным."
-               ]
-            }
-         ],
-         "source": [
-            "reflection = \"\"\nfor chunk in reflect.stream({\"messages\": [request, HumanMessage(content=essay)]}):\n    print(chunk.content, end=\"\")\n    reflection += chunk.content"
-         ]
-      },
-      {
-         "cell_type": "markdown",
-         "id": "6daf926c-1174-4e96-91b9-57c57cfce40d",
-         "metadata": {},
-         "source": [
-            "### Repeat\n",
-            "\n",
-            "And... that's all there is too it! You can repeat in a loop for a fixed number of steps, or use an LLM (or other check) to decide when the finished product is good enough."
-         ]
-      },
-      {
-         "cell_type": "code",
-         "execution_count": 23,
-         "id": "dfbf99a8-3aa0-4e09-936e-8452c35fa84d",
-         "metadata": {},
-         "outputs": [
-            {
-               "name": "stdout",
-               "output_type": "stream",
-               "text": [
-                  "Спасибо за ваш отзыв и рекомендации! Я учту их при написании следующего доклада. Вот переработанная версия моего предыдущего ответа:\n",
-                  "\n",
-                  "\"Маленький принц\" - это не просто детская книга, это произведение, которое помогает детям понимать ценности жизни, учит их быть заботливыми и ответственными, а также развивает их воображение и творческое мышление.\n",
-                  "\n",
-                  "Одной из главных тем книги является любовь и забота о других. Маленький принц учит детей, что забота о других и их благополучии - это важная часть жизни. Он также учит детей, что важно быть ответственным и заботиться о своих обязанностях.\n",
-                  "\n",
-                  "Кроме того, \"Маленький принц\" помогает детям развивать свое воображение и творческое мышление. Книга полна метафор и символов, которые помогают детям понять сложные концепции и идеи. Например, символ змеи, который символизирует смерть и возрождение, помогает детям понять, что все в жизни имеет свой конец и начало.\n",
-                  "\n",
-                  "\"Маленький принц\" также помогает детям развивать эмоциональный интеллект, учит их эмпатии и пониманию других людей. Например, Маленький принц учит детей, что забота о других и их благополучии - это важная часть жизни, и что это помогает им стать более заботливыми и ответственными.\n",
-                  "\n",
-                  "В целом, \"Маленький принц\" остается важным произведением для современных детей. Он помогает им понять ценности жизни, учит их быть заботливыми и ответственными, а также развивает их воображение и творческое мышление."
-               ]
-            }
-         ],
-         "source": [
-            "for chunk in generate.stream(\n    {\"messages\": [request, AIMessage(content=essay), HumanMessage(content=reflection)]}\n):\n    print(chunk.content, end=\"\")"
-         ]
-      },
-      {
-         "cell_type": "markdown",
-         "id": "b63a9d93-a14d-4e41-a4bb-a4cd31713f44",
-         "metadata": {},
-         "source": [
-            "## Define graph\n",
-            "\n",
-            "Now that we've shown each step in isolation, we can wire it up in a graph."
-         ]
-      },
-      {
-         "cell_type": "code",
-         "execution_count": 24,
-         "id": "9e9a9d7c-5d2e-4194-b745-4511ec20db76",
-         "metadata": {},
-         "outputs": [],
-         "source": [
-            "from typing import List, Sequence\n\nfrom langgraph.graph import END, MessageGraph, START\n\n\nasync def generation_node(state: Sequence[BaseMessage]):\n    return await generate.ainvoke({\"messages\": state})\n\n\nasync def reflection_node(messages: Sequence[BaseMessage]) -> List[BaseMessage]:\n    # Other messages we need to adjust\n    cls_map = {\"ai\": HumanMessage, \"human\": AIMessage}\n    # First message is the original user request. We hold it the same for all nodes\n    translated = [messages[0]] + [\n        cls_map[msg.type](content=msg.content) for msg in messages[1:]\n    ]\n    res = await reflect.ainvoke({\"messages\": translated})\n    # We treat the output of this as human feedback for the generator\n    return HumanMessage(content=res.content)\n\n\nbuilder = MessageGraph()\nbuilder.add_node(\"generate\", generation_node)\nbuilder.add_node(\"reflect\", reflection_node)\nbuilder.add_edge(START, \"generate\")\n\n\ndef should_continue(state: List[BaseMessage]):\n    if len(state) > 6:\n        # End after 3 iterations\n        return END\n    return \"reflect\"\n\n\nbuilder.add_conditional_edges(\"generate\", should_continue)\nbuilder.add_edge(\"reflect\", \"generate\")\ngraph = builder.compile()"
-         ]
-      },
-      {
-         "cell_type": "code",
-         "execution_count": 25,
-         "id": "06263a07-8a15-4ec3-b692-1c6cef3b1c1f",
-         "metadata": {},
-         "outputs": [
-            {
-               "name": "stdout",
-               "output_type": "stream",
-               "text": [
-                  "{'generate': AIMessage(content='\"Маленький принц\" - это книга, которая затрагивает важные темы, такие как любовь, дружба, ответственность и потеря. Она учит детей ценить простые вещи в жизни и не забывать о том, что действительно важно. В современном мире, где дети часто погружены в технологии и социальные сети, \"Маленький принц\" может стать источником вдохновения и напоминанием о том, что важно сохранять детскую невинность и любопытство. Книга помогает детям развивать свое воображение и учит их видеть красоту в простых вещах. Она также подчеркивает важность заботы о других и умения прощать. В целом, \"Маленький принц\" остается актуальным и важным произведением для современных детей, помогая им развивать свои ценности и умения.')}\n",
-                  "---\n",
-                  "{'reflect': HumanMessage(content='Ваше утверждение о том, что \"Маленький принц\" является важным произведением для современных детей, верно. Книга затрагивает важные темы, которые актуальны и в наше время. Она помогает детям развивать свое воображение, ценить простые вещи в жизни и понимать, что действительно важно.\\n\\nОднако, чтобы ваш ответ был более полным и убедительным, вы можете добавить следующие детали:\\n\\n1. Упомяните, что \"Маленький принц\" - это не просто детская книга, но и произведение, которое может быть полезным для взрослых. Она помогает нам вспомнить о простых радостях жизни и о том, что важно в нашем существовании.\\n\\n2. Расскажите о конкретных примерах, как \"Маленький принц\" может помочь детям в современном мире. Например, книга может научить детей ценить природу и заботиться о ней, что особенно актуально в эпоху экологических проблем.\\n\\n3. Упомяните, что \"Маленький принц\" - это не просто книга, но и символ, который вдохновляет людей по всему миру. Расскажите о том, как книга стала источником вдохновения для многих художников, музыкантов и писателей.\\n\\n4. Наконец, вы можете добавить, что \"Маленький принц\" - это книга, которая не теряет своей актуальности со временем. Она продолжает вдохновлять и учить людей, независимо от их возраста или места проживания.\\n\\nВ целом, ваш ответ содержит правильные идеи, но для большей убедительности и полноты стоит добавить дополнительные детали и примеры.')}\n",
-                  "---\n",
-                  "{'generate': AIMessage(content='\"Маленький принц\" - это не просто детская книга, но и произведение, которое может быть полезным для взрослых. Она помогает нам вспомнить о простых радостях жизни и о том, что важно в нашем существовании.\\n\\nКнига может научить детей ценить природу и заботиться о ней, что особенно актуально в эпоху экологических проблем.\\n\\n\"Маленький принц\" - это не просто книга, но и символ, который вдохновляет людей по всему миру. Книга стала источником вдохновения для многих художников, музыкантов и писателей.\\n\\n\"Маленький принц\" - это книга, которая не теряет своей актуальности со временем. Она продолжает вдохновлять и учить людей, независимо от их возраста или места проживания.')}\n",
-                  "---\n",
-                  "{'reflect': HumanMessage(content='Ваш ответ содержит правильные идеи, но для большей убедительности и полноты стоит добавить дополнительные детали и примеры.')}\n",
-                  "---\n",
-                  "{'generate': AIMessage(content='\"Маленький принц\" - это не просто детская книга, но и произведение, которое может быть полезным для взрослых. Она помогает нам вспомнить о простых радостях жизни и о том, что важно в нашем существовании.\\n\\nКнига может научить детей ценить природу и заботиться о ней, что особенно актуально в эпоху экологических проблем. Например, \"Маленький принц\" может вдохновить детей на создание проектов по охране окружающей среды или на участие в экологических акциях.\\n\\n\"Маленький принц\" - это не просто книга, но и символ, который вдохновляет людей по всему миру. Книга стала источником вдохновения для многих художников, музыкантов и писателей. Например, она вдохновила известного художника Хаяо Миядзаки на создание мультфильма \"Ветер крепчает\".\\n\\n\"Маленький принц\" - это книга, которая не теряет своей актуальности со временем. Она продолжает вдохновлять и учить людей, независимо от их возраста или места проживания. Например, книга стала источником вдохновения для многих писателей и поэтов, которые используют ее идеи и символы в своих произведениях.\\n\\nВ целом, \"Маленький принц\" - это произведение, которое имеет огромное значение для современных детей. Она помогает им развивать свое воображение, ценить простые вещи в жизни и понимать, что действительно важно. Книга также может вдохновить детей на создание проектов, участие в экологических акциях и на поиск своего места в мире.')}\n",
-                  "---\n",
-                  "{'reflect': HumanMessage(content='Ваш ответ содержит правильные идеи и примеры, которые помогают подтвердить ваше утверждение о значении \"Маленького принца\" для современных детей. Однако, чтобы ваш ответ был более полным и убедительным, вы можете добавить следующие детали:\\n\\n1. Упомяните, что \"Маленький принц\" - это не просто детская книга, но и произведение, которое может быть полезным для взрослых. Она помогает нам вспомнить о простых радостях жизни и о том, что важно в нашем существовании.\\n\\n2. Расскажите о конкретных примерах, как \"Маленький принц\" может помочь детям в современном мире. Например, книга может научить детей ценить природу и заботиться о ней, что особенно актуально в эпоху экологических проблем.\\n\\n3. Упомяните, что \"Маленький принц\" - это не просто книга, но и символ, который вдохновляет людей по всему миру. Расскажите о том, как книга стала источником вдохновения для многих художников, музыкантов и писателей.\\n\\n4. Наконец, вы можете добавить, что \"Маленький принц\" - это книга, которая не теряет своей актуальности со временем. Она продолжает вдохновлять и учить людей, независимо от их возраста или места проживания.\\n\\nВ целом, ваш ответ содержит правильные идеи, но для большей убедительности и полноты стоит добавить дополнительные детали и примеры.')}\n",
-                  "---\n",
-                  "{'generate': AIMessage(content='\"Маленький принц\" - это не просто детская книга, но и произведение, которое может быть полезным для взрослых. Она помогает нам вспомнить о простых радостях жизни и о том, что важно в нашем существовании.\\n\\nКнига может научить детей ценить природу и заботиться о ней, что особенно актуально в эпоху экологических проблем. Например, \"Маленький принц\" может вдохновить детей на создание проектов по охране окружающей среды или на участие в экологических акциях.\\n\\n\"Маленький принц\" - это не просто книга, но и символ, который вдохновляет людей по всему миру. Книга стала источником вдохновения для многих художников, музыкантов и писателей. Например, она вдохновила известного художника Хаяо Миядзаки на создание мультфильма \"Ветер крепчает\".\\n\\n\"Маленький принц\" - это книга, которая не теряет своей актуальности со временем. Она продолжает вдохновлять и учить людей, независимо от их возраста или места проживания. Например, книга стала источником вдохновения для многих писателей и поэтов, которые используют ее идеи и символы в своих произведениях.\\n\\nВ целом, \"Маленький принц\" - это произведение, которое имеет огромное значение для современных детей. Она помогает им развивать свое воображение, ценить простые вещи в жизни и понимать, что действительно важно. Книга также может вдохновить детей на создание проектов, участие в экологических акциях и на поиск своего места в мире.')}\n",
-                  "---\n",
-                  "{'__end__': [HumanMessage(content=\"Значение 'Маленького принца' в детстве современных детей\"), AIMessage(content='\"Маленький принц\" - это книга, которая затрагивает важные темы, такие как любовь, дружба, ответственность и потеря. Она учит детей ценить простые вещи в жизни и не забывать о том, что действительно важно. В современном мире, где дети часто погружены в технологии и социальные сети, \"Маленький принц\" может стать источником вдохновения и напоминанием о том, что важно сохранять детскую невинность и любопытство. Книга помогает детям развивать свое воображение и учит их видеть красоту в простых вещах. Она также подчеркивает важность заботы о других и умения прощать. В целом, \"Маленький принц\" остается актуальным и важным произведением для современных детей, помогая им развивать свои ценности и умения.'), HumanMessage(content='Ваше утверждение о том, что \"Маленький принц\" является важным произведением для современных детей, верно. Книга затрагивает важные темы, которые актуальны и в наше время. Она помогает детям развивать свое воображение, ценить простые вещи в жизни и понимать, что действительно важно.\\n\\nОднако, чтобы ваш ответ был более полным и убедительным, вы можете добавить следующие детали:\\n\\n1. Упомяните, что \"Маленький принц\" - это не просто детская книга, но и произведение, которое может быть полезным для взрослых. Она помогает нам вспомнить о простых радостях жизни и о том, что важно в нашем существовании.\\n\\n2. Расскажите о конкретных примерах, как \"Маленький принц\" может помочь детям в современном мире. Например, книга может научить детей ценить природу и заботиться о ней, что особенно актуально в эпоху экологических проблем.\\n\\n3. Упомяните, что \"Маленький принц\" - это не просто книга, но и символ, который вдохновляет людей по всему миру. Расскажите о том, как книга стала источником вдохновения для многих художников, музыкантов и писателей.\\n\\n4. Наконец, вы можете добавить, что \"Маленький принц\" - это книга, которая не теряет своей актуальности со временем. Она продолжает вдохновлять и учить людей, независимо от их возраста или места проживания.\\n\\nВ целом, ваш ответ содержит правильные идеи, но для большей убедительности и полноты стоит добавить дополнительные детали и примеры.'), AIMessage(content='\"Маленький принц\" - это не просто детская книга, но и произведение, которое может быть полезным для взрослых. Она помогает нам вспомнить о простых радостях жизни и о том, что важно в нашем существовании.\\n\\nКнига может научить детей ценить природу и заботиться о ней, что особенно актуально в эпоху экологических проблем.\\n\\n\"Маленький принц\" - это не просто книга, но и символ, который вдохновляет людей по всему миру. Книга стала источником вдохновения для многих художников, музыкантов и писателей.\\n\\n\"Маленький принц\" - это книга, которая не теряет своей актуальности со временем. Она продолжает вдохновлять и учить людей, независимо от их возраста или места проживания.'), HumanMessage(content='Ваш ответ содержит правильные идеи, но для большей убедительности и полноты стоит добавить дополнительные детали и примеры.'), AIMessage(content='\"Маленький принц\" - это не просто детская книга, но и произведение, которое может быть полезным для взрослых. Она помогает нам вспомнить о простых радостях жизни и о том, что важно в нашем существовании.\\n\\nКнига может научить детей ценить природу и заботиться о ней, что особенно актуально в эпоху экологических проблем. Например, \"Маленький принц\" может вдохновить детей на создание проектов по охране окружающей среды или на участие в экологических акциях.\\n\\n\"Маленький принц\" - это не просто книга, но и символ, который вдохновляет людей по всему миру. Книга стала источником вдохновения для многих художников, музыкантов и писателей. Например, она вдохновила известного художника Хаяо Миядзаки на создание мультфильма \"Ветер крепчает\".\\n\\n\"Маленький принц\" - это книга, которая не теряет своей актуальности со временем. Она продолжает вдохновлять и учить людей, независимо от их возраста или места проживания. Например, книга стала источником вдохновения для многих писателей и поэтов, которые используют ее идеи и символы в своих произведениях.\\n\\nВ целом, \"Маленький принц\" - это произведение, которое имеет огромное значение для современных детей. Она помогает им развивать свое воображение, ценить простые вещи в жизни и понимать, что действительно важно. Книга также может вдохновить детей на создание проектов, участие в экологических акциях и на поиск своего места в мире.'), HumanMessage(content='Ваш ответ содержит правильные идеи и примеры, которые помогают подтвердить ваше утверждение о значении \"Маленького принца\" для современных детей. Однако, чтобы ваш ответ был более полным и убедительным, вы можете добавить следующие детали:\\n\\n1. Упомяните, что \"Маленький принц\" - это не просто детская книга, но и произведение, которое может быть полезным для взрослых. Она помогает нам вспомнить о простых радостях жизни и о том, что важно в нашем существовании.\\n\\n2. Расскажите о конкретных примерах, как \"Маленький принц\" может помочь детям в современном мире. Например, книга может научить детей ценить природу и заботиться о ней, что особенно актуально в эпоху экологических проблем.\\n\\n3. Упомяните, что \"Маленький принц\" - это не просто книга, но и символ, который вдохновляет людей по всему миру. Расскажите о том, как книга стала источником вдохновения для многих художников, музыкантов и писателей.\\n\\n4. Наконец, вы можете добавить, что \"Маленький принц\" - это книга, которая не теряет своей актуальности со временем. Она продолжает вдохновлять и учить людей, независимо от их возраста или места проживания.\\n\\nВ целом, ваш ответ содержит правильные идеи, но для большей убедительности и полноты стоит добавить дополнительные детали и примеры.'), AIMessage(content='\"Маленький принц\" - это не просто детская книга, но и произведение, которое может быть полезным для взрослых. Она помогает нам вспомнить о простых радостях жизни и о том, что важно в нашем существовании.\\n\\nКнига может научить детей ценить природу и заботиться о ней, что особенно актуально в эпоху экологических проблем. Например, \"Маленький принц\" может вдохновить детей на создание проектов по охране окружающей среды или на участие в экологических акциях.\\n\\n\"Маленький принц\" - это не просто книга, но и символ, который вдохновляет людей по всему миру. Книга стала источником вдохновения для многих художников, музыкантов и писателей. Например, она вдохновила известного художника Хаяо Миядзаки на создание мультфильма \"Ветер крепчает\".\\n\\n\"Маленький принц\" - это книга, которая не теряет своей актуальности со временем. Она продолжает вдохновлять и учить людей, независимо от их возраста или места проживания. Например, книга стала источником вдохновения для многих писателей и поэтов, которые используют ее идеи и символы в своих произведениях.\\n\\nВ целом, \"Маленький принц\" - это произведение, которое имеет огромное значение для современных детей. Она помогает им развивать свое воображение, ценить простые вещи в жизни и понимать, что действительно важно. Книга также может вдохновить детей на создание проектов, участие в экологических акциях и на поиск своего места в мире.')]}\n",
-                  "---\n"
-               ]
-            }
-         ],
-         "source": [
-            "async for event in graph.astream(\n    [\n        HumanMessage(\n            content=\"Generate an essay on the topicality of The Little Prince and its message in modern life\"\n        )\n    ],\n):\n    print(event)\n    print(\"---\")"
-         ]
-      },
-      {
-         "cell_type": "code",
-         "execution_count": 26,
-         "id": "394bf0df-fc28-4104-a278-a56c9cb8b10c",
-         "metadata": {},
-         "outputs": [
-            {
-               "name": "stdout",
-               "output_type": "stream",
-               "text": [
-                  "================================\u001b[1m Human Message \u001b[0m=================================\n",
-                  "\n",
-                  "Значение 'Маленького принца' в детстве современных детей\n",
-                  "\n",
-                  "==================================\u001b[1m Ai Message \u001b[0m==================================\n",
-                  "\n",
-                  "\"Маленький принц\" - это книга, которая затрагивает важные темы, такие как любовь, дружба, ответственность и потеря. Она учит детей ценить простые вещи в жизни и не забывать о том, что действительно важно. В современном мире, где дети часто погружены в технологии и социальные сети, \"Маленький принц\" может стать источником вдохновения и напоминанием о том, что важно сохранять детскую невинность и любопытство. Книга помогает детям развивать свое воображение и учит их видеть красоту в простых вещах. Она также подчеркивает важность заботы о других и умения прощать. В целом, \"Маленький принц\" остается актуальным и важным произведением для современных детей, помогая им развивать свои ценности и умения.\n",
-                  "\n",
-                  "================================\u001b[1m Human Message \u001b[0m=================================\n",
-                  "\n",
-                  "Ваше утверждение о том, что \"Маленький принц\" является важным произведением для современных детей, верно. Книга затрагивает важные темы, которые актуальны и в наше время. Она помогает детям развивать свое воображение, ценить простые вещи в жизни и понимать, что действительно важно.\n",
-                  "\n",
-                  "Однако, чтобы ваш ответ был более полным и убедительным, вы можете добавить следующие детали:\n",
-                  "\n",
-                  "1. Упомяните, что \"Маленький принц\" - это не просто детская книга, но и произведение, которое может быть полезным для взрослых. Она помогает нам вспомнить о простых радостях жизни и о том, что важно в нашем существовании.\n",
-                  "\n",
-                  "2. Расскажите о конкретных примерах, как \"Маленький принц\" может помочь детям в современном мире. Например, книга может научить детей ценить природу и заботиться о ней, что особенно актуально в эпоху экологических проблем.\n",
-                  "\n",
-                  "3. Упомяните, что \"Маленький принц\" - это не просто книга, но и символ, который вдохновляет людей по всему миру. Расскажите о том, как книга стала источником вдохновения для многих художников, музыкантов и писателей.\n",
-                  "\n",
-                  "4. Наконец, вы можете добавить, что \"Маленький принц\" - это книга, которая не теряет своей актуальности со временем. Она продолжает вдохновлять и учить людей, независимо от их возраста или места проживания.\n",
-                  "\n",
-                  "В целом, ваш ответ содержит правильные идеи, но для большей убедительности и полноты стоит добавить дополнительные детали и примеры.\n",
-                  "\n",
-                  "==================================\u001b[1m Ai Message \u001b[0m==================================\n",
-                  "\n",
-                  "\"Маленький принц\" - это не просто детская книга, но и произведение, которое может быть полезным для взрослых. Она помогает нам вспомнить о простых радостях жизни и о том, что важно в нашем существовании.\n",
-                  "\n",
-                  "Книга может научить детей ценить природу и заботиться о ней, что особенно актуально в эпоху экологических проблем.\n",
-                  "\n",
-                  "\"Маленький принц\" - это не просто книга, но и символ, который вдохновляет людей по всему миру. Книга стала источником вдохновения для многих художников, музыкантов и писателей.\n",
-                  "\n",
-                  "\"Маленький принц\" - это книга, которая не теряет своей актуальности со временем. Она продолжает вдохновлять и учить людей, независимо от их возраста или места проживания.\n",
-                  "\n",
-                  "================================\u001b[1m Human Message \u001b[0m=================================\n",
-                  "\n",
-                  "Ваш ответ содержит правильные идеи, но для большей убедительности и полноты стоит добавить дополнительные детали и примеры.\n",
-                  "\n",
-                  "==================================\u001b[1m Ai Message \u001b[0m==================================\n",
-                  "\n",
-                  "\"Маленький принц\" - это не просто детская книга, но и произведение, которое может быть полезным для взрослых. Она помогает нам вспомнить о простых радостях жизни и о том, что важно в нашем существовании.\n",
-                  "\n",
-                  "Книга может научить детей ценить природу и заботиться о ней, что особенно актуально в эпоху экологических проблем. Например, \"Маленький принц\" может вдохновить детей на создание проектов по охране окружающей среды или на участие в экологических акциях.\n",
-                  "\n",
-                  "\"Маленький принц\" - это не просто книга, но и символ, который вдохновляет людей по всему миру. Книга стала источником вдохновения для многих художников, музыкантов и писателей. Например, она вдохновила известного художника Хаяо Миядзаки на создание мультфильма \"Ветер крепчает\".\n",
-                  "\n",
-                  "\"Маленький принц\" - это книга, которая не теряет своей актуальности со временем. Она продолжает вдохновлять и учить людей, независимо от их возраста или места проживания. Например, книга стала источником вдохновения для многих писателей и поэтов, которые используют ее идеи и символы в своих произведениях.\n",
-                  "\n",
-                  "В целом, \"Маленький принц\" - это произведение, которое имеет огромное значение для современных детей. Она помогает им развивать свое воображение, ценить простые вещи в жизни и понимать, что действительно важно. Книга также может вдохновить детей на создание проектов, участие в экологических акциях и на поиск своего места в мире.\n",
-                  "\n",
-                  "================================\u001b[1m Human Message \u001b[0m=================================\n",
-                  "\n",
-                  "Ваш ответ содержит правильные идеи и примеры, которые помогают подтвердить ваше утверждение о значении \"Маленького принца\" для современных детей. Однако, чтобы ваш ответ был более полным и убедительным, вы можете добавить следующие детали:\n",
-                  "\n",
-                  "1. Упомяните, что \"Маленький принц\" - это не просто детская книга, но и произведение, которое может быть полезным для взрослых. Она помогает нам вспомнить о простых радостях жизни и о том, что важно в нашем существовании.\n",
-                  "\n",
-                  "2. Расскажите о конкретных примерах, как \"Маленький принц\" может помочь детям в современном мире. Например, книга может научить детей ценить природу и заботиться о ней, что особенно актуально в эпоху экологических проблем.\n",
-                  "\n",
-                  "3. Упомяните, что \"Маленький принц\" - это не просто книга, но и символ, который вдохновляет людей по всему миру. Расскажите о том, как книга стала источником вдохновения для многих художников, музыкантов и писателей.\n",
-                  "\n",
-                  "4. Наконец, вы можете добавить, что \"Маленький принц\" - это книга, которая не теряет своей актуальности со временем. Она продолжает вдохновлять и учить людей, независимо от их возраста или места проживания.\n",
-                  "\n",
-                  "В целом, ваш ответ содержит правильные идеи, но для большей убедительности и полноты стоит добавить дополнительные детали и примеры.\n",
-                  "\n",
-                  "==================================\u001b[1m Ai Message \u001b[0m==================================\n",
-                  "\n",
-                  "\"Маленький принц\" - это не просто детская книга, но и произведение, которое может быть полезным для взрослых. Она помогает нам вспомнить о простых радостях жизни и о том, что важно в нашем существовании.\n",
-                  "\n",
-                  "Книга может научить детей ценить природу и заботиться о ней, что особенно актуально в эпоху экологических проблем. Например, \"Маленький принц\" может вдохновить детей на создание проектов по охране окружающей среды или на участие в экологических акциях.\n",
-                  "\n",
-                  "\"Маленький принц\" - это не просто книга, но и символ, который вдохновляет людей по всему миру. Книга стала источником вдохновения для многих художников, музыкантов и писателей. Например, она вдохновила известного художника Хаяо Миядзаки на создание мультфильма \"Ветер крепчает\".\n",
-                  "\n",
-                  "\"Маленький принц\" - это книга, которая не теряет своей актуальности со временем. Она продолжает вдохновлять и учить людей, независимо от их возраста или места проживания. Например, книга стала источником вдохновения для многих писателей и поэтов, которые используют ее идеи и символы в своих произведениях.\n",
-                  "\n",
-                  "В целом, \"Маленький принц\" - это произведение, которое имеет огромное значение для современных детей. Она помогает им развивать свое воображение, ценить простые вещи в жизни и понимать, что действительно важно. Книга также может вдохновить детей на создание проектов, участие в экологических акциях и на поиск своего места в мире.\n"
-               ]
-            }
-         ],
-         "source": [
-            "ChatPromptTemplate.from_messages(event[END]).pretty_print()"
-         ]
-      },
-      {
-         "cell_type": "markdown",
-         "id": "0fa62df2-e8ee-40dd-ac95-9d982eae6079",
-         "metadata": {},
-         "source": [
-            "## Conclusion\n",
-            "\n",
-            "Now that you've applied reflection to an LLM agent, I'll note one thing: self-reflection is inherently cyclic: it is much more effective if the reflection step has additional context or feedback (from tool observations, checks, etc.). If, like in the scenario above, the reflection step simply prompts the LLM to reflect on its output, it can still benefit the output quality (since the LLM then has multiple \"shots\" at getting a good output), but it's less guaranteed.\n"
-         ]
-      },
-      {
-         "cell_type": "code",
-         "execution_count": null,
-         "id": "7c0e3efd-7f54-410e-bd31-36185a46b9a8",
-         "metadata": {},
-         "outputs": [],
-         "source": [
-            ""
-         ]
-      }
-   ],
-   "metadata": {
-      "kernelspec": {
-         "display_name": "Python 3 (ipykernel)",
-         "language": "python",
-         "name": "python3"
-      },
-      "language_info": {
-         "codemirror_mode": {
-            "name": "ipython",
-            "version": 3
-         },
-         "file_extension": ".py",
-         "mimetype": "text/x-python",
-         "name": "python",
-         "nbconvert_exporter": "python",
-         "pygments_lexer": "ipython3",
-         "version": "3.10.14"
-      }
-=======
  "cells": [
   {
    "cell_type": "markdown",
@@ -892,7 +528,6 @@
    "codemirror_mode": {
     "name": "ipython",
     "version": 3
->>>>>>> 84cb3ea1
    },
    "nbformat": 4,
    "nbformat_minor": 5
