--- conflicted
+++ resolved
@@ -99,11 +99,9 @@
 
 
 class SerializerProtocol(Protocol):
-    def dumps(self, obj: Any) -> bytes:
-        ...
+    def dumps(self, obj: Any) -> bytes: ...
 
-    def loads(self, data: bytes) -> Any:
-        ...
+    def loads(self, data: bytes) -> Any: ...
 
 
 class BaseCheckpointSaver(ABC):
@@ -124,7 +122,6 @@
     def config_specs(self) -> list[ConfigurableFieldSpec]:
         return [CheckpointThreadId, CheckpointThreadTs]
 
-<<<<<<< HEAD
     def get(self, config: RunnableConfig) -> Optional[Checkpoint]:
         if value := self.get_tuple(config):
             return value.checkpoint
@@ -137,15 +134,6 @@
 
     def put(self, config: RunnableConfig, checkpoint: Checkpoint) -> RunnableConfig:
         raise NotImplementedError
-=======
-    @abstractmethod
-    def get(self, config: RunnableConfig) -> Optional[Checkpoint]:
-        ...
-
-    @abstractmethod
-    def put(self, config: RunnableConfig, checkpoint: Checkpoint) -> None:
-        ...
->>>>>>> 7e6c0cbf
 
     async def aget(self, config: RunnableConfig) -> Optional[Checkpoint]:
         if value := await self.aget_tuple(config):
