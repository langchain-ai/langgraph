--- conflicted
+++ resolved
@@ -29,11 +29,7 @@
 from langgraph.pregel import Channel, Pregel
 from langgraph.pregel.read import PregelNode
 from langgraph.pregel.write import ChannelWrite, ChannelWriteEntry
-<<<<<<< HEAD
-from langgraph.utils import DrawableGraph, RunnableCallable
-=======
 from langgraph.utils import DrawableGraph, RunnableCallable, coerce_to_runnable
->>>>>>> c293d3d7
 
 logger = logging.getLogger(__name__)
 
@@ -150,11 +146,7 @@
             Callable[..., Awaitable[Union[str, list[str]]]],
             Runnable[Any, Union[str, list[str]]],
         ],
-<<<<<<< HEAD
-        path_map: Optional[dict[str, str]] = None,
-=======
         path_map: Optional[Union[dict[str, str], list[str]]] = None,
->>>>>>> c293d3d7
         then: Optional[str] = None,
     ) -> None:
         """Add a conditional edge from the starting node to any number of destination nodes.
@@ -187,11 +179,7 @@
             if get_origin(rtn_type) is Literal:
                 path_map = {name: name for name in get_args(rtn_type)}
         # find a name for the condition
-<<<<<<< HEAD
-        path = coerce_to_runnable(path)
-=======
         path = coerce_to_runnable(path, name=None, trace=True)
->>>>>>> c293d3d7
         name = path.name or "condition"
         # validate the condition
         if name in self.branches[source]:
@@ -402,10 +390,6 @@
         config: Optional[RunnableConfig] = None,
         *,
         xray: Union[int, bool] = False,
-<<<<<<< HEAD
-        add_condition_nodes: bool = True,
-=======
->>>>>>> c293d3d7
     ) -> DrawableGraph:
         """Returns a drawable representation of the computation graph."""
         graph = DrawableGraph()
@@ -447,37 +431,11 @@
                 **{k: k for k in self.graph.nodes if k != start},
                 END: END,
             }
-<<<<<<< HEAD
-            for name, branch in branches.items():
-=======
             for _, branch in branches.items():
->>>>>>> c293d3d7
                 if branch.ends is not None:
                     ends = branch.ends
                 elif branch.then is not None:
                     ends = {k: k for k in default_ends if k not in (END, branch.then)}
-<<<<<<< HEAD
-                else:
-                    ends = default_ends
-
-                if add_condition_nodes is True:
-                    cond = graph.add_node(
-                        branch.path,
-                        f"{start}_{name}" if branches_by_name[name] > 1 else name,
-                    )
-                    graph.add_edge(start_nodes[start], cond)
-                    for label, end in ends.items():
-                        graph.add_edge(cond, end_nodes[end], label, conditional=True)
-                        if branch.then is not None:
-                            graph.add_edge(start_nodes[end], end_nodes[branch.then])
-                else:
-                    for label, end in ends.items():
-                        graph.add_edge(
-                            start_nodes[start], end_nodes[end], label, conditional=True
-                        )
-                        if branch.then is not None:
-                            graph.add_edge(start_nodes[end], end_nodes[branch.then])
-=======
                 else:
                     ends = default_ends
                 for label, end in ends.items():
@@ -489,6 +447,5 @@
                     )
                     if branch.then is not None:
                         graph.add_edge(start_nodes[end], end_nodes[branch.then])
->>>>>>> c293d3d7
 
         return graph