import json
import operator
from typing import Annotated, Sequence, TypedDict, Union

from langchain_core.language_models import LanguageModelLike
from langchain_core.messages import BaseMessage, FunctionMessage, ToolMessage
from langchain_core.runnables import RunnableLambda
from langchain_core.tools import BaseTool
from langchain_core.utils.function_calling import (
    convert_to_openai_function,
    convert_to_openai_tool,
)

from langgraph.graph import END, StateGraph
from langgraph.prebuilt.tool_executor import ToolExecutor, ToolInvocation


def create_function_calling_executor(
    model: LanguageModelLike, tools: Union[ToolExecutor, Sequence[BaseTool]]
):
    if isinstance(tools, ToolExecutor):
        tool_executor = tools
        tool_classes = tools.tools
    else:
        tool_executor = ToolExecutor(tools)
        tool_classes = tools
    model = model.bind(functions=[convert_to_openai_function(t) for t in tool_classes])

    # We create the AgentState that we will pass around
    # This simply involves a list of messages
    # We want steps to return messages to append to the list
    # So we annotate the messages attribute with operator.add
    class AgentState(TypedDict):
        messages: Annotated[Sequence[BaseMessage], operator.add]

    # Define the function that determines whether to continue or not
    def should_continue(state: AgentState):
        messages = state["messages"]
        last_message = messages[-1]
        # If there is no function call, then we finish
        if "function_call" not in last_message.additional_kwargs:
            return "end"
        # Otherwise if there is, we continue
        else:
            return "continue"

    # Define the function that calls the model
    def call_model(state: AgentState):
        messages = state["messages"]
        response = model.invoke(messages)
        # We return a list, because this will get added to the existing list
        return {"messages": [response]}

    async def acall_model(state: AgentState):
        messages = state["messages"]
        response = await model.ainvoke(messages)
        # We return a list, because this will get added to the existing list
        return {"messages": [response]}

    # Define the function to execute tools
    def _get_action(state: AgentState):
        messages = state["messages"]
        # Based on the continue condition
        # we know the last message involves a function call
        last_message = messages[-1]

        tool_input = last_message.additional_kwargs["function_call"]["arguments"]
        if isinstance(tool_input, str):
            tool_input = json.loads(tool_input)
        # We construct an AgentAction from the function_call
<<<<<<< HEAD
        
        return AgentAction(
            tool=last_message.additional_kwargs["function_call"]["name"],
            tool_input=tool_input,
            log="",
=======
        return ToolInvocation(
            tool=last_message.additional_kwargs["function_call"]["name"],
            tool_input=json.loads(
                last_message.additional_kwargs["function_call"]["arguments"]
            ),
>>>>>>> 7cb61525
        )

    def call_tool(state: AgentState):
        action = _get_action(state)
        # We call the tool_executor and get back a response
        response = tool_executor.invoke(action)
        # We use the response to create a FunctionMessage
        function_message = FunctionMessage(content=str(response), name=action.tool)
        # We return a list, because this will get added to the existing list
        return {"messages": [function_message]}

    async def acall_tool(state: AgentState):
        action = _get_action(state)
        # We call the tool_executor and get back a response
        response = await tool_executor.ainvoke(action)
        # We use the response to create a FunctionMessage
        function_message = FunctionMessage(content=str(response), name=action.tool)
        # We return a list, because this will get added to the existing list
        return {"messages": [function_message]}

    # Define a new graph
    workflow = StateGraph(AgentState)

    # Define the two nodes we will cycle between
    workflow.add_node("agent", RunnableLambda(call_model, acall_model))
    workflow.add_node("action", RunnableLambda(call_tool, acall_tool))

    # Set the entrypoint as `agent`
    # This means that this node is the first one called
    workflow.set_entry_point("agent")

    # We now add a conditional edge
    workflow.add_conditional_edges(
        # First, we define the start node. We use `agent`.
        # This means these are the edges taken after the `agent` node is called.
        "agent",
        # Next, we pass in the function that will determine which node is called next.
        should_continue,
        # Finally we pass in a mapping.
        # The keys are strings, and the values are other nodes.
        # END is a special node marking that the graph should finish.
        # What will happen is we will call `should_continue`, and then the output of that
        # will be matched against the keys in this mapping.
        # Based on which one it matches, that node will then be called.
        {
            # If `tools`, then we call the tool node.
            "continue": "action",
            # Otherwise we finish.
            "end": END,
        },
    )

    # We now add a normal edge from `tools` to `agent`.
    # This means that after `tools` is called, `agent` node is called next.
    workflow.add_edge("action", "agent")

    # Finally, we compile it!
    # This compiles it into a LangChain Runnable,
    # meaning you can use it as you would any other runnable
    return workflow.compile()


def create_tool_calling_executor(
    model: LanguageModelLike, tools: Union[ToolExecutor, Sequence[BaseTool]]
):
    if isinstance(tools, ToolExecutor):
        tool_executor = tools
        tool_classes = tools.tools
    else:
        tool_executor = ToolExecutor(tools)
        tool_classes = tools
    model = model.bind(tools=[convert_to_openai_tool(t) for t in tool_classes])

    # We create the AgentState that we will pass around
    # This simply involves a list of messages
    # We want steps to return messages to append to the list
    # So we annotate the messages attribute with operator.add
    class AgentState(TypedDict):
        messages: Annotated[Sequence[BaseMessage], operator.add]

    # Define the function that determines whether to continue or not
    def should_continue(state: AgentState):
        messages = state["messages"]
        last_message = messages[-1]
        # If there is no function call, then we finish
        if "tool_calls" not in last_message.additional_kwargs:
            return "end"
        # Otherwise if there is, we continue
        else:
            return "continue"

    # Define the function that calls the model
    def call_model(state: AgentState):
        messages = state["messages"]
        response = model.invoke(messages)
        # We return a list, because this will get added to the existing list
        return {"messages": [response]}

    async def acall_model(state: AgentState):
        messages = state["messages"]
        response = await model.ainvoke(messages)
        # We return a list, because this will get added to the existing list
        return {"messages": [response]}

    # Define the function to execute tools
    def _get_actions(state: AgentState):
        messages = state["messages"]
        # Based on the continue condition
        # we know the last message involves a tool call
        last_message = messages[-1]
        # We construct an AgentAction from each of the tool_calls
        return (
            [
                ToolInvocation(
                    tool=tool_call["function"]["name"],
                    tool_input=json.loads(tool_call["function"]["arguments"]),
                )
                for tool_call in last_message.additional_kwargs["tool_calls"]
            ],
            [
                tool_call["id"]
                for tool_call in last_message.additional_kwargs["tool_calls"]
            ],
        )

    def call_tool(state: AgentState):
        actions, ids = _get_actions(state)
        # We call the tool_executor and get back a response
        responses = tool_executor.batch(actions)
        # We use the response to create a FunctionMessage
        tool_messages = [
            ToolMessage(content=str(response), tool_call_id=id)
            for response, id in zip(responses, ids)
        ]
        # We return a list, because this will get added to the existing list
        return {"messages": tool_messages}

    async def acall_tool(state: AgentState):
        actions, ids = _get_actions(state)
        # We call the tool_executor and get back a response
        responses = await tool_executor.abatch(actions)
        # We use the response to create a FunctionMessage
        tool_messages = [
            ToolMessage(content=str(response), tool_call_id=id)
            for response, id in zip(responses, ids)
        ]
        # We return a list, because this will get added to the existing list
        return {"messages": tool_messages}

    # Define a new graph
    workflow = StateGraph(AgentState)

    # Define the two nodes we will cycle between
    workflow.add_node("agent", RunnableLambda(call_model, acall_model))
    workflow.add_node("action", RunnableLambda(call_tool, acall_tool))

    # Set the entrypoint as `agent`
    # This means that this node is the first one called
    workflow.set_entry_point("agent")

    # We now add a conditional edge
    workflow.add_conditional_edges(
        # First, we define the start node. We use `agent`.
        # This means these are the edges taken after the `agent` node is called.
        "agent",
        # Next, we pass in the function that will determine which node is called next.
        should_continue,
        # Finally we pass in a mapping.
        # The keys are strings, and the values are other nodes.
        # END is a special node marking that the graph should finish.
        # What will happen is we will call `should_continue`, and then the output of that
        # will be matched against the keys in this mapping.
        # Based on which one it matches, that node will then be called.
        {
            # If `tools`, then we call the tool node.
            "continue": "action",
            # Otherwise we finish.
            "end": END,
        },
    )

    # We now add a normal edge from `tools` to `agent`.
    # This means that after `tools` is called, `agent` node is called next.
    workflow.add_edge("action", "agent")

    # Finally, we compile it!
    # This compiles it into a LangChain Runnable,
    # meaning you can use it as you would any other runnable
    return workflow.compile()<|MERGE_RESOLUTION|>--- conflicted
+++ resolved
@@ -68,19 +68,11 @@
         if isinstance(tool_input, str):
             tool_input = json.loads(tool_input)
         # We construct an AgentAction from the function_call
-<<<<<<< HEAD
-        
-        return AgentAction(
-            tool=last_message.additional_kwargs["function_call"]["name"],
-            tool_input=tool_input,
-            log="",
-=======
         return ToolInvocation(
             tool=last_message.additional_kwargs["function_call"]["name"],
             tool_input=json.loads(
                 last_message.additional_kwargs["function_call"]["arguments"]
             ),
->>>>>>> 7cb61525
         )
 
     def call_tool(state: AgentState):
