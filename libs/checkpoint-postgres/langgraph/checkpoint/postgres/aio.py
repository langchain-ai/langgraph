--- conflicted
+++ resolved
@@ -135,17 +135,10 @@
                             "checkpoint_id": value["parent_checkpoint_id"],
                         }
                     }
-<<<<<<< HEAD
                     if value["parent_checkpoint_id"]
                     else None,
+                    await asyncio.to_thread(self._load_writes, value["pending_writes"]),
                 )
-=======
-                }
-                if value["parent_checkpoint_id"]
-                else None,
-                await asyncio.to_thread(self._load_writes, value["pending_writes"]),
-            )
->>>>>>> 3ec419a2
 
     async def aget_tuple(self, config: RunnableConfig) -> Optional[CheckpointTuple]:
         """Get a checkpoint tuple from the database asynchronously.
