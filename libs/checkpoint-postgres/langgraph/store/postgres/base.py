--- conflicted
+++ resolved
@@ -1317,21 +1317,12 @@
     index_config = index_config.copy()
     tokenized: list[tuple[str, Literal["$"] | list[str]]] = []
     tot = 0
-<<<<<<< HEAD
     fields = index_config.get("fields") or ["$"]
     if isinstance(fields, str):
         fields = [fields]
     if not isinstance(fields, list):
         raise ValueError(f"Text fields must be a list or a string. Got {fields}")
     for p in fields:
-=======
-    text_fields = index_config.get("fields") or ["$"]
-    if isinstance(text_fields, str):
-        text_fields = [text_fields]
-    if not isinstance(text_fields, list):
-        raise ValueError(f"Text fields must be a list or a string. Got {text_fields}")
-    for p in text_fields:
->>>>>>> 6b30d4fd
         if p == "$":
             tokenized.append((p, "$"))
             tot += 1
