--- conflicted
+++ resolved
@@ -7,17 +7,10 @@
 TEST ?= .
 
 test:
-<<<<<<< HEAD
-	poetry run pytest $(TEST)
+	uv run pytest $(TEST)
 
 test_watch:
-	poetry run ptw $(TEST)
-=======
-	uv run pytest tests
-
-test_watch:
-	uv run ptw .
->>>>>>> 8edb3e7b
+	uv run ptw $(TEST)
 
 ######################
 # LINTING AND FORMATTING
