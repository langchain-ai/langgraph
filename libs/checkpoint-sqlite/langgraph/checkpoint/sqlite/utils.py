--- conflicted
+++ resolved
@@ -1,10 +1,6 @@
 import json
 from collections.abc import Sequence
-<<<<<<< HEAD
-from typing import Any, Dict, Optional, Tuple
-=======
 from typing import Any, Optional
->>>>>>> 8edb3e7b
 
 from langchain_core.runnables import RunnableConfig
 
