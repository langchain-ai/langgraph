[build-system]
requires = ["hatchling"]
build-backend = "hatchling.build"

[project]
name = "langgraph-checkpoint-sqlite"
version = "2.0.7"
description = "Library with a SQLite implementation of LangGraph checkpoint saver."
authors = []
requires-python = ">=3.9"
readme = "README.md"
license = "MIT"
license-files = ['LICENSE']
dependencies = [
    "langgraph-checkpoint>=2.0.15",
    "aiosqlite>=0.20",
]

[project.urls]
Repository = "https://www.github.com/langchain-ai/langgraph"

<<<<<<< HEAD
[tool.poetry.dependencies]
python = ">=3.9"
langgraph-checkpoint = "^2.0.21"
aiosqlite = ">=0.20,<0.22"
=======
[dependency-groups]
dev = [
  "ruff",
  "codespell",
  "pytest",
  "pytest-asyncio",
  "pytest-mock",
  "pytest-watcher",
  "mypy",
  "langgraph-checkpoint",
]

[tool.uv]
default-groups = ['dev']

[tool.uv.sources]
langgraph-checkpoint = { path = "../checkpoint", editable = true }
>>>>>>> 8edb3e7b

[tool.hatch.build.targets.wheel]
include = ["langgraph"]

[tool.pytest.ini_options]
addopts = "--strict-markers --strict-config --durations=5 -vv"
asyncio_mode = "auto"

[tool.ruff]
lint.select = [
  "E",  # pycodestyle
  "F",  # Pyflakes
  "UP", # pyupgrade
  "B",  # flake8-bugbear
  "I",  # isort
]
lint.ignore = ["E501", "B008", "UP007", "UP006"]

[tool.pytest-watcher]
now = true
delay = 0.1
runner_args = ["--ff", "-v", "--tb", "short"]
patterns = ["*.py"]

[tool.mypy]
# https://mypy.readthedocs.io/en/stable/config_file.html
disallow_untyped_defs = "True"
explicit_package_bases = "True"
warn_no_return = "False"
warn_unused_ignores = "True"
warn_redundant_casts = "True"
allow_redefinition = "True"
disable_error_code = "typeddict-item, return-value"<|MERGE_RESOLUTION|>--- conflicted
+++ resolved
@@ -12,19 +12,13 @@
 license = "MIT"
 license-files = ['LICENSE']
 dependencies = [
-    "langgraph-checkpoint>=2.0.15",
+    "langgraph-checkpoint>=2.0.21",
     "aiosqlite>=0.20",
 ]
 
 [project.urls]
 Repository = "https://www.github.com/langchain-ai/langgraph"
 
-<<<<<<< HEAD
-[tool.poetry.dependencies]
-python = ">=3.9"
-langgraph-checkpoint = "^2.0.21"
-aiosqlite = ">=0.20,<0.22"
-=======
 [dependency-groups]
 dev = [
   "ruff",
@@ -42,7 +36,6 @@
 
 [tool.uv.sources]
 langgraph-checkpoint = { path = "../checkpoint", editable = true }
->>>>>>> 8edb3e7b
 
 [tool.hatch.build.targets.wheel]
 include = ["langgraph"]
