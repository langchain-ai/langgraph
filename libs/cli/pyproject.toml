--- conflicted
+++ resolved
@@ -1,13 +1,7 @@
 [tool.poetry]
-<<<<<<< HEAD
 name = "gigagraph-cli"
-version = "0.1.50"
-description = "CLI for interacting with GigaGraph API"
-=======
-name = "langgraph-cli"
 version = "0.1.51"
 description = "CLI for interacting with LangGraph API"
->>>>>>> 84cb3ea1
 authors = []
 license = "MIT"
 readme = "README.md"
