[build-system]
requires = ["hatchling"]
build-backend = "hatchling.build"

[project]
name = "langgraph-cli"
version = "0.3.3"
description = "CLI for interacting with LangGraph API"
authors = []
requires-python = ">=3.9"
readme = "README.md"
license = "MIT"
license-files = ['LICENSE']
dependencies = [
    "click>=8.1.7",
    "langgraph-sdk>=0.1.0 ; python_version >= '3.11'",
]

[project.optional-dependencies]
inmem = [
<<<<<<< HEAD
    "langgraph-api>=0.2.67 ; python_version >= '3.11'",
    "langgraph-runtime-inmem>=0.3.4 ; python_version >= '3.11'",
=======
    "langgraph-api>=0.2.67,<0.3.0 ; python_version >= '3.11'",
    "langgraph-runtime-inmem>=0.3.0,<0.4.0 ; python_version >= '3.11'",
>>>>>>> 339de4c2
    "python-dotenv>=0.8.0",
]

[project.urls]
Repository = "https://www.github.com/langchain-ai/langgraph"

[project.scripts]
langgraph = "langgraph_cli.cli:cli"

[dependency-groups]
dev = [
    "ruff",
    "codespell",
    "pytest",
    "pytest-asyncio",
    "pytest-mock",
    "pytest-watch",
    "mypy",
    "msgspec",
]

[tool.uv]
default-groups = ['dev']

[tool.hatch.build.targets.wheel]
include = ["langgraph_cli"]

[tool.pytest.ini_options]
addopts = "--strict-markers --strict-config --durations=5 -vv"
asyncio_mode = "auto"

[tool.ruff]
lint.select = [
  "E",  # pycodestyle
  "F",  # Pyflakes
  "UP", # pyupgrade
  "B",  # flake8-bugbear
  "I",  # isort
]
lint.ignore = ["E501", "B008"]<|MERGE_RESOLUTION|>--- conflicted
+++ resolved
@@ -18,13 +18,8 @@
 
 [project.optional-dependencies]
 inmem = [
-<<<<<<< HEAD
-    "langgraph-api>=0.2.67 ; python_version >= '3.11'",
-    "langgraph-runtime-inmem>=0.3.4 ; python_version >= '3.11'",
-=======
     "langgraph-api>=0.2.67,<0.3.0 ; python_version >= '3.11'",
-    "langgraph-runtime-inmem>=0.3.0,<0.4.0 ; python_version >= '3.11'",
->>>>>>> 339de4c2
+    "langgraph-runtime-inmem>=0.3.4,<0.4.0 ; python_version >= '3.11'",
     "python-dotenv>=0.8.0",
 ]
 
