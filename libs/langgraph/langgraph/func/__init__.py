import asyncio
import concurrent.futures
import functools
import inspect
from dataclasses import dataclass
from typing import (
    Any,
    Awaitable,
    Callable,
    Generic,
    Optional,
    TypeVar,
    Union,
    get_args,
    get_origin,
    overload,
)

from langgraph.channels.ephemeral_value import EphemeralValue
from langgraph.channels.last_value import LastValue
from langgraph.checkpoint.base import BaseCheckpointSaver
from langgraph.constants import END, PREVIOUS, START, TAG_HIDDEN
from langgraph.pregel import Pregel
from langgraph.pregel.call import (
    P,
    SyncAsyncFuture,
    T,
    call,
    get_runnable_for_entrypoint,
)
from langgraph.pregel.read import PregelNode
from langgraph.pregel.write import ChannelWrite, ChannelWriteEntry
from langgraph.store.base import BaseStore
from langgraph.types import _DC_KWARGS, RetryPolicy, StreamMode, StreamWriter


@overload
def task(
    *, name: Optional[str] = None, retry: Optional[RetryPolicy] = None
) -> Callable[[Callable[P, T]], Callable[P, SyncAsyncFuture[T]]]: ...


@overload
def task(
    __func_or_none__: Callable[P, T],
) -> Callable[P, SyncAsyncFuture[T]]: ...


def task(
    __func_or_none__: Optional[Union[Callable[P, T], Callable[P, Awaitable[T]]]] = None,
    *,
    name: Optional[str] = None,
    retry: Optional[RetryPolicy] = None,
) -> Union[
    Callable[[Callable[P, T]], Callable[P, SyncAsyncFuture[T]]],
    Callable[P, SyncAsyncFuture[T]],
]:
    """Define a LangGraph task using the `task` decorator.

    !!! warning "Beta"
        The Functional API is currently in beta and is subject to change.

    !!! important "Requires python 3.11 or higher for async functions"
        The `task` decorator supports both sync and async functions. To use async
        functions, ensure that you are using Python 3.11 or higher.

    Tasks can only be called from within an [entrypoint][langgraph.func.entrypoint] or
    from within a StateGraph. A task can be called like a regular function with the
    following differences:

    - When a checkpointer is enabled, the function inputs and outputs must be serializable.
    - The decorated function can only be called from within an entrypoint or StateGraph.
    - Calling the function produces a future. This makes it easy to parallelize tasks.

    Args:
        retry: An optional retry policy to use for the task in case of a failure.

    Returns:
        A callable function when used as a decorator.

    Example: Sync Task
        ```python
        from langgraph.func import entrypoint, task

        @task
        def add_one(a: int) -> int:
            return a + 1

        @entrypoint()
        def add_one(numbers: list[int]) -> list[int]:
            futures = [add_one(n) for n in numbers]
            results = [f.result() for f in futures]
            return results

        # Call the entrypoint
        add_one.invoke([1, 2, 3])  # Returns [2, 3, 4]
        ```

    Example: Async Task
        ```python
        import asyncio
        from langgraph.func import entrypoint, task

        @task
        async def add_one(a: int) -> int:
            return a + 1

        @entrypoint()
        async def add_one(numbers: list[int]) -> list[int]:
            futures = [add_one(n) for n in numbers]
            return asyncio.gather(*futures)

        # Call the entrypoint
        await add_one.ainvoke([1, 2, 3])  # Returns [2, 3, 4]
        ```
    """

    def decorator(
        func: Union[Callable[P, Awaitable[T]], Callable[P, T]],
    ) -> Union[
        Callable[P, concurrent.futures.Future[T]], Callable[P, asyncio.Future[T]]
    ]:
        if name is not None:
            if hasattr(func, "__func__"):
                # handle class methods
                func.__func__.__name__ = name
            else:
                # handle regular functions / partials / callable classes, etc.
                func.__name__ = name

        call_func = functools.partial(call, func, retry=retry)
        object.__setattr__(call_func, "_is_pregel_task", True)
        return functools.update_wrapper(call_func, func)

    if __func_or_none__ is not None:
        return decorator(__func_or_none__)

    return decorator


R = TypeVar("R")
S = TypeVar("S")


# The decorator was wrapped in a class to support the `final` attribute.
# In this form, the `final` attribute should play nicely with IDE autocompletion,
# and type checking tools.
# In addition, we'll be able to surface this information in the API Reference.
class entrypoint:
    """Define a LangGraph workflow using the `entrypoint` decorator.

    !!! warning "Beta"
        The Functional API is currently in beta and is subject to change.
<<<<<<< HEAD
=======

>>>>>>> 9196cc2d

    ### Function signature

    The decorated function must accept a **single parameter**, which serves as the input
    to the function. This input parameter can be of any type. Use a dictionary
    to pass **multiple parameters** to the function.

    ### Injectable parameters

    The decorated function can request access to additional parameters
    that will be injected automatically at run time. These parameters include:

    | Parameter        | Description                                                                                        |
    |------------------|----------------------------------------------------------------------------------------------------|
    | **`store`**      | An instance of [BaseStore][langgraph.store.base.BaseStore]. Useful for long-term memory.           |
    | **`writer`**     | A [StreamWriter][langgraph.types.StreamWriter] instance for writing custom data to a stream.       |
    | **`config`**     | A configuration object (aka RunnableConfig) that holds run-time configuration values.              |
    | **`previous`**   | The previous return value for the given thread (available only when a checkpointer is provided).   |

    The entrypoint decorator can be applied to sync functions, async functions,
    generator functions, and async generator functions.

    ### State management

    The **`previous`** parameter can be used to access the return value of the previous
    invocation of the entrypoint on the same thread id. This value is only available
    when a checkpointer is provided.

    If you want **`previous`** to be different from the return value, you can use the
    `entrypoint.final` object to return a value while saving a different value to the
    checkpoint.

    ### Generator functions

    In generator functions, `yield` is used as a shorthand for writing
    to the `custom` channel using the `writer` parameter (i.e., `writer(chunk)`).

    The value of `previous` will be the list of the values yielded during the previous
    run for the given thread id, unless an `entrypoint.final` was yielded.

    If an `entrypoint.final` object is yielded, the value of `previous` will be the
    value the `save` attribute of the `entrypoint.final` object.

    When executing an entrypoint created from a generator function, expect the following
    behavior:
    - stream_mode is set to 'custom' by default, and streaming will not stream the
      return value
    - add a `values` or `updates` stream_mode to stream the return value (if needed)
    - using `invoke` will return the return value of the entrypoint

    Args:
        checkpointer: Specify a checkpointer to create a workflow that can persist
            its state across runs.
        store: A generalized key-value store. Some implementations may support
            semantic search capabilities through an optional `index` configuration.
        config_schema: Specifies the schema for the configuration object that will be
            passed to the workflow.

    Example: Using entrypoint and tasks
        ```python
        import time

        from langgraph.func import entrypoint, task
        from langgraph.types import interrupt, Command
        from langgraph.checkpoint.memory import MemorySaver

        @task
        def compose_essay(topic: str) -> str:
            time.sleep(1.0)  # Simulate slow operation
            return f"An essay about {topic}"

        @entrypoint(checkpointer=MemorySaver())
        def review_workflow(topic: str) -> dict:
            \"\"\"Manages the workflow for generating and reviewing an essay.

            The workflow includes:
            1. Generating an essay about the given topic.
            2. Interrupting the workflow for human review of the generated essay.

            Upon resuming the workflow, compose_essay task will not be re-executed
            as its result is cached by the checkpointer.

            Args:
                topic (str): The subject of the essay.

            Returns:
                dict: A dictionary containing the generated essay and the human review.
            \"\"\"
            essay_future = compose_essay(topic)
            essay = essay_future.result()
            human_review = interrupt({
                \"question\": \"Please provide a review\",
                \"essay\": essay
            })
            return {
                \"essay\": essay,
                \"review\": human_review,
            }

        # Example configuration for the workflow
        config = {
            \"configurable\": {
                \"thread_id\": \"some_thread\"
            }
        }

        # Topic for the essay
        topic = \"cats\"

        # Stream the workflow to generate the essay and await human review
        for result in review_workflow.stream(topic, config):
            print(result)

        # Example human review provided after the interrupt
        human_review = \"This essay is great.\"

        # Resume the workflow with the provided human review
        for result in review_workflow.stream(Command(resume=human_review), config):
            print(result)
        ```

    Example: Accessing the previous return value
        When a checkpointer is enabled the function can access the previous return value
        of the previous invocation on the same thread id.

        ```python
        from langgraph.checkpoint.memory import MemorySaver
        from langgraph.func import entrypoint

        @entrypoint(checkpointer=MemorySaver())
        def my_workflow(input_data: str, previous: Optional[str] = None) -> str:
            return "world"

        config = {
            "configurable": {
                "thread_id": "some_thread"
            }
        }
        my_workflow.invoke("hello")
        ```

    Example: Using entrypoint.final to save a value
        The `entrypoint.final` object allows you to return a value while saving
        a different value to the checkpoint. This value will be accessible
        in the next invocation of the entrypoint via the `previous` parameter, as
        long as the same thread id is used.

        ```python
        from langgraph.checkpoint.memory import MemorySaver
        from langgraph.func import entrypoint

        @entrypoint(checkpointer=MemorySaver())
        def my_workflow(number: int, *, previous: Any = None) -> entrypoint.final[int, int]:
            previous = previous or 0
            # This will return the previous value to the caller, saving
            # 2 * number to the checkpoint, which will be used in the next invocation
            # for the `previous` parameter.
            return entrypoint.final(value=previous, save=2 * number)

        config = {
            "configurable": {
                "thread_id": "some_thread"
            }
        }

        my_workflow.invoke(3, config)  # 0 (previous was None)
        my_workflow.invoke(1, config)  # 6 (previous was 3 * 2 from the previous invocation)
        ```

    Example: Using a generator entrypoint
        You can decorate a generator function with the `entrypoint` decorator.

        ```python
        from langgraph.checkpoint.memory import MemorySaver
        from langgraph.func import entrypoint

        @entrypoint(checkpointer=MemorySaver())
        def workflow(inputs: dict):
            yield "hello"
            yield "world"

        config = {
            "configurable": {
                "thread_id": "1"
            }
        }

        for result in workflow.stream({}, config):
            print(result)
        ```

        This will print:
        ```pycon
        hello
        world
        ```

    """

    def __init__(
        self,
        checkpointer: Optional[BaseCheckpointSaver] = None,
        store: Optional[BaseStore] = None,
        config_schema: Optional[type[Any]] = None,
    ) -> None:
        """Initialize the entrypoint decorator."""
        self.checkpointer = checkpointer
        self.store = store
        self.config_schema = config_schema

    @dataclass(**_DC_KWARGS)
    class final(Generic[R, S]):
        """A primitive that can be returned from an entrypoint.

        This primitive allows to save a value to the checkpointer distinct from the
        return value from the entrypoint.

        Example: Decoupling the return value and the save value
            ```python
            from langgraph.checkpoint.memory import MemorySaver
            from langgraph.func import entrypoint

            @entrypoint(checkpointer=MemorySaver())
            def my_workflow(number: int, *, previous: Any = None) -> entrypoint.final[int, int]:
                previous = previous or 0
                # This will return the previous value to the caller, saving
                # 2 * number to the checkpoint, which will be used in the next invocation
                # for the `previous` parameter.
                return entrypoint.final(value=previous, save=2 * number)

            config = {
                "configurable": {
                    "thread_id": "1"
                }
            }

            my_workflow.invoke(3, config)  # 0 (previous was None)
            my_workflow.invoke(1, config)  # 6 (previous was 3 * 2 from the previous invocation)
            ```
        """

        value: R
        """Value to return. A value will always be returned even if it is None."""
        save: S
        """The value for the state for the next checkpoint. 

        A value will always be saved even if it is None.
        """

    def __call__(self, func: Callable[..., Any]) -> Pregel:
        """Convert a function into a Pregel graph.

        Args:
            func: The function to convert. Support both sync and async functions, as well
                   as generator and async generator functions.

        Returns:
            A Pregel graph.
        """
        # wrap generators in a function that writes to StreamWriter
        if inspect.isgeneratorfunction(func):
            original_sig = inspect.signature(func)
            # Check if original signature has a writer argument with a matching type.
            # If not, we'll inject it into the decorator, but not pass it
            # to the wrapped function.
            if "writer" in original_sig.parameters:

                @functools.wraps(func)
                def gen_wrapper(*args: Any, writer: StreamWriter, **kwargs: Any) -> Any:
                    final_: Optional[entrypoint.final] = None
                    chunks = []
                    for chunk in func(*args, writer=writer, **kwargs):
                        if isinstance(chunk, entrypoint.final):
                            if final_ is not None:
                                raise RuntimeError(
                                    "Yielding multiple entrypoint.final "
                                    "objects is not allowed."
                                )
                            else:
                                final_ = chunk
                        else:
                            if final_ is not None:
                                raise RuntimeError(
                                    "Yielding a value after a entrypoint.final "
                                    "object is not allowed."
                                )
                            writer(chunk)
                            chunks.append(chunk)

                    return final_ if final_ else chunks
            else:

                @functools.wraps(func)
                def gen_wrapper(*args: Any, writer: StreamWriter, **kwargs: Any) -> Any:
                    final_: Optional[entrypoint.final] = None
                    chunks = []
                    # Do not pass the writer argument to the wrapped function
                    # as it does not have a matching parameter
                    for chunk in func(*args, **kwargs):
                        if isinstance(chunk, entrypoint.final):
                            if final_ is not None:
                                raise RuntimeError(
                                    "Yielding multiple entrypoint.final "
                                    "objects is not allowed."
                                )
                            else:
                                final_ = chunk
                        else:
                            if final_ is not None:
                                raise RuntimeError(
                                    "Yielding a value after a entrypoint.final "
                                    "object is not allowed."
                                )
                            writer(chunk)
                            chunks.append(chunk)
                    return final_ if final_ else chunks

                # Create a new parameter for the writer argument
                extra_param = inspect.Parameter(
                    "writer",
                    inspect.Parameter.KEYWORD_ONLY,
                    # The extra argument is a keyword-only argument
                    default=lambda _: None,
                )
                # Update the function's signature to include the extra argument
                new_params = list(original_sig.parameters.values()) + [extra_param]
                new_sig = original_sig.replace(parameters=new_params)
                # Update the signature of the wrapper function
                gen_wrapper.__signature__ = new_sig  # type: ignore

            bound = get_runnable_for_entrypoint(gen_wrapper)
            stream_mode: StreamMode = "custom"
        elif inspect.isasyncgenfunction(func):
            original_sig = inspect.signature(func)
            # Check if original signature has a writer argument with a matching type.
            # If not, we'll inject it into the decorator, but not pass it
            # to the wrapped function.
            if "writer" in original_sig.parameters:

                @functools.wraps(func)
                async def agen_wrapper(
                    *args: Any, writer: StreamWriter, **kwargs: Any
                ) -> Any:
                    final_: Optional[entrypoint.final] = None
                    chunks = []
                    async for chunk in func(*args, writer=writer, **kwargs):
                        if isinstance(chunk, entrypoint.final):
                            if final_ is not None:
                                raise RuntimeError(
                                    "Yielding multiple entrypoint.final objects is not allowed."
                                )
                            else:
                                final_ = chunk
                        else:
                            if final_ is not None:
                                raise RuntimeError(
                                    "Yielding a value after a entrypoint.final object is not allowed."
                                )
                            writer(chunk)
                            chunks.append(chunk)

                    return final_ if final_ else chunks
            else:

                @functools.wraps(func)
                async def agen_wrapper(
                    *args: Any, writer: StreamWriter, **kwargs: Any
                ) -> Any:
                    final_: Optional[entrypoint.final] = None
                    chunks = []
                    async for chunk in func(*args, **kwargs):
                        if isinstance(chunk, entrypoint.final):
                            if final_ is not None:
                                raise RuntimeError(
                                    "Yielding multiple entrypoint.final objects is not allowed."
                                )
                            else:
                                final_ = chunk
                        else:
                            if final_ is not None:
                                raise RuntimeError(
                                    "Yielding a value after a entrypoint.final object is not allowed."
                                )
                            writer(chunk)
                            chunks.append(chunk)

                    return final_ if final_ else chunks

                # Create a new parameter for the writer argument
                extra_param = inspect.Parameter(
                    "writer",
                    inspect.Parameter.KEYWORD_ONLY,
                    # The extra argument is a keyword-only argument
                    default=lambda _: None,
                )
                # Update the function's signature to include the extra argument
                new_params = list(original_sig.parameters.values()) + [extra_param]
                new_sig = original_sig.replace(parameters=new_params)
                # Update the signature of the wrapper function
                agen_wrapper.__signature__ = new_sig  # type: ignore

            bound = get_runnable_for_entrypoint(agen_wrapper)
            stream_mode = "custom"
        else:
            bound = get_runnable_for_entrypoint(func)
            stream_mode = "updates"

        # get input and output types
        sig = inspect.signature(func)
        first_parameter_name = next(iter(sig.parameters.keys()), None)
        if not first_parameter_name:
            raise ValueError("Entrypoint function must have at least one parameter")
        input_type = (
            sig.parameters[first_parameter_name].annotation
            if sig.parameters[first_parameter_name].annotation
            is not inspect.Signature.empty
            else Any
        )

        def _pluck_return_value(value: Any) -> Any:
            """Extract the return_ value the entrypoint.final object or passthrough."""
            return value.value if isinstance(value, entrypoint.final) else value

        def _pluck_save_value(value: Any) -> Any:
            """Get save value from the entrypoint.final object or passthrough."""
            return value.save if isinstance(value, entrypoint.final) else value

        output_type, save_type = Any, Any
        if sig.return_annotation is not inspect.Signature.empty:
            # User does not parameterize entrypoint.final properly
            if (
                sig.return_annotation is entrypoint.final
            ):  # Un-parameterized entrypoint.final
                output_type = save_type = Any
            else:
                origin = get_origin(sig.return_annotation)
                if origin is entrypoint.final:
                    type_annotations = get_args(sig.return_annotation)
                    if len(type_annotations) != 2:
                        raise TypeError(
                            "Please an annotation for both the return_ and "
                            "the save values."
                            "For example, `-> entrypoint.final[int, str]` would assign a "
                            "return_ a type of `int` and save the type `str`."
                        )
                    output_type, save_type = get_args(sig.return_annotation)
                else:
                    output_type = save_type = sig.return_annotation

        return Pregel(
            nodes={
                func.__name__: PregelNode(
                    bound=bound,
                    triggers=[START],
                    channels=[START],
                    writers=[
                        ChannelWrite(
                            [
                                ChannelWriteEntry(END, mapper=_pluck_return_value),
                                ChannelWriteEntry(PREVIOUS, mapper=_pluck_save_value),
                            ],
                            tags=[TAG_HIDDEN],
                        )
                    ],
                )
            },
            channels={
                START: EphemeralValue(input_type),
                END: LastValue(output_type, END),
                PREVIOUS: LastValue(save_type, PREVIOUS),
            },
            input_channels=START,
            output_channels=END,
            stream_channels=END,
            stream_mode=stream_mode,
            stream_eager=True,
            checkpointer=self.checkpointer,
            store=self.store,
            config_type=self.config_schema,
<<<<<<< HEAD
        )


class EntrypointPregel(Pregel):
    """A Pregel graph created from an entrypoint function.

    !!! warning "Beta"
        The Functional API is currently in beta and is subject to change.
    """

    def get_graph(
        self,
        config: Optional[RunnableConfig] = None,
        *,
        xray: Union[int, bool] = False,
    ) -> Graph:
        name, entrypoint = next(iter(self.nodes.items()))
        graph = Graph()
        node = Node(f"__{name}", name, entrypoint.bound, None)
        graph.nodes[node.id] = node
        candidates: list[tuple[Node, Union[Callable, PregelProtocol]]] = [
            *_find_children(entrypoint.bound, node)
        ]
        seen: set[Union[Callable, PregelProtocol]] = set()
        for parent, child in candidates:
            if child in seen:
                continue
            else:
                seen.add(child)
            if callable(child):
                node = Node(f"__{child.__name__}", child.__name__, child, None)  # type: ignore[arg-type]
                graph.nodes[node.id] = node
                graph.add_edge(parent, node, conditional=True)
                graph.add_edge(node, parent)
                candidates.extend(_find_children(child, node))
            elif isinstance(child, Runnable):
                if xray > 0:
                    graph = child.get_graph(config, xray=xray - 1 if xray else 0)
                    graph.trim_first_node()
                    graph.trim_last_node()
                    s, e = graph.extend(graph, prefix=child.name or "")
                    if s is None:
                        raise ValueError(
                            f"Could not extend subgraph '{child.name}' due to missing entrypoint"
                        )
                    else:
                        graph.add_edge(parent, s, conditional=True)
                    if e is not None:
                        graph.add_edge(e, parent)
                else:
                    node = graph.add_node(child, child.name)
                    graph.add_edge(parent, node, conditional=True)
                    graph.add_edge(node, parent)
        return graph


def _find_children(
    candidate: Union[Callable, Runnable], parent: Node
) -> Iterator[tuple[Node, Union[Callable, PregelProtocol]]]:
    from langchain_core.runnables.utils import get_function_nonlocals

    from langgraph.utils.runnable import (
        RunnableCallable,
        RunnableLambda,
        RunnableSeq,
        RunnableSequence,
    )

    candidates: list[Union[Callable, Runnable]] = []
    if callable(candidate) and getattr(candidate, "_is_pregel_task", False) is True:
        candidates.extend(
            nl.__self__ if hasattr(nl, "__self__") else nl
            for nl in get_function_nonlocals(
                candidate.__wrapped__
                if hasattr(candidate, "__wrapped__") and callable(candidate.__wrapped__)
                else candidate
            )
        )
    else:
        candidates.append(candidate)

    for c in candidates:
        if callable(c) and getattr(c, "_is_pregel_task", False) is True:
            yield (parent, c)
        elif isinstance(c, PregelProtocol):
            yield (parent, c)
        elif isinstance(c, RunnableSequence) or isinstance(c, RunnableSeq):
            candidates.extend(c.steps)
        elif isinstance(c, RunnableLambda):
            candidates.extend(c.deps)
        elif isinstance(c, RunnableCallable):
            if c.func is not None:
                candidates.extend(
                    nl.__self__ if hasattr(nl, "__self__") else nl
                    for nl in get_function_nonlocals(c.func)
                )
            elif c.afunc is not None:
                candidates.extend(
                    nl.__self__ if hasattr(nl, "__self__") else nl
                    for nl in get_function_nonlocals(c.afunc)
                )
=======
        )
>>>>>>> 9196cc2d
<|MERGE_RESOLUTION|>--- conflicted
+++ resolved
@@ -151,10 +151,7 @@
 
     !!! warning "Beta"
         The Functional API is currently in beta and is subject to change.
-<<<<<<< HEAD
-=======
-
->>>>>>> 9196cc2d
+
 
     ### Function signature
 
@@ -634,108 +631,4 @@
             checkpointer=self.checkpointer,
             store=self.store,
             config_type=self.config_schema,
-<<<<<<< HEAD
-        )
-
-
-class EntrypointPregel(Pregel):
-    """A Pregel graph created from an entrypoint function.
-
-    !!! warning "Beta"
-        The Functional API is currently in beta and is subject to change.
-    """
-
-    def get_graph(
-        self,
-        config: Optional[RunnableConfig] = None,
-        *,
-        xray: Union[int, bool] = False,
-    ) -> Graph:
-        name, entrypoint = next(iter(self.nodes.items()))
-        graph = Graph()
-        node = Node(f"__{name}", name, entrypoint.bound, None)
-        graph.nodes[node.id] = node
-        candidates: list[tuple[Node, Union[Callable, PregelProtocol]]] = [
-            *_find_children(entrypoint.bound, node)
-        ]
-        seen: set[Union[Callable, PregelProtocol]] = set()
-        for parent, child in candidates:
-            if child in seen:
-                continue
-            else:
-                seen.add(child)
-            if callable(child):
-                node = Node(f"__{child.__name__}", child.__name__, child, None)  # type: ignore[arg-type]
-                graph.nodes[node.id] = node
-                graph.add_edge(parent, node, conditional=True)
-                graph.add_edge(node, parent)
-                candidates.extend(_find_children(child, node))
-            elif isinstance(child, Runnable):
-                if xray > 0:
-                    graph = child.get_graph(config, xray=xray - 1 if xray else 0)
-                    graph.trim_first_node()
-                    graph.trim_last_node()
-                    s, e = graph.extend(graph, prefix=child.name or "")
-                    if s is None:
-                        raise ValueError(
-                            f"Could not extend subgraph '{child.name}' due to missing entrypoint"
-                        )
-                    else:
-                        graph.add_edge(parent, s, conditional=True)
-                    if e is not None:
-                        graph.add_edge(e, parent)
-                else:
-                    node = graph.add_node(child, child.name)
-                    graph.add_edge(parent, node, conditional=True)
-                    graph.add_edge(node, parent)
-        return graph
-
-
-def _find_children(
-    candidate: Union[Callable, Runnable], parent: Node
-) -> Iterator[tuple[Node, Union[Callable, PregelProtocol]]]:
-    from langchain_core.runnables.utils import get_function_nonlocals
-
-    from langgraph.utils.runnable import (
-        RunnableCallable,
-        RunnableLambda,
-        RunnableSeq,
-        RunnableSequence,
-    )
-
-    candidates: list[Union[Callable, Runnable]] = []
-    if callable(candidate) and getattr(candidate, "_is_pregel_task", False) is True:
-        candidates.extend(
-            nl.__self__ if hasattr(nl, "__self__") else nl
-            for nl in get_function_nonlocals(
-                candidate.__wrapped__
-                if hasattr(candidate, "__wrapped__") and callable(candidate.__wrapped__)
-                else candidate
-            )
-        )
-    else:
-        candidates.append(candidate)
-
-    for c in candidates:
-        if callable(c) and getattr(c, "_is_pregel_task", False) is True:
-            yield (parent, c)
-        elif isinstance(c, PregelProtocol):
-            yield (parent, c)
-        elif isinstance(c, RunnableSequence) or isinstance(c, RunnableSeq):
-            candidates.extend(c.steps)
-        elif isinstance(c, RunnableLambda):
-            candidates.extend(c.deps)
-        elif isinstance(c, RunnableCallable):
-            if c.func is not None:
-                candidates.extend(
-                    nl.__self__ if hasattr(nl, "__self__") else nl
-                    for nl in get_function_nonlocals(c.func)
-                )
-            elif c.afunc is not None:
-                candidates.extend(
-                    nl.__self__ if hasattr(nl, "__self__") else nl
-                    for nl in get_function_nonlocals(c.afunc)
-                )
-=======
-        )
->>>>>>> 9196cc2d
+        )