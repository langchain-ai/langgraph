from __future__ import annotations

import asyncio
import concurrent.futures
import functools
import inspect
import warnings
from collections.abc import Awaitable, Sequence
from dataclasses import dataclass
from typing import (
    Any,
    Callable,
    Generic,
    TypeVar,
    cast,
    get_args,
    get_origin,
    overload,
)

from typing_extensions import Unpack

from langgraph._internal._constants import CACHE_NS_WRITES, PREVIOUS
from langgraph._internal._typing import MISSING, DeprecatedKwargs
from langgraph.cache.base import BaseCache
from langgraph.channels.ephemeral_value import EphemeralValue
from langgraph.channels.last_value import LastValue
from langgraph.checkpoint.base import BaseCheckpointSaver
from langgraph.constants import END, START
from langgraph.pregel import Pregel
from langgraph.pregel._call import (
    P,
    SyncAsyncFuture,
    T,
    call,
    get_runnable_for_entrypoint,
    identifier,
)
from langgraph.pregel._read import PregelNode
from langgraph.pregel._write import ChannelWrite, ChannelWriteEntry
from langgraph.store.base import BaseStore
from langgraph.types import _DC_KWARGS, CachePolicy, RetryPolicy, StreamMode
from langgraph.typing import ContextT
from langgraph.warnings import LangGraphDeprecatedSinceV05, LangGraphDeprecatedSinceV10

__all__ = ("task", "entrypoint")


class _TaskFunction(Generic[P, T]):
    def __init__(
        self,
        func: Callable[P, T],
        *,
        retry_policy: Sequence[RetryPolicy],
        cache_policy: CachePolicy[Callable[P, str | bytes]] | None = None,
        name: str | None = None,
    ) -> None:
        if name is not None:
            if hasattr(func, "__func__"):
                # handle class methods
                # NOTE: we're modifying the instance method to avoid modifying
                # the original class method in case it's shared across multiple tasks
                instance_method = functools.partial(func.__func__, func.__self__)  # type: ignore [attr-defined]
                instance_method.__name__ = name  # type: ignore [attr-defined]
                func = instance_method
            else:
                # handle regular functions / partials / callable classes, etc.
                func.__name__ = name
        self.func = func
        self.retry_policy = retry_policy
        self.cache_policy = cache_policy
        functools.update_wrapper(self, func)

    def __call__(self, *args: P.args, **kwargs: P.kwargs) -> SyncAsyncFuture[T]:
        return call(
            self.func,
            retry_policy=self.retry_policy,
            cache_policy=self.cache_policy,
            *args,
            **kwargs,
        )

    def clear_cache(self, cache: BaseCache) -> None:
        """Clear the cache for this task."""
        if self.cache_policy is not None:
            cache.clear(((CACHE_NS_WRITES, identifier(self.func) or "__dynamic__"),))

    async def aclear_cache(self, cache: BaseCache) -> None:
        """Clear the cache for this task."""
        if self.cache_policy is not None:
            await cache.aclear(
                ((CACHE_NS_WRITES, identifier(self.func) or "__dynamic__"),)
            )


@overload
def task(
    *,
    name: str | None = None,
    retry_policy: RetryPolicy | Sequence[RetryPolicy] | None = None,
    cache_policy: CachePolicy[Callable[P, str | bytes]] | None = None,
    **kwargs: Unpack[DeprecatedKwargs],
) -> Callable[
    [Callable[P, Awaitable[T]] | Callable[P, T]],
    _TaskFunction[P, T],
]: ...


@overload
def task(
    __func_or_none__: Callable[P, Awaitable[T]] | Callable[P, T],
) -> _TaskFunction[P, T]: ...


def task(
    __func_or_none__: Callable[P, Awaitable[T]] | Callable[P, T] | None = None,
    *,
    name: str | None = None,
    retry_policy: RetryPolicy | Sequence[RetryPolicy] | None = None,
    cache_policy: CachePolicy[Callable[P, str | bytes]] | None = None,
    **kwargs: Unpack[DeprecatedKwargs],
) -> (
    Callable[[Callable[P, Awaitable[T]] | Callable[P, T]], _TaskFunction[P, T]]
    | _TaskFunction[P, T]
):
    """Define a LangGraph task using the `task` decorator.

    !!! important "Requires python 3.11 or higher for async functions"
        The `task` decorator supports both sync and async functions. To use async
        functions, ensure that you are using Python 3.11 or higher.

    Tasks can only be called from within an [entrypoint][langgraph.func.entrypoint] or
    from within a StateGraph. A task can be called like a regular function with the
    following differences:

    - When a checkpointer is enabled, the function inputs and outputs must be serializable.
    - The decorated function can only be called from within an entrypoint or StateGraph.
    - Calling the function produces a future. This makes it easy to parallelize tasks.

    Args:
        name: An optional name for the task. If not provided, the function name will be used.
        retry_policy: An optional retry policy (or list of policies) to use for the task in case of a failure.
        cache_policy: An optional cache policy to use for the task. This allows caching of the task results.

    Returns:
        A callable function when used as a decorator.

    Example: Sync Task
        ```python
        from langgraph.func import entrypoint, task

        @task
        def add_one(a: int) -> int:
            return a + 1

        @entrypoint()
        def add_one(numbers: list[int]) -> list[int]:
            futures = [add_one(n) for n in numbers]
            results = [f.result() for f in futures]
            return results

        # Call the entrypoint
        add_one.invoke([1, 2, 3])  # Returns [2, 3, 4]
        ```

    Example: Async Task
        ```python
        import asyncio
        from langgraph.func import entrypoint, task

        @task
        async def add_one(a: int) -> int:
            return a + 1

        @entrypoint()
        async def add_one(numbers: list[int]) -> list[int]:
            futures = [add_one(n) for n in numbers]
            return asyncio.gather(*futures)

        # Call the entrypoint
        await add_one.ainvoke([1, 2, 3])  # Returns [2, 3, 4]
        ```
    """
    if (retry := kwargs.get("retry", MISSING)) is not MISSING:
        warnings.warn(
            "`retry` is deprecated and will be removed. Please use `retry_policy` instead.",
            category=LangGraphDeprecatedSinceV05,
            stacklevel=2,
        )
        if retry_policy is None:
            retry_policy = retry  # type: ignore[assignment]

    retry_policies: Sequence[RetryPolicy] = (
        ()
        if retry_policy is None
        else (retry_policy,)
        if isinstance(retry_policy, RetryPolicy)
        else retry_policy
    )

    def decorator(
        func: Callable[P, Awaitable[T]] | Callable[P, T],
    ) -> Callable[P, concurrent.futures.Future[T]] | Callable[P, asyncio.Future[T]]:
        return _TaskFunction(
            func, retry_policy=retry_policies, cache_policy=cache_policy, name=name
        )

    if __func_or_none__ is not None:
        return decorator(__func_or_none__)

    return decorator


R = TypeVar("R")
S = TypeVar("S")


# The decorator was wrapped in a class to support the `final` attribute.
# In this form, the `final` attribute should play nicely with IDE autocompletion,
# and type checking tools.
# In addition, we'll be able to surface this information in the API Reference.
class entrypoint(Generic[ContextT]):
    """Define a LangGraph workflow using the `entrypoint` decorator.

    ### Function signature

    The decorated function must accept a **single parameter**, which serves as the input
    to the function. This input parameter can be of any type. Use a dictionary
    to pass **multiple parameters** to the function.

    ### Injectable parameters

    The decorated function can request access to additional parameters
    that will be injected automatically at run time. These parameters include:

    | Parameter        | Description                                                                                        |
    |------------------|----------------------------------------------------------------------------------------------------|
    | **`config`**     | A configuration object (aka RunnableConfig) that holds run-time configuration values.              |
    | **`previous`**   | The previous return value for the given thread (available only when a checkpointer is provided).   |
    | **`runtime`**    | A Runtime object that contains information about the current run, including context, store, writer |                                |

    The entrypoint decorator can be applied to sync functions or async functions.

    ### State management

    The **`previous`** parameter can be used to access the return value of the previous
    invocation of the entrypoint on the same thread id. This value is only available
    when a checkpointer is provided.

    If you want **`previous`** to be different from the return value, you can use the
    `entrypoint.final` object to return a value while saving a different value to the
    checkpoint.

    Args:
        checkpointer: Specify a checkpointer to create a workflow that can persist
            its state across runs.
        store: A generalized key-value store. Some implementations may support
            semantic search capabilities through an optional `index` configuration.
        cache: A cache to use for caching the results of the workflow.
        context_schema: Specifies the schema for the context object that will be
            passed to the workflow.
        cache_policy: A cache policy to use for caching the results of the workflow.
        retry_policy: A retry policy (or list of policies) to use for the workflow in case of a failure.

    !!! warning "`config_schema` Deprecated"
        The `config_schema` parameter is deprecated in v0.6.0 and support will be removed in v2.0.0.
        Please use `context_schema` instead to specify the schema for run-scoped context.


    Example: Using entrypoint and tasks
        ```python
        import time

        from langgraph.func import entrypoint, task
        from langgraph.types import interrupt, Command
        from langgraph.checkpoint.memory import InMemorySaver

        @task
        def compose_essay(topic: str) -> str:
            time.sleep(1.0)  # Simulate slow operation
            return f"An essay about {topic}"

        @entrypoint(checkpointer=InMemorySaver())
        def review_workflow(topic: str) -> dict:
            \"\"\"Manages the workflow for generating and reviewing an essay.

            The workflow includes:
            1. Generating an essay about the given topic.
            2. Interrupting the workflow for human review of the generated essay.

            Upon resuming the workflow, compose_essay task will not be re-executed
            as its result is cached by the checkpointer.

            Args:
                topic: The subject of the essay.

            Returns:
                dict: A dictionary containing the generated essay and the human review.
            \"\"\"
            essay_future = compose_essay(topic)
            essay = essay_future.result()
            human_review = interrupt({
                \"question\": \"Please provide a review\",
                \"essay\": essay
            })
            return {
                \"essay\": essay,
                \"review\": human_review,
            }

        # Example configuration for the workflow
        config = {
            \"configurable\": {
                \"thread_id\": \"some_thread\"
            }
        }

        # Topic for the essay
        topic = \"cats\"

        # Stream the workflow to generate the essay and await human review
        for result in review_workflow.stream(topic, config):
            print(result)

        # Example human review provided after the interrupt
        human_review = \"This essay is great.\"

        # Resume the workflow with the provided human review
        for result in review_workflow.stream(Command(resume=human_review), config):
            print(result)
        ```

    Example: Accessing the previous return value
        When a checkpointer is enabled the function can access the previous return value
        of the previous invocation on the same thread id.

        ```python
<<<<<<< HEAD
        from typing import Optional

        from langgraph.checkpoint.memory import MemorySaver
=======
        from langgraph.checkpoint.memory import InMemorySaver
>>>>>>> b3e05822
        from langgraph.func import entrypoint

        @entrypoint(checkpointer=InMemorySaver())
        def my_workflow(input_data: str, previous: Optional[str] = None) -> str:
            return "world"

        config = {
            "configurable": {
                "thread_id": "some_thread"
            }
        }
        my_workflow.invoke("hello", config)
        ```

    Example: Using entrypoint.final to save a value
        The `entrypoint.final` object allows you to return a value while saving
        a different value to the checkpoint. This value will be accessible
        in the next invocation of the entrypoint via the `previous` parameter, as
        long as the same thread id is used.

        ```python
<<<<<<< HEAD
        from typing import Any

        from langgraph.checkpoint.memory import MemorySaver
=======
        from langgraph.checkpoint.memory import InMemorySaver
>>>>>>> b3e05822
        from langgraph.func import entrypoint

        @entrypoint(checkpointer=InMemorySaver())
        def my_workflow(number: int, *, previous: Any = None) -> entrypoint.final[int, int]:
            previous = previous or 0
            # This will return the previous value to the caller, saving
            # 2 * number to the checkpoint, which will be used in the next invocation
            # for the `previous` parameter.
            return entrypoint.final(value=previous, save=2 * number)

        config = {
            "configurable": {
                "thread_id": "some_thread"
            }
        }

        my_workflow.invoke(3, config)  # 0 (previous was None)
        my_workflow.invoke(1, config)  # 6 (previous was 3 * 2 from the previous invocation)
        ```
    """

    def __init__(
        self,
        checkpointer: BaseCheckpointSaver | None = None,
        store: BaseStore | None = None,
        cache: BaseCache | None = None,
        context_schema: type[ContextT] | None = None,
        cache_policy: CachePolicy | None = None,
        retry_policy: RetryPolicy | Sequence[RetryPolicy] | None = None,
        **kwargs: Unpack[DeprecatedKwargs],
    ) -> None:
        """Initialize the entrypoint decorator."""
        if (config_schema := kwargs.get("config_schema", MISSING)) is not MISSING:
            warnings.warn(
                "`config_schema` is deprecated and will be removed. Please use `context_schema` instead.",
                category=LangGraphDeprecatedSinceV10,
                stacklevel=2,
            )
            if context_schema is None:
                context_schema = cast(type[ContextT], config_schema)

        if (retry := kwargs.get("retry", MISSING)) is not MISSING:
            warnings.warn(
                "`retry` is deprecated and will be removed. Please use `retry_policy` instead.",
                category=LangGraphDeprecatedSinceV05,
                stacklevel=2,
            )
            if retry_policy is None:
                retry_policy = cast("RetryPolicy | Sequence[RetryPolicy]", retry)

        self.checkpointer = checkpointer
        self.store = store
        self.cache = cache
        self.cache_policy = cache_policy
        self.retry_policy = retry_policy
        self.context_schema = context_schema

    @dataclass(**_DC_KWARGS)
    class final(Generic[R, S]):
        """A primitive that can be returned from an entrypoint.

        This primitive allows to save a value to the checkpointer distinct from the
        return value from the entrypoint.

        Example: Decoupling the return value and the save value
            ```python
            from langgraph.checkpoint.memory import InMemorySaver
            from langgraph.func import entrypoint

            @entrypoint(checkpointer=InMemorySaver())
            def my_workflow(number: int, *, previous: Any = None) -> entrypoint.final[int, int]:
                previous = previous or 0
                # This will return the previous value to the caller, saving
                # 2 * number to the checkpoint, which will be used in the next invocation
                # for the `previous` parameter.
                return entrypoint.final(value=previous, save=2 * number)

            config = {
                "configurable": {
                    "thread_id": "1"
                }
            }

            my_workflow.invoke(3, config)  # 0 (previous was None)
            my_workflow.invoke(1, config)  # 6 (previous was 3 * 2 from the previous invocation)
            ```
        """

        value: R
        """Value to return. A value will always be returned even if it is None."""
        save: S
        """The value for the state for the next checkpoint.

        A value will always be saved even if it is None.
        """

    def __call__(self, func: Callable[..., Any]) -> Pregel:
        """Convert a function into a Pregel graph.

        Args:
            func: The function to convert. Support both sync and async functions.

        Returns:
            A Pregel graph.
        """
        # wrap generators in a function that writes to StreamWriter
        if inspect.isgeneratorfunction(func) or inspect.isasyncgenfunction(func):
            raise NotImplementedError(
                "Generators are not supported in the Functional API."
            )

        bound = get_runnable_for_entrypoint(func)
        stream_mode: StreamMode = "updates"

        # get input and output types
        sig = inspect.signature(func)
        first_parameter_name = next(iter(sig.parameters.keys()), None)
        if not first_parameter_name:
            raise ValueError("Entrypoint function must have at least one parameter")
        input_type = (
            sig.parameters[first_parameter_name].annotation
            if sig.parameters[first_parameter_name].annotation
            is not inspect.Signature.empty
            else Any
        )

        def _pluck_return_value(value: Any) -> Any:
            """Extract the return_ value the entrypoint.final object or passthrough."""
            return value.value if isinstance(value, entrypoint.final) else value

        def _pluck_save_value(value: Any) -> Any:
            """Get save value from the entrypoint.final object or passthrough."""
            return value.save if isinstance(value, entrypoint.final) else value

        output_type, save_type = Any, Any
        if sig.return_annotation is not inspect.Signature.empty:
            # User does not parameterize entrypoint.final properly
            if (
                sig.return_annotation is entrypoint.final
            ):  # Un-parameterized entrypoint.final
                output_type = save_type = Any
            else:
                origin = get_origin(sig.return_annotation)
                if origin is entrypoint.final:
                    type_annotations = get_args(sig.return_annotation)
                    if len(type_annotations) != 2:
                        raise TypeError(
                            "Please an annotation for both the return_ and "
                            "the save values."
                            "For example, `-> entrypoint.final[int, str]` would assign a "
                            "return_ a type of `int` and save the type `str`."
                        )
                    output_type, save_type = get_args(sig.return_annotation)
                else:
                    output_type = save_type = sig.return_annotation

        return Pregel(
            nodes={
                func.__name__: PregelNode(
                    bound=bound,
                    triggers=[START],
                    channels=START,
                    writers=[
                        ChannelWrite(
                            [
                                ChannelWriteEntry(END, mapper=_pluck_return_value),
                                ChannelWriteEntry(PREVIOUS, mapper=_pluck_save_value),
                            ]
                        )
                    ],
                )
            },
            channels={
                START: EphemeralValue(input_type),
                END: LastValue(output_type, END),
                PREVIOUS: LastValue(save_type, PREVIOUS),
            },
            input_channels=START,
            output_channels=END,
            stream_channels=END,
            stream_mode=stream_mode,
            stream_eager=True,
            checkpointer=self.checkpointer,
            store=self.store,
            cache=self.cache,
            cache_policy=self.cache_policy,
            retry_policy=self.retry_policy or (),
            context_schema=self.context_schema,  # type: ignore[arg-type]
        )<|MERGE_RESOLUTION|>--- conflicted
+++ resolved
@@ -335,13 +335,10 @@
         of the previous invocation on the same thread id.
 
         ```python
-<<<<<<< HEAD
         from typing import Optional
 
         from langgraph.checkpoint.memory import MemorySaver
-=======
-        from langgraph.checkpoint.memory import InMemorySaver
->>>>>>> b3e05822
+
         from langgraph.func import entrypoint
 
         @entrypoint(checkpointer=InMemorySaver())
@@ -363,13 +360,10 @@
         long as the same thread id is used.
 
         ```python
-<<<<<<< HEAD
         from typing import Any
 
         from langgraph.checkpoint.memory import MemorySaver
-=======
-        from langgraph.checkpoint.memory import InMemorySaver
->>>>>>> b3e05822
+
         from langgraph.func import entrypoint
 
         @entrypoint(checkpointer=InMemorySaver())
