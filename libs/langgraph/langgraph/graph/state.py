--- conflicted
+++ resolved
@@ -84,18 +84,13 @@
     RetryPolicy,
     Send,
 )
-<<<<<<< HEAD
-from langgraph.typing import ContextT, InputT, OutputT, StateT
-from langgraph.warnings import LangGraphDeprecatedSinceV05, LangGraphDeprecatedSinceV10
+from langgraph.typing import ContextT, InputT, NodeInputT, OutputT, StateT
+from langgraph.warnings import LangGraphDeprecatedSinceV05
 
 if sys.version_info < (3, 10):
     NoneType = type(None)
 else:
     from types import NoneType as NoneType
-=======
-from langgraph.typing import InputT, NodeInputT, OutputT, StateT
-from langgraph.warnings import LangGraphDeprecatedSinceV05
->>>>>>> e0bf4a7b
 
 __all__ = ("StateGraph", "CompiledStateGraph")
 
@@ -302,7 +297,7 @@
     @overload
     def add_node(
         self,
-        node: StateNode[NodeInputT],
+        node: StateNode[StateT, ContextT],
         *,
         defer: bool = False,
         metadata: dict[str, Any] | None = None,
@@ -337,8 +332,8 @@
     @overload
     def add_node(
         self,
-        node: str,
-        action: StateNode[NodeInputT],
+        node: str | StateNode[StateT, ContextT],
+        action: StateNode[StateT, ContextT] | None = None,
         *,
         defer: bool = False,
         metadata: dict[str, Any] | None = None,
@@ -353,13 +348,8 @@
 
     def add_node(
         self,
-<<<<<<< HEAD
-        node: str | StateNode[StateT, ContextT],
-        action: StateNode[StateT, ContextT] | None = None,
-=======
-        node: str | StateNode[StateT] | StateNode[NodeInputT],
-        action: StateNode[StateT] | StateNode[NodeInputT] | None = None,
->>>>>>> e0bf4a7b
+        node: str | StateNode[StateT, ContextT] | StateNode[NodeInputT],
+        action: StateNode[StateT, ContextT] | StateNode[NodeInputT] | None = None,
         *,
         defer: bool = False,
         metadata: dict[str, Any] | None = None,
@@ -810,11 +800,7 @@
         interrupt_after: All | list[str] | None = None,
         debug: bool = False,
         name: str | None = None,
-<<<<<<< HEAD
     ) -> CompiledStateGraph[StateT, ContextT, InputT, OutputT]:
-=======
-    ) -> CompiledStateGraph[StateT, InputT, OutputT]:
->>>>>>> e0bf4a7b
         """Compiles the state graph into a `CompiledStateGraph` object.
 
         The compiled graph implements the `Runnable` interface and can be invoked,
