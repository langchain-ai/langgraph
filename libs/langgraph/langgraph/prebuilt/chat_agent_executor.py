--- conflicted
+++ resolved
@@ -91,23 +91,16 @@
             lambda state: [prompt] + state["messages"],
             name=PROMPT_RUNNABLE_NAME,
         )
-<<<<<<< HEAD
+    elif inspect.iscoroutinefunction(prompt):
+        prompt_runnable = RunnableCallable(
+            None,
+            prompt,
+            name=PROMPT_RUNNABLE_NAME,
+        )
     elif callable(prompt):
         prompt_runnable = RunnableCallable(
             prompt,
             name=PROMPT_RUNNABLE_NAME,
-=======
-    elif inspect.iscoroutinefunction(state_modifier):
-        state_modifier_runnable = RunnableCallable(
-            None,
-            state_modifier,
-            name=STATE_MODIFIER_RUNNABLE_NAME,
-        )
-    elif callable(state_modifier):
-        state_modifier_runnable = RunnableCallable(
-            state_modifier,
-            name=STATE_MODIFIER_RUNNABLE_NAME,
->>>>>>> 1059ef55
         )
     elif isinstance(prompt, Runnable):
         prompt_runnable = prompt
