<<<<<<< HEAD
from typing import (
    Annotated,
    Callable,
    Optional,
    Sequence,
    Type,
    TypedDict,
    TypeVar,
    Union,
)

from langchain_core.language_models import LanguageModelLike
from langchain_core.messages import (
    AIMessage,
    BaseMessage,
    SystemMessage,
)
from langchain_core.runnables import (
    Runnable,
    RunnableBinding,
    RunnableConfig,
    RunnableLambda,
)
=======
from typing import Callable, Literal, Optional, Sequence, Type, TypeVar, Union

from langchain_core.language_models import BaseChatModel
from langchain_core.messages import AIMessage, BaseMessage, SystemMessage, ToolMessage
from langchain_core.runnables import Runnable, RunnableConfig, RunnableLambda
>>>>>>> 946e2a83
from langchain_core.tools import BaseTool
from typing_extensions import Annotated, TypedDict

from langgraph._api.deprecation import deprecated_parameter
from langgraph.graph import StateGraph
from langgraph.graph.graph import CompiledGraph
from langgraph.graph.message import add_messages
from langgraph.managed import IsLastStep
from langgraph.prebuilt.tool_executor import ToolExecutor
from langgraph.prebuilt.tool_node import ToolNode
from langgraph.types import Checkpointer


# We create the AgentState that we will pass around
# This simply involves a list of messages
# We want steps to return messages to append to the list
# So we annotate the messages attribute with operator.add
class AgentState(TypedDict):
    """The state of the agent."""

    messages: Annotated[Sequence[BaseMessage], add_messages]

    is_last_step: IsLastStep


StateSchema = TypeVar("StateSchema", bound=AgentState)
StateSchemaType = Type[StateSchema]

STATE_MODIFIER_RUNNABLE_NAME = "StateModifier"

MessagesModifier = Union[
    SystemMessage,
    str,
    Callable[[Sequence[BaseMessage]], Sequence[BaseMessage]],
    Runnable[Sequence[BaseMessage], Sequence[BaseMessage]],
]

StateModifier = Union[
    SystemMessage,
    str,
    Callable[[StateSchema], Sequence[BaseMessage]],
    Runnable[StateSchema, Sequence[BaseMessage]],
]


def _get_state_modifier_runnable(state_modifier: Optional[StateModifier]) -> Runnable:
    state_modifier_runnable: Runnable
    if state_modifier is None:
        state_modifier_runnable = RunnableLambda(
            lambda state: state["messages"], name=STATE_MODIFIER_RUNNABLE_NAME
        )
    elif isinstance(state_modifier, str):
        _system_message: BaseMessage = SystemMessage(content=state_modifier)
        state_modifier_runnable = RunnableLambda(
            lambda state: [_system_message] + state["messages"],
            name=STATE_MODIFIER_RUNNABLE_NAME,
        )
    elif isinstance(state_modifier, SystemMessage):
        state_modifier_runnable = RunnableLambda(
            lambda state: [state_modifier] + state["messages"],
            name=STATE_MODIFIER_RUNNABLE_NAME,
        )
    elif callable(state_modifier):
        state_modifier_runnable = RunnableLambda(
            state_modifier, name=STATE_MODIFIER_RUNNABLE_NAME
        )
    elif isinstance(state_modifier, Runnable):
        state_modifier_runnable = state_modifier
    else:
        raise ValueError(
            f"Got unexpected type for `state_modifier`: {type(state_modifier)}"
        )

    return state_modifier_runnable


def _convert_messages_modifier_to_state_modifier(
    messages_modifier: MessagesModifier,
) -> StateModifier:
    state_modifier: StateModifier
    if isinstance(messages_modifier, (str, SystemMessage)):
        return messages_modifier
    elif callable(messages_modifier):

        def state_modifier(state: AgentState) -> Sequence[BaseMessage]:
            return messages_modifier(state["messages"])

        return state_modifier
    elif isinstance(messages_modifier, Runnable):
        state_modifier = (lambda state: state["messages"]) | messages_modifier
        return state_modifier
    raise ValueError(
        f"Got unexpected type for `messages_modifier`: {type(messages_modifier)}"
    )


def _get_model_preprocessing_runnable(
    state_modifier: Optional[StateModifier],
    messages_modifier: Optional[MessagesModifier],
) -> Runnable:
    # Add the state or message modifier, if exists
    if state_modifier is not None and messages_modifier is not None:
        raise ValueError(
            "Expected value for either state_modifier or messages_modifier, got values for both"
        )

    if state_modifier is None and messages_modifier is not None:
        state_modifier = _convert_messages_modifier_to_state_modifier(messages_modifier)

    return _get_state_modifier_runnable(state_modifier)


def _should_bind_tools(model: LanguageModelLike, tools: Sequence[BaseTool]) -> bool:
    if not isinstance(model, RunnableBinding):
        return False

    if "tools" not in model.kwargs:
        return False

    bound_tools = model.kwargs["tools"]
    if len(tools) != len(bound_tools):
        raise ValueError(
            "Number of tools in the model.bind_tools() and tools passed to create_react_agent must match"
        )

    tool_names = set(tool.name for tool in tools)
    bound_tool_names = set()
    for bound_tool in bound_tools:
        # OpenAI-style tool
        if bound_tool.get("type") == "function":
            bound_tool_name = bound_tool["function"]["name"]
        # Anthropic-style tool
        elif bound_tool.get("name"):
            bound_tool_name = bound_tool["name"]
        else:
            # unknown tool type so we'll ignore it
            continue

        bound_tool_names.add(bound_tool_name)

    if missing_tools := tool_names - bound_tool_names:
        raise ValueError(f"Missing tools '{missing_tools}' in the model.bind_tools()")

    return True


@deprecated_parameter("messages_modifier", "0.1.9", "state_modifier", removal="0.3.0")
def create_react_agent(
    model: BaseChatModel,
    tools: Union[ToolExecutor, Sequence[BaseTool], ToolNode],
    *,
    state_schema: Optional[StateSchemaType] = None,
    messages_modifier: Optional[MessagesModifier] = None,
    state_modifier: Optional[StateModifier] = None,
    checkpointer: Checkpointer = None,
    interrupt_before: Optional[list[str]] = None,
    interrupt_after: Optional[list[str]] = None,
    debug: bool = False,
) -> CompiledGraph:
    """Creates a graph that works with a chat model that utilizes tool calling.

    Args:
        model: The `LangChain` chat model that supports tool calling.
        tools: A list of tools, a ToolExecutor, or a ToolNode instance.
        state_schema: An optional state schema that defines graph state.
            Must have `messages` and `is_last_step` keys.
            Defaults to `AgentState` that defines those two keys.
        messages_modifier: An optional
            messages modifier. This applies to messages BEFORE they are passed into the LLM.

            Can take a few different forms:

            - SystemMessage: this is added to the beginning of the list of messages.
            - str: This is converted to a SystemMessage and added to the beginning of the list of messages.
            - Callable: This function should take in a list of messages and the output is then passed to the language model.
            - Runnable: This runnable should take in a list of messages and the output is then passed to the language model.
            !!! Warning
                `messages_modifier` parameter is deprecated as of version 0.1.9 and will be removed in 0.2.0
        state_modifier: An optional
            state modifier. This takes full graph state BEFORE the LLM is called and prepares the input to LLM.

            Can take a few different forms:

            - SystemMessage: this is added to the beginning of the list of messages in state["messages"].
            - str: This is converted to a SystemMessage and added to the beginning of the list of messages in state["messages"].
            - Callable: This function should take in full graph state and the output is then passed to the language model.
            - Runnable: This runnable should take in full graph state and the output is then passed to the language model.
        checkpointer: An optional checkpoint saver object. This is useful for persisting
            the state of the graph (e.g., as chat memory).
        interrupt_before: An optional list of node names to interrupt before.
            Should be one of the following: "agent", "tools".
            This is useful if you want to add a user confirmation or other interrupt before taking an action.
        interrupt_after: An optional list of node names to interrupt after.
            Should be one of the following: "agent", "tools".
            This is useful if you want to return directly or run additional processing on an output.
        debug: A flag indicating whether to enable debug mode.

    Returns:
        A compiled LangChain runnable that can be used for chat interactions.

    The resulting graph looks like this:

    ``` mermaid
    stateDiagram-v2
        [*] --> Start
        Start --> Agent
        Agent --> Tools : continue
        Tools --> Agent
        Agent --> End : end
        End --> [*]

        classDef startClass fill:#ffdfba;
        classDef endClass fill:#baffc9;
        classDef otherClass fill:#fad7de;

        class Start startClass
        class End endClass
        class Agent,Tools otherClass
    ```

    The "agent" node calls the language model with the messages list (after applying the messages modifier).
    If the resulting AIMessage contains `tool_calls`, the graph will then call the ["tools"][langgraph.prebuilt.tool_node.ToolNode].
    The "tools" node executes the tools (1 tool per `tool_call`) and adds the responses to the messages list
    as `ToolMessage` objects. The agent node then calls the language model again.
    The process repeats until no more `tool_calls` are present in the response.
    The agent then returns the full list of messages as a dictionary containing the key "messages".

    ``` mermaid
        sequenceDiagram
            participant U as User
            participant A as Agent (LLM)
            participant T as Tools
            U->>A: Initial input
            Note over A: Messages modifier + LLM
            loop while tool_calls present
                A->>T: Execute tools
                T-->>A: ToolMessage for each tool_calls
            end
            A->>U: Return final state
    ```

    Examples:
        Use with a simple tool:

        ```pycon
        >>> from datetime import datetime
        >>> from langchain_core.tools import tool
        >>> from langchain_openai import ChatOpenAI
        >>> from langgraph.prebuilt import create_react_agent
        >>>
        >>> @tool
        ... def check_weather(location: str, at_time: datetime | None = None) -> float:
        ...     '''Return the weather forecast for the specified location.'''
        ...     return f"It's always sunny in {location}"
        >>>
        >>> tools = [check_weather]
        >>> model = ChatOpenAI(model="gpt-4o")
        >>> graph = create_react_agent(model, tools=tools)
        >>> inputs = {"messages": [("user", "what is the weather in sf")]}
        >>> for s in graph.stream(inputs, stream_mode="values"):
        ...     message = s["messages"][-1]
        ...     if isinstance(message, tuple):
        ...         print(message)
        ...     else:
        ...         message.pretty_print()
        ('user', 'what is the weather in sf')
        ================================== Ai Message ==================================
        Tool Calls:
        check_weather (call_LUzFvKJRuaWQPeXvBOzwhQOu)
        Call ID: call_LUzFvKJRuaWQPeXvBOzwhQOu
        Args:
            location: San Francisco
        ================================= Tool Message =================================
        Name: check_weather
        It's always sunny in San Francisco
        ================================== Ai Message ==================================
        The weather in San Francisco is sunny.
        ```
        Add a system prompt for the LLM:

        ```pycon
        >>> system_prompt = "You are a helpful bot named Fred."
        >>> graph = create_react_agent(model, tools, state_modifier=system_prompt)
        >>> inputs = {"messages": [("user", "What's your name? And what's the weather in SF?")]}
        >>> for s in graph.stream(inputs, stream_mode="values"):
        ...     message = s["messages"][-1]
        ...     if isinstance(message, tuple):
        ...         print(message)
        ...     else:
        ...         message.pretty_print()
        ('user', "What's your name? And what's the weather in SF?")
        ================================== Ai Message ==================================
        Hi, my name is Fred. Let me check the weather in San Francisco for you.
        Tool Calls:
        check_weather (call_lqhj4O0hXYkW9eknB4S41EXk)
        Call ID: call_lqhj4O0hXYkW9eknB4S41EXk
        Args:
            location: San Francisco
        ================================= Tool Message =================================
        Name: check_weather
        It's always sunny in San Francisco
        ================================== Ai Message ==================================
        The weather in San Francisco is currently sunny. If you need any more details or have other questions, feel free to ask!
        ```

        Add a more complex prompt for the LLM:

        ```pycon
        >>> from langchain_core.prompts import ChatPromptTemplate
        >>> prompt = ChatPromptTemplate.from_messages([
        ...     ("system", "You are a helpful bot named Fred."),
        ...     ("placeholder", "{messages}"),
        ...     ("user", "Remember, always be polite!"),
        ... ])
        >>> def modify_state_messages(state: AgentState):
        ...     # You can do more complex modifications here
        ...     return prompt.invoke({"messages": state["messages"]})
        >>>
        >>> graph = create_react_agent(model, tools, state_modifier=modify_state_messages)
        >>> inputs = {"messages": [("user", "What's your name? And what's the weather in SF?")]}
        >>> for s in graph.stream(inputs, stream_mode="values"):
        ...     message = s["messages"][-1]
        ...     if isinstance(message, tuple):
        ...         print(message)
        ...     else:
        ...         message.pretty_print()
        ```

        Add complex prompt with custom graph state:

        ```pycon
        >>> from typing import TypedDict
        >>> prompt = ChatPromptTemplate.from_messages(
        ...     [
        ...         ("system", "Today is {today}"),
        ...         ("placeholder", "{messages}"),
        ...     ]
        ... )
        >>>
        >>> class CustomState(TypedDict):
        ...     today: str
        ...     messages: Annotated[list[BaseMessage], add_messages]
        ...     is_last_step: str
        >>>
        >>> graph = create_react_agent(model, tools, state_schema=CustomState, state_modifier=prompt)
        >>> inputs = {"messages": [("user", "What's today's date? And what's the weather in SF?")], "today": "July 16, 2004"}
        >>> for s in graph.stream(inputs, stream_mode="values"):
        ...     message = s["messages"][-1]
        ...     if isinstance(message, tuple):
        ...         print(message)
        ...     else:
        ...         message.pretty_print()
        ```

        Add "chat memory" to the graph:

        ```pycon
        >>> from langgraph.checkpoint.memory import MemorySaver
        >>> graph = create_react_agent(model, tools, checkpointer=MemorySaver())
        >>> config = {"configurable": {"thread_id": "thread-1"}}
        >>> def print_stream(graph, inputs, config):
        ...     for s in graph.stream(inputs, config, stream_mode="values"):
        ...         message = s["messages"][-1]
        ...         if isinstance(message, tuple):
        ...             print(message)
        ...         else:
        ...             message.pretty_print()
        >>> inputs = {"messages": [("user", "What's the weather in SF?")]}
        >>> print_stream(graph, inputs, config)
        >>> inputs2 = {"messages": [("user", "Cool, so then should i go biking today?")]}
        >>> print_stream(graph, inputs2, config)
        ('user', "What's the weather in SF?")
        ================================== Ai Message ==================================
        Tool Calls:
        check_weather (call_ChndaktJxpr6EMPEB5JfOFYc)
        Call ID: call_ChndaktJxpr6EMPEB5JfOFYc
        Args:
            location: San Francisco
        ================================= Tool Message =================================
        Name: check_weather
        It's always sunny in San Francisco
        ================================== Ai Message ==================================
        The weather in San Francisco is sunny. Enjoy your day!
        ================================ Human Message =================================
        Cool, so then should i go biking today?
        ================================== Ai Message ==================================
        Since the weather in San Francisco is sunny, it sounds like a great day for biking! Enjoy your ride!
        ```

        Add an interrupt to let the user confirm before taking an action:

        ```pycon
        >>> graph = create_react_agent(
        ...     model, tools, interrupt_before=["tools"], checkpointer=MemorySaver()
        >>> )
        >>> config = {"configurable": {"thread_id": "thread-1"}}
        >>> def print_stream(graph, inputs, config):
        ...     for s in graph.stream(inputs, config, stream_mode="values"):
        ...         message = s["messages"][-1]
        ...         if isinstance(message, tuple):
        ...             print(message)
        ...         else:
        ...             message.pretty_print()

        >>> inputs = {"messages": [("user", "What's the weather in SF?")]}
        >>> print_stream(graph, inputs, config)
        >>> snapshot = graph.get_state(config)
        >>> print("Next step: ", snapshot.next)
        >>> print_stream(graph, None, config)
        ```

        Add a timeout for a given step:

        ```pycon
        >>> import time
        >>> @tool
        ... def check_weather(location: str, at_time: datetime | None = None) -> float:
        ...     '''Return the weather forecast for the specified location.'''
        ...     time.sleep(2)
        ...     return f"It's always sunny in {location}"
        >>>
        >>> tools = [check_weather]
        >>> graph = create_react_agent(model, tools)
        >>> graph.step_timeout = 1 # Seconds
        >>> for s in graph.stream({"messages": [("user", "what is the weather in sf")]}):
        ...     print(s)
        TimeoutError: Timed out at step 2
        ```
    """

    if state_schema is not None:
        if missing_keys := {"messages", "is_last_step"} - set(
            state_schema.__annotations__
        ):
            raise ValueError(f"Missing required key(s) {missing_keys} in state_schema")

    if isinstance(tools, ToolExecutor):
        tool_classes: Sequence[BaseTool] = tools.tools
        tool_node = ToolNode(tool_classes)
    elif isinstance(tools, ToolNode):
        tool_classes = list(tools.tools_by_name.values())
        tool_node = tools
    else:
        tool_classes = tools
        tool_node = ToolNode(tool_classes)

    if _should_bind_tools(model, tool_classes):
        model = model.bind_tools(tool_classes)

    # Define the function that determines whether to continue or not
    def should_continue(state: AgentState) -> Literal["tools", "__end__"]:
        messages = state["messages"]
        last_message = messages[-1]
        # If there is no function call, then we finish
        if not isinstance(last_message, AIMessage) or not last_message.tool_calls:
            return "__end__"
        # Otherwise if there is, we continue
        else:
            return "tools"

    preprocessor = _get_model_preprocessing_runnable(state_modifier, messages_modifier)
    model_runnable = preprocessor | model

    # Define the function that calls the model
    def call_model(state: AgentState, config: RunnableConfig) -> AgentState:
        response = model_runnable.invoke(state, config)
        if (
            state["is_last_step"]
            and isinstance(response, AIMessage)
            and response.tool_calls
        ):
            return {
                "messages": [
                    AIMessage(
                        id=response.id,
                        content="Sorry, need more steps to process this request.",
                    )
                ]
            }
        # We return a list, because this will get added to the existing list
        return {"messages": [response]}

    async def acall_model(state: AgentState, config: RunnableConfig) -> AgentState:
        response = await model_runnable.ainvoke(state, config)
        if (
            state["is_last_step"]
            and isinstance(response, AIMessage)
            and response.tool_calls
        ):
            return {
                "messages": [
                    AIMessage(
                        id=response.id,
                        content="Sorry, need more steps to process this request.",
                    )
                ]
            }
        # We return a list, because this will get added to the existing list
        return {"messages": [response]}

    # Define a new graph
    workflow = StateGraph(state_schema or AgentState)

    # Define the two nodes we will cycle between
    workflow.add_node("agent", RunnableLambda(call_model, acall_model))
    workflow.add_node("tools", tool_node)

    # Set the entrypoint as `agent`
    # This means that this node is the first one called
    workflow.set_entry_point("agent")

    # We now add a conditional edge
    workflow.add_conditional_edges(
        # First, we define the start node. We use `agent`.
        # This means these are the edges taken after the `agent` node is called.
        "agent",
        # Next, we pass in the function that will determine which node is called next.
        should_continue,
    )

    # If any of the tools are configured to return_directly after running,
    # our graph needs to check if these were called
    should_return_direct = {t.name for t in tool_classes if t.return_direct}

    def route_tool_responses(state: AgentState) -> Literal["agent", "__end__"]:
        for m in reversed(state["messages"]):
            if not isinstance(m, ToolMessage):
                break
            if m.name in should_return_direct:
                return "__end__"
        return "agent"

    if should_return_direct:
        workflow.add_conditional_edges("tools", route_tool_responses)
    else:
        workflow.add_edge("tools", "agent")

    # Finally, we compile it!
    # This compiles it into a LangChain Runnable,
    # meaning you can use it as you would any other runnable
    return workflow.compile(
        checkpointer=checkpointer,
        interrupt_before=interrupt_before,
        interrupt_after=interrupt_after,
        debug=debug,
    )


# Keep for backwards compatibility
create_tool_calling_executor = create_react_agent

__all__ = [
    "create_react_agent",
    "create_tool_calling_executor",
    "AgentState",
]<|MERGE_RESOLUTION|>--- conflicted
+++ resolved
@@ -1,34 +1,8 @@
-<<<<<<< HEAD
-from typing import (
-    Annotated,
-    Callable,
-    Optional,
-    Sequence,
-    Type,
-    TypedDict,
-    TypeVar,
-    Union,
-)
-
-from langchain_core.language_models import LanguageModelLike
-from langchain_core.messages import (
-    AIMessage,
-    BaseMessage,
-    SystemMessage,
-)
-from langchain_core.runnables import (
-    Runnable,
-    RunnableBinding,
-    RunnableConfig,
-    RunnableLambda,
-)
-=======
 from typing import Callable, Literal, Optional, Sequence, Type, TypeVar, Union
 
 from langchain_core.language_models import BaseChatModel
 from langchain_core.messages import AIMessage, BaseMessage, SystemMessage, ToolMessage
-from langchain_core.runnables import Runnable, RunnableConfig, RunnableLambda
->>>>>>> 946e2a83
+from langchain_core.runnables import Runnable, RunnableBinding, RunnableConfig, RunnableLambda
 from langchain_core.tools import BaseTool
 from typing_extensions import Annotated, TypedDict
 
