import asyncio
from typing import Any, Callable, Dict, Literal, Optional, Sequence, Tuple, Union, cast

from langchain_core.messages import AIMessage, AnyMessage, ToolCall, ToolMessage
from langchain_core.runnables import RunnableConfig
<<<<<<< HEAD
from langchain_core.runnables.config import get_executor_for_config
from langchain_core.tools import BaseTool, InjectedToolArg
=======
from langchain_core.runnables.config import get_config_list, get_executor_for_config
from langchain_core.tools import BaseTool
>>>>>>> 3a538431
from langchain_core.tools import tool as create_tool

from langgraph.utils import RunnableCallable

INVALID_TOOL_NAME_ERROR_TEMPLATE = (
    "Error: {requested_tool} is not a valid tool, try one of [{available_tools}]."
)
TOOL_CALL_ERROR_TEMPLATE = "Error: {error}\n Please fix your mistakes."


class ToolNode(RunnableCallable):
    """A node that runs the tools called in the last AIMessage.

    It can be used either in StateGraph with a "messages" key or in MessageGraph. If
    multiple tool calls are requested, they will be run in parallel. The output will be
    a list of ToolMessages, one for each tool call.

    The `ToolNode` is roughly analogous to:

    ```python
    tools_by_name = {tool.name: tool for tool in tools}
    def tool_node(state: dict):
        result = []
        for tool_call in state["messages"][-1].tool_calls:
            tool = tools_by_name[tool_call["name"]]
            observation = tool.invoke(tool_call["args"])
            result.append(ToolMessage(content=observation, tool_call_id=tool_call["id"]))
        return {"messages": result}
    ```

    Important:
        - The state MUST contain a list of messages.
        - The last message MUST be an `AIMessage`.
        - The `AIMessage` MUST have `tool_calls` populated.
    """

    def __init__(
        self,
        tools: Sequence[Union[BaseTool, Callable]],
        *,
        name: str = "tools",
        tags: Optional[list[str]] = None,
        handle_tool_errors: Optional[bool] = True,
    ) -> None:
        super().__init__(self._func, self._afunc, name=name, tags=tags, trace=False)
        self.tools_by_name: Dict[str, BaseTool] = {}
        self.handle_tool_errors = handle_tool_errors
        for tool_ in tools:
            if not isinstance(tool_, BaseTool):
                tool_ = create_tool(tool_)
            self.tools_by_name[tool_.name] = tool_

    def _func(
        self, input: Union[list[AnyMessage], dict[str, Any]], config: RunnableConfig
    ) -> Any:
        message, output_type = self._parse_input(input)
        config_list = get_config_list(config, len(message.tool_calls))
        with get_executor_for_config(config) as executor:
            outputs = [*executor.map(self._run_one, message.tool_calls, config_list)]
        return outputs if output_type == "list" else {"messages": outputs}

    async def _afunc(
        self, input: Union[list[AnyMessage], dict[str, Any]], config: RunnableConfig
    ) -> Any:
        message, output_type = self._parse_input(input)
        outputs = await asyncio.gather(
            *(self._arun_one(call, config) for call in message.tool_calls)
        )
        return outputs if output_type == "list" else {"messages": outputs}

    def _run_one(self, call: ToolCall, config: RunnableConfig) -> ToolMessage:
        if invalid_tool_message := self._validate_tool_call(call):
            return invalid_tool_message

        try:
            input = {**call, **{"type": "tool_call"}}
            return self.tools_by_name[call["name"]].invoke(input, config)
        except Exception as e:
            if not self.handle_tool_errors:
                raise e
            content = TOOL_CALL_ERROR_TEMPLATE.format(error=repr(e))
            return ToolMessage(content, name=call["name"], tool_call_id=call["id"])

    async def _arun_one(self, call: ToolCall, config: RunnableConfig) -> ToolMessage:
        if invalid_tool_message := self._validate_tool_call(call):
            return invalid_tool_message
        try:
            input = {**call, **{"type": "tool_call"}}
            return await self.tools_by_name[call["name"]].ainvoke(input, config)
        except Exception as e:
            if not self.handle_tool_errors:
                raise e
            content = TOOL_CALL_ERROR_TEMPLATE.format(error=repr(e))
            return ToolMessage(content, name=call["name"], tool_call_id=call["id"])

    def _parse_input(
        self, input: Union[list[AnyMessage], dict[str, Any]]
    ) -> Tuple[AIMessage, Literal["list", "dict"]]:
        if isinstance(input, list):
            output_type = "list"
            message: AnyMessage = input[-1]
        elif messages := input.get("messages", []):
            output_type = "dict"
            message = messages[-1]
        else:
            raise ValueError("No message found in input")

        if not isinstance(message, AIMessage):
            raise ValueError("Last message is not an AIMessage")
        else:
            return cast(AIMessage, message), output_type

    def _validate_tool_call(self, call: ToolCall) -> Optional[ToolMessage]:
        if (requested_tool := call["name"]) not in self.tools_by_name:
            content = INVALID_TOOL_NAME_ERROR_TEMPLATE.format(
                requested_tool=requested_tool,
                available_tools=", ".join(self.tools_by_name.keys()),
            )
            return ToolMessage(content, name=requested_tool, tool_call_id=call["id"])
        else:
            return None


def tools_condition(
    state: Union[list[AnyMessage], dict[str, Any]],
) -> Literal["tools", "__end__"]:
    """Use in the conditional_edge to route to the ToolNode if the last message

    has tool calls. Otherwise, route to the end.

    Args:
        state (Union[list[AnyMessage], dict[str, Any]]): The state to check for
            tool calls. Must have a list of messages (MessageGraph) or have the
            "messages" key (StateGraph).

    Returns:
        The next node to route to.


    Examples:
        Create a custom ReAct-style agent with tools.

        ```pycon
        >>> from langchain_anthropic import ChatAnthropic
        >>> from langchain_core.tools import tool
        >>>
        >>> from langgraph.graph import MessageGraph
        >>> from langgraph.prebuilt import ToolNode, tools_condition
        >>>
        >>> @tool
        >>> def divide(a: float, b: float) -> int:
        >>>     \"\"\"Return a / b.\"\"\"
        >>>     return a / b
        >>>
        >>> llm = ChatAnthropic(model="claude-3-haiku-20240307")
        >>> tools = [divide]
        >>>
        >>> graph_builder = MessageGraph()
        >>> graph_builder.add_node("tools", ToolNode(tools))
        >>> graph_builder.add_node("chatbot", llm.bind_tools(tools))
        >>> graph_builder.add_edge("tools", "chatbot")
        >>> graph_builder.add_conditional_edges(
        ...     "chatbot", tools_condition
        ... )
        >>> graph_builder.set_entry_point("chatbot")
        >>> graph = graph_builder.compile()
        >>> graph.invoke([("user", "What's 329993 divided by 13662?")])
        ```
    """
    if isinstance(state, list):
        ai_message = state[-1]
    elif messages := state.get("messages", []):
        ai_message = messages[-1]
    else:
        raise ValueError(f"No messages found in input state to tool_edge: {state}")
    if hasattr(ai_message, "tool_calls") and len(ai_message.tool_calls) > 0:
        return "tools"
    return "__end__"


class InjectedState(InjectedToolArg):
    def __init__(self, field: Optional[str] = None) -> None:
        self.field = field<|MERGE_RESOLUTION|>--- conflicted
+++ resolved
@@ -1,16 +1,24 @@
 import asyncio
-from typing import Any, Callable, Dict, Literal, Optional, Sequence, Tuple, Union, cast
+from copy import copy
+from typing import (
+    Any,
+    Callable,
+    Dict,
+    List,
+    Literal,
+    Optional,
+    Sequence,
+    Tuple,
+    Union,
+    cast,
+)
 
 from langchain_core.messages import AIMessage, AnyMessage, ToolCall, ToolMessage
 from langchain_core.runnables import RunnableConfig
-<<<<<<< HEAD
-from langchain_core.runnables.config import get_executor_for_config
+from langchain_core.runnables.config import get_config_list, get_executor_for_config
 from langchain_core.tools import BaseTool, InjectedToolArg
-=======
-from langchain_core.runnables.config import get_config_list, get_executor_for_config
-from langchain_core.tools import BaseTool
->>>>>>> 3a538431
 from langchain_core.tools import tool as create_tool
+from typing_extensions import get_args
 
 from langgraph.utils import RunnableCallable
 
@@ -65,18 +73,18 @@
     def _func(
         self, input: Union[list[AnyMessage], dict[str, Any]], config: RunnableConfig
     ) -> Any:
-        message, output_type = self._parse_input(input)
-        config_list = get_config_list(config, len(message.tool_calls))
+        tool_calls, output_type = self._parse_input(input)
+        config_list = get_config_list(config, len(tool_calls))
         with get_executor_for_config(config) as executor:
-            outputs = [*executor.map(self._run_one, message.tool_calls, config_list)]
+            outputs = [*executor.map(self._run_one, tool_calls, config_list)]
         return outputs if output_type == "list" else {"messages": outputs}
 
     async def _afunc(
         self, input: Union[list[AnyMessage], dict[str, Any]], config: RunnableConfig
     ) -> Any:
-        message, output_type = self._parse_input(input)
+        tool_calls, output_type = self._parse_input(input)
         outputs = await asyncio.gather(
-            *(self._arun_one(call, config) for call in message.tool_calls)
+            *(self._arun_one(call, config) for call in tool_calls)
         )
         return outputs if output_type == "list" else {"messages": outputs}
 
@@ -107,7 +115,7 @@
 
     def _parse_input(
         self, input: Union[list[AnyMessage], dict[str, Any]]
-    ) -> Tuple[AIMessage, Literal["list", "dict"]]:
+    ) -> Tuple[List[ToolCall], Literal["list", "dict"]]:
         if isinstance(input, list):
             output_type = "list"
             message: AnyMessage = input[-1]
@@ -119,8 +127,12 @@
 
         if not isinstance(message, AIMessage):
             raise ValueError("Last message is not an AIMessage")
-        else:
-            return cast(AIMessage, message), output_type
+
+        tool_calls = [
+            self._inject_state(call, input)
+            for call in cast(AIMessage, message).tool_calls
+        ]
+        return tool_calls, output_type
 
     def _validate_tool_call(self, call: ToolCall) -> Optional[ToolMessage]:
         if (requested_tool := call["name"]) not in self.tools_by_name:
@@ -131,6 +143,37 @@
             return ToolMessage(content, name=requested_tool, tool_call_id=call["id"])
         else:
             return None
+
+    def _inject_state(
+        self, tool_call: ToolCall, input: Union[list[AnyMessage], dict[str, Any]]
+    ) -> ToolCall:
+        state_args = _get_state_args(self.tools_by_name[tool_call["name"]])
+        if state_args and not isinstance(input, dict):
+            required_fields = list(state_args.values())
+            if (
+                len(required_fields) == 1
+                and required_fields[0] == "messages"
+                or required_fields[0] is None
+            ):
+                input = {"messages": input}
+            else:
+                err_msg = (
+                    f"Invalid input to ToolNode. Tool {tool_call['name']} requires "
+                    f"graph state dict as input."
+                )
+                if any(state_field for state_field in state_args.values()):
+                    required_fields_str = ", ".join(f for f in required_fields if f)
+                    err_msg += f" State should contain fields {required_fields_str}."
+                raise ValueError(err_msg)
+        tool_call_copy: ToolCall = copy(tool_call)
+        tool_call_copy["args"] = {
+            **tool_call_copy["args"],
+            **{
+                tool_arg: cast(dict, input)[state_field] if state_field else input
+                for tool_arg, state_field in state_args.items()
+            },
+        }
+        return tool_call_copy
 
 
 def tools_condition(
@@ -192,4 +235,30 @@
 
 class InjectedState(InjectedToolArg):
     def __init__(self, field: Optional[str] = None) -> None:
-        self.field = field+        self.field = field
+
+
+def _get_state_args(tool: BaseTool) -> Dict[str, Optional[str]]:
+    full_schema = tool.get_input_schema()
+    tool_args_to_state_fields: Dict = {}
+    for name, type_ in full_schema.__annotations__.items():
+        injections = [
+            type_arg
+            for type_arg in get_args(type_)
+            if isinstance(type_arg, InjectedState)
+            or (isinstance(type_arg, type) and issubclass(type_arg, InjectedState))
+        ]
+        if len(injections) > 1:
+            raise ValueError(
+                "A tool argument should not be annotated with InjectedState more than "
+                f"once. Received arg {name} with annotations {injections}."
+            )
+        elif len(injections) == 1:
+            injection = injections[0]
+            if isinstance(injection, InjectedState) and injection.field:
+                tool_args_to_state_fields[name] = injection.field
+            else:
+                tool_args_to_state_fields[name] = None
+        else:
+            pass
+    return tool_args_to_state_fields