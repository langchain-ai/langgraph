import asyncio
import inspect
import json
from copy import copy, deepcopy
from typing import (
    Any,
    Callable,
    Literal,
    Optional,
    Sequence,
    Tuple,
    Type,
    Union,
    cast,
    get_type_hints,
)

from langchain_core.messages import (
    AIMessage,
    AnyMessage,
    ToolCall,
    ToolMessage,
    convert_to_messages,
)
from langchain_core.runnables import RunnableConfig
from langchain_core.runnables.config import (
    get_config_list,
    get_executor_for_config,
)
from langchain_core.tools import BaseTool, InjectedToolArg
from langchain_core.tools import tool as create_tool
from langchain_core.tools.base import get_all_basemodel_annotations
from pydantic import BaseModel
from typing_extensions import Annotated, get_args, get_origin

from langgraph.errors import GraphBubbleUp
from langgraph.store.base import BaseStore
from langgraph.types import Command
from langgraph.utils.runnable import RunnableCallable

INVALID_TOOL_NAME_ERROR_TEMPLATE = (
    "Error: {requested_tool} is not a valid tool, try one of [{available_tools}]."
)
TOOL_CALL_ERROR_TEMPLATE = "Error: {error}\n Please fix your mistakes."


def msg_content_output(output: Any) -> Union[str, list[dict]]:
    recognized_content_block_types = ("image", "image_url", "text", "json")
    if isinstance(output, str):
        return output
    elif isinstance(output, list) and all(
        [
            isinstance(x, dict) and x.get("type") in recognized_content_block_types
            for x in output
        ]
    ):
        return output
    # Technically a list of strings is also valid message content but it's not currently
    # well tested that all chat models support this. And for backwards compatibility
    # we want to make sure we don't break any existing ToolNode usage.
    else:
        try:
            return json.dumps(output, ensure_ascii=False)
        except Exception:
            return str(output)


def _handle_tool_error(
    e: Exception,
    *,
    flag: Union[
        bool,
        str,
        Callable[..., str],
        tuple[type[Exception], ...],
    ],
) -> str:
    if isinstance(flag, (bool, tuple)):
        content = TOOL_CALL_ERROR_TEMPLATE.format(error=repr(e))
    elif isinstance(flag, str):
        content = flag
    elif callable(flag):
        content = flag(e)
    else:
        raise ValueError(
            f"Got unexpected type of `handle_tool_error`. Expected bool, str "
            f"or callable. Received: {flag}"
        )
    return content


def _infer_handled_types(handler: Callable[..., str]) -> tuple[type[Exception], ...]:
    sig = inspect.signature(handler)
    params = list(sig.parameters.values())
    if params:
        # If it's a method, the first argument is typically 'self' or 'cls'
        if params[0].name in ["self", "cls"] and len(params) == 2:
            first_param = params[1]
        else:
            first_param = params[0]

        type_hints = get_type_hints(handler)
        if first_param.name in type_hints:
            origin = get_origin(first_param.annotation)
            if origin is Union:
                args = get_args(first_param.annotation)
                if all(issubclass(arg, Exception) for arg in args):
                    return tuple(args)
                else:
                    raise ValueError(
                        "All types in the error handler error annotation must be Exception types. "
                        "For example, `def custom_handler(e: Union[ValueError, TypeError])`. "
                        f"Got '{first_param.annotation}' instead."
                    )

            exception_type = type_hints[first_param.name]
            if Exception in exception_type.__mro__:
                return (exception_type,)
            else:
                raise ValueError(
                    f"Arbitrary types are not supported in the error handler signature. "
                    "Please annotate the error with either a specific Exception type or a union of Exception types. "
                    "For example, `def custom_handler(e: ValueError)` or `def custom_handler(e: Union[ValueError, TypeError])`. "
                    f"Got '{exception_type}' instead."
                )

    # If no type information is available, return (Exception,) for backwards compatibility.
    return (Exception,)


class ToolNode(RunnableCallable):
    """A node that runs the tools called in the last AIMessage.

    It can be used either in StateGraph with a "messages" state key (or a custom key passed via ToolNode's 'messages_key').
    If multiple tool calls are requested, they will be run in parallel. The output will be
    a list of ToolMessages, one for each tool call.

    Args:
        tools: A sequence of tools that can be invoked by the ToolNode.
        name: The name of the ToolNode in the graph. Defaults to "tools".
        tags: Optional tags to associate with the node. Defaults to None.
        handle_tool_errors: How to handle tool errors raised by tools inside the node. Defaults to True.
            Must be one of the following:

            - True: all errors will be caught and
                a ToolMessage with a default error message (TOOL_CALL_ERROR_TEMPLATE) will be returned.
            - str: all errors will be caught and
                a ToolMessage with the string value of 'handle_tool_errors' will be returned.
            - tuple[type[Exception], ...]: exceptions in the tuple will be caught and
                a ToolMessage with a default error message (TOOL_CALL_ERROR_TEMPLATE) will be returned.
            - Callable[..., str]: exceptions from the signature of the callable will be caught and
                a ToolMessage with the string value of the result of the 'handle_tool_errors' callable will be returned.
            - False: none of the errors raised by the tools will be caught
        messages_key: The state key in the input that contains the list of messages.
            The same key will be used for the output from the ToolNode.
            Defaults to "messages".

    The `ToolNode` is roughly analogous to:

    ```python
    tools_by_name = {tool.name: tool for tool in tools}
    def tool_node(state: dict):
        result = []
        for tool_call in state["messages"][-1].tool_calls:
            tool = tools_by_name[tool_call["name"]]
            observation = tool.invoke(tool_call["args"])
            result.append(ToolMessage(content=observation, tool_call_id=tool_call["id"]))
        return {"messages": result}
    ```

    Important:
        - The state MUST contain a list of messages.
        - The last message MUST be an `AIMessage`.
        - The `AIMessage` MUST have `tool_calls` populated.
    """

    name: str = "ToolNode"

    def __init__(
        self,
        tools: Sequence[Union[BaseTool, Callable]],
        *,
        name: str = "tools",
        tags: Optional[list[str]] = None,
        handle_tool_errors: Union[
            bool, str, Callable[..., str], tuple[type[Exception], ...]
        ] = True,
        messages_key: str = "messages",
    ) -> None:
        super().__init__(self._func, self._afunc, name=name, tags=tags, trace=False)
        self.tools_by_name: dict[str, BaseTool] = {}
        self.tool_to_state_args: dict[str, dict[str, Optional[str]]] = {}
        self.tool_to_store_arg: dict[str, Optional[str]] = {}
        self.handle_tool_errors = handle_tool_errors
        self.messages_key = messages_key
        for tool_ in tools:
            if not isinstance(tool_, BaseTool):
                tool_ = create_tool(tool_)
            self.tools_by_name[tool_.name] = tool_
            self.tool_to_state_args[tool_.name] = _get_state_args(tool_)
            self.tool_to_store_arg[tool_.name] = _get_store_arg(tool_)

    def _func(
        self,
        input: Union[
            list[AnyMessage],
            dict[str, Any],
            BaseModel,
        ],
        config: RunnableConfig,
        *,
        store: Optional[BaseStore],
    ) -> Any:
        tool_calls, input_type = self._parse_input(input, store)
        config_list = get_config_list(config, len(tool_calls))
        input_types = [input_type] * len(tool_calls)
        with get_executor_for_config(config) as executor:
            outputs = [
                *executor.map(self._run_one, tool_calls, input_types, config_list)
            ]

        # preserve existing behavior for non-command tool outputs for backwards
        # compatibility
        if not any(isinstance(output, Command) for output in outputs):
            # TypedDict, pydantic, dataclass, etc. should all be able to load from dict
            return outputs if input_type == "list" else {self.messages_key: outputs}

        # LangGraph will automatically handle list of Command and non-command node
        # updates
        combined_outputs: list[
            Command | list[ToolMessage] | dict[str, list[ToolMessage]]
        ] = []
        for output in outputs:
            if isinstance(output, Command):
                combined_outputs.append(output)
            else:
                combined_outputs.append(
                    [output] if input_type == "list" else {self.messages_key: [output]}
                )
        return combined_outputs

    async def _afunc(
        self,
        input: Union[
            list[AnyMessage],
            dict[str, Any],
            BaseModel,
        ],
        config: RunnableConfig,
        *,
        store: Optional[BaseStore],
    ) -> Any:
        tool_calls, input_type = self._parse_input(input, store)
        outputs = await asyncio.gather(
            *(self._arun_one(call, input_type, config) for call in tool_calls)
        )

        # preserve existing behavior for non-command tool outputs for backwards compatibility
        if not any(isinstance(output, Command) for output in outputs):
            # TypedDict, pydantic, dataclass, etc. should all be able to load from dict
            return outputs if input_type == "list" else {self.messages_key: outputs}

        # LangGraph will automatically handle list of Command and non-command node updates
        combined_outputs: list[
            Command | list[ToolMessage] | dict[str, list[ToolMessage]]
        ] = []
        for output in outputs:
            if isinstance(output, Command):
                combined_outputs.append(output)
            else:
                combined_outputs.append(
                    [output] if input_type == "list" else {self.messages_key: [output]}
                )
        return combined_outputs

    def _run_one(
        self,
        call: ToolCall,
        input_type: Literal["list", "dict", "tool_calls"],
        config: RunnableConfig,
    ) -> ToolMessage:
        if invalid_tool_message := self._validate_tool_call(call):
            return invalid_tool_message

        try:
            input = {**call, **{"type": "tool_call"}}
            response = self.tools_by_name[call["name"]].invoke(input, config)

        # GraphInterrupt is a special exception that will always be raised.
        # It can be triggered in the following scenarios:
        # (1) a NodeInterrupt is raised inside a tool
        # (2) a NodeInterrupt is raised inside a graph node for a graph called as a tool
        # (3) a GraphInterrupt is raised when a subgraph is interrupted inside a graph called as a tool
        # (2 and 3 can happen in a "supervisor w/ tools" multi-agent architecture)
        except GraphBubbleUp as e:
            raise e
        except Exception as e:
            if isinstance(self.handle_tool_errors, tuple):
                handled_types: tuple = self.handle_tool_errors
            elif callable(self.handle_tool_errors):
                handled_types = _infer_handled_types(self.handle_tool_errors)
            else:
                # default behavior is catching all exceptions
                handled_types = (Exception,)

            # Unhandled
            if not self.handle_tool_errors or not isinstance(e, handled_types):
                raise e
            # Handled
            else:
                content = _handle_tool_error(e, flag=self.handle_tool_errors)
            return ToolMessage(
                content=content,
                name=call["name"],
                tool_call_id=call["id"],
                status="error",
            )

        if isinstance(response, Command):
            return self._validate_tool_command(response, call, input_type)
        elif isinstance(response, ToolMessage):
            response.content = cast(
                Union[str, list], msg_content_output(response.content)
            )
            return response
        else:
            raise TypeError(
                f"Tool {call['name']} returned unexpected type: {type(response)}"
            )

    async def _arun_one(
        self,
        call: ToolCall,
        input_type: Literal["list", "dict", "tool_calls"],
        config: RunnableConfig,
    ) -> ToolMessage:
        if invalid_tool_message := self._validate_tool_call(call):
            return invalid_tool_message

        try:
            input = {**call, **{"type": "tool_call"}}
            response = await self.tools_by_name[call["name"]].ainvoke(input, config)

        # GraphInterrupt is a special exception that will always be raised.
        # It can be triggered in the following scenarios:
        # (1) a NodeInterrupt is raised inside a tool
        # (2) a NodeInterrupt is raised inside a graph node for a graph called as a tool
        # (3) a GraphInterrupt is raised when a subgraph is interrupted inside a graph called as a tool
        # (2 and 3 can happen in a "supervisor w/ tools" multi-agent architecture)
        except GraphBubbleUp as e:
            raise e
        except Exception as e:
            if isinstance(self.handle_tool_errors, tuple):
                handled_types: tuple = self.handle_tool_errors
            elif callable(self.handle_tool_errors):
                handled_types = _infer_handled_types(self.handle_tool_errors)
            else:
                # default behavior is catching all exceptions
                handled_types = (Exception,)

            # Unhandled
            if not self.handle_tool_errors or not isinstance(e, handled_types):
                raise e
            # Handled
            else:
                content = _handle_tool_error(e, flag=self.handle_tool_errors)

            return ToolMessage(
                content=content,
                name=call["name"],
                tool_call_id=call["id"],
                status="error",
            )

        if isinstance(response, Command):
            return self._validate_tool_command(response, call, input_type)
        elif isinstance(response, ToolMessage):
            response.content = cast(
                Union[str, list], msg_content_output(response.content)
            )
            return response
        else:
            raise TypeError(
                f"Tool {call['name']} returned unexpected type: {type(response)}"
            )

    def _parse_input(
        self,
        input: Union[
            list[AnyMessage],
            dict[str, Any],
            BaseModel,
        ],
<<<<<<< HEAD
        store: BaseStore,
    ) -> Tuple[list[ToolCall], Literal["list", "dict", "tool_calls"]]:
=======
        store: Optional[BaseStore],
    ) -> Tuple[list[ToolCall], Literal["list", "dict"]]:
>>>>>>> 46cba763
        if isinstance(input, list):
            if isinstance(input[-1], dict) and input[-1].get("type") == "tool_call":
                input_type = "tool_calls"
                tool_calls = [
                    self._inject_store(call, store)
                    if call["name"] in self.tools_by_name
                    else call
                    for call in input
                ]
                return tool_calls, input_type
            else:
                input_type = "list"
                message: AnyMessage = input[-1]
        elif isinstance(input, dict) and (messages := input.get(self.messages_key, [])):
            input_type = "dict"
            message = messages[-1]
        elif messages := getattr(input, self.messages_key, None):
            # Assume dataclass-like state that can coerce from dict
            input_type = "dict"
            message = messages[-1]
        else:
            raise ValueError("No message found in input")

        if not isinstance(message, AIMessage):
            raise ValueError("Last message is not an AIMessage")

        tool_calls = [
            self._inject_tool_args(call, input, store) for call in message.tool_calls
        ]
        return tool_calls, input_type

    def _validate_tool_call(self, call: ToolCall) -> Optional[ToolMessage]:
        if (requested_tool := call["name"]) not in self.tools_by_name:
            content = INVALID_TOOL_NAME_ERROR_TEMPLATE.format(
                requested_tool=requested_tool,
                available_tools=", ".join(self.tools_by_name.keys()),
            )
            return ToolMessage(
                content, name=requested_tool, tool_call_id=call["id"], status="error"
            )
        else:
            return None

    def _inject_state(
        self,
        tool_call: ToolCall,
        input: Union[
            list[AnyMessage],
            dict[str, Any],
            BaseModel,
        ],
    ) -> ToolCall:
        state_args = self.tool_to_state_args[tool_call["name"]]
        if state_args and isinstance(input, list):
            required_fields = list(state_args.values())
            if (
                len(required_fields) == 1
                and required_fields[0] == self.messages_key
                or required_fields[0] is None
            ):
                input = {self.messages_key: input}
            else:
                err_msg = (
                    f"Invalid input to ToolNode. Tool {tool_call['name']} requires "
                    f"graph state dict as input."
                )
                if any(state_field for state_field in state_args.values()):
                    required_fields_str = ", ".join(f for f in required_fields if f)
                    err_msg += f" State should contain fields {required_fields_str}."
                raise ValueError(err_msg)
        if isinstance(input, dict):
            tool_state_args = {
                tool_arg: input[state_field] if state_field else input
                for tool_arg, state_field in state_args.items()
            }

        else:
            tool_state_args = {
                tool_arg: getattr(input, state_field) if state_field else input
                for tool_arg, state_field in state_args.items()
            }

        tool_call["args"] = {
            **tool_call["args"],
            **tool_state_args,
        }
        return tool_call

    def _inject_store(
        self, tool_call: ToolCall, store: Optional[BaseStore]
    ) -> ToolCall:
        store_arg = self.tool_to_store_arg[tool_call["name"]]
        if not store_arg:
            return tool_call

        if store is None:
            raise ValueError(
                "Cannot inject store into tools with InjectedStore annotations - "
                "please compile your graph with a store."
            )

        tool_call["args"] = {
            **tool_call["args"],
            store_arg: store,
        }
        return tool_call

    def _inject_tool_args(
        self,
        tool_call: ToolCall,
        input: Union[
            list[AnyMessage],
            dict[str, Any],
            BaseModel,
        ],
        store: Optional[BaseStore],
    ) -> ToolCall:
        if tool_call["name"] not in self.tools_by_name:
            return tool_call

        tool_call_copy: ToolCall = copy(tool_call)
        tool_call_with_state = self._inject_state(tool_call_copy, input)
        tool_call_with_store = self._inject_store(tool_call_with_state, store)
        return tool_call_with_store

    def _validate_tool_command(
        self,
        command: Command,
        call: ToolCall,
        input_type: Literal["list", "dict", "tool_calls"],
    ) -> Command:
        if isinstance(command.update, dict):
            # input type is dict when ToolNode is invoked with a dict input (e.g. {"messages": [AIMessage(..., tool_calls=[...])]})
            if input_type not in ("dict", "tool_calls"):
                raise ValueError(
                    f"Tools can provide a dict in Command.update only when using dict with '{self.messages_key}' key as ToolNode input, "
                    f"got: {command.update} for tool '{call['name']}'"
                )

            updated_command = deepcopy(command)
            state_update = cast(dict[str, Any], updated_command.update) or {}
            messages_update = state_update.get(self.messages_key, [])
        elif isinstance(command.update, list):
            # input type is list when ToolNode is invoked with a list input (e.g. [AIMessage(..., tool_calls=[...])])
            if input_type != "list":
                raise ValueError(
                    f"Tools can provide a list of messages in Command.update only when using list of messages as ToolNode input, "
                    f"got: {command.update} for tool '{call['name']}'"
                )

            updated_command = deepcopy(command)
            messages_update = updated_command.update
        else:
            return command

        # convert to message objects if updates are in a dict format
        messages_update = convert_to_messages(messages_update)
        has_matching_tool_message = False
        for message in messages_update:
            if not isinstance(message, ToolMessage):
                continue

            if message.tool_call_id == call["id"]:
                message.name = call["name"]
                has_matching_tool_message = True

        # validate that we always have a ToolMessage matching the tool call in
        # Command.update if command is sent to the CURRENT graph
        if updated_command.graph is None and not has_matching_tool_message:
            example_update = (
                '`Command(update={"messages": [ToolMessage("Success", tool_call_id=tool_call_id), ...]}, ...)`'
                if input_type == "dict"
                else '`Command(update=[ToolMessage("Success", tool_call_id=tool_call_id), ...], ...)`'
            )
            raise ValueError(
                f"Expected to have a matching ToolMessage in Command.update for tool '{call['name']}', got: {messages_update}. "
                "Every tool call (LLM requesting to call a tool) in the message history MUST have a corresponding ToolMessage. "
                f"You can fix it by modifying the tool to return {example_update}."
            )
        return updated_command


def tools_condition(
    state: Union[list[AnyMessage], dict[str, Any], BaseModel],
    messages_key: str = "messages",
) -> Literal["tools", "__end__"]:
    """Use in the conditional_edge to route to the ToolNode if the last message

    has tool calls. Otherwise, route to the end.

    Args:
        state (Union[list[AnyMessage], dict[str, Any], BaseModel]): The state to check for
            tool calls. Must have a list of messages (MessageGraph) or have the
            "messages" key (StateGraph).

    Returns:
        The next node to route to.


    Examples:
        Create a custom ReAct-style agent with tools.

        ```pycon
        >>> from langchain_anthropic import ChatAnthropic
        >>> from langchain_core.tools import tool
        ...
        >>> from langgraph.graph import StateGraph
        >>> from langgraph.prebuilt import ToolNode, tools_condition
        >>> from langgraph.graph.message import add_messages
        ...
        >>> from typing import Annotated
        >>> from typing_extensions import TypedDict
        ...
        >>> @tool
        >>> def divide(a: float, b: float) -> int:
        ...     \"\"\"Return a / b.\"\"\"
        ...     return a / b
        ...
        >>> llm = ChatAnthropic(model="claude-3-haiku-20240307")
        >>> tools = [divide]
        ...
        >>> class State(TypedDict):
        ...     messages: Annotated[list, add_messages]
        >>>
        >>> graph_builder = StateGraph(State)
        >>> graph_builder.add_node("tools", ToolNode(tools))
        >>> graph_builder.add_node("chatbot", lambda state: {"messages":llm.bind_tools(tools).invoke(state['messages'])})
        >>> graph_builder.add_edge("tools", "chatbot")
        >>> graph_builder.add_conditional_edges(
        ...     "chatbot", tools_condition
        ... )
        >>> graph_builder.set_entry_point("chatbot")
        >>> graph = graph_builder.compile()
        >>> graph.invoke({"messages": {"role": "user", "content": "What's 329993 divided by 13662?"}})
        ```
    """
    if isinstance(state, list):
        ai_message = state[-1]
    elif isinstance(state, dict) and (messages := state.get(messages_key, [])):
        ai_message = messages[-1]
    elif messages := getattr(state, messages_key, []):
        ai_message = messages[-1]
    else:
        raise ValueError(f"No messages found in input state to tool_edge: {state}")
    if hasattr(ai_message, "tool_calls") and len(ai_message.tool_calls) > 0:
        return "tools"
    return "__end__"


class InjectedState(InjectedToolArg):
    """Annotation for a Tool arg that is meant to be populated with the graph state.

    Any Tool argument annotated with InjectedState will be hidden from a tool-calling
    model, so that the model doesn't attempt to generate the argument. If using
    ToolNode, the appropriate graph state field will be automatically injected into
    the model-generated tool args.

    Args:
        field: The key from state to insert. If None, the entire state is expected to
            be passed in.

    Example:
        ```python
        from typing import List
        from typing_extensions import Annotated, TypedDict

        from langchain_core.messages import BaseMessage, AIMessage
        from langchain_core.tools import tool

        from langgraph.prebuilt import InjectedState, ToolNode


        class AgentState(TypedDict):
            messages: List[BaseMessage]
            foo: str

        @tool
        def state_tool(x: int, state: Annotated[dict, InjectedState]) -> str:
            '''Do something with state.'''
            if len(state["messages"]) > 2:
                return state["foo"] + str(x)
            else:
                return "not enough messages"

        @tool
        def foo_tool(x: int, foo: Annotated[str, InjectedState("foo")]) -> str:
            '''Do something else with state.'''
            return foo + str(x + 1)

        node = ToolNode([state_tool, foo_tool])

        tool_call1 = {"name": "state_tool", "args": {"x": 1}, "id": "1", "type": "tool_call"}
        tool_call2 = {"name": "foo_tool", "args": {"x": 1}, "id": "2", "type": "tool_call"}
        state = {
            "messages": [AIMessage("", tool_calls=[tool_call1, tool_call2])],
            "foo": "bar",
        }
        node.invoke(state)
        ```

        ```pycon
        [
            ToolMessage(content='not enough messages', name='state_tool', tool_call_id='1'),
            ToolMessage(content='bar2', name='foo_tool', tool_call_id='2')
        ]
        ```
    """  # noqa: E501

    def __init__(self, field: Optional[str] = None) -> None:
        self.field = field


class InjectedStore(InjectedToolArg):
    """Annotation for a Tool arg that is meant to be populated with LangGraph store.

    Any Tool argument annotated with InjectedStore will be hidden from a tool-calling
    model, so that the model doesn't attempt to generate the argument. If using
    ToolNode, the appropriate store field will be automatically injected into
    the model-generated tool args. Note: if a graph is compiled with a store object,
    the store will be automatically propagated to the tools with InjectedStore args
    when using ToolNode.

    !!! Warning
        `InjectedStore` annotation requires `langchain-core >= 0.3.8`

    Example:
        ```python
        from typing import Any
        from typing_extensions import Annotated

        from langchain_core.messages import AIMessage
        from langchain_core.tools import tool

        from langgraph.store.memory import InMemoryStore
        from langgraph.prebuilt import InjectedStore, ToolNode

        store = InMemoryStore()
        store.put(("values",), "foo", {"bar": 2})

        @tool
        def store_tool(x: int, my_store: Annotated[Any, InjectedStore()]) -> str:
            '''Do something with store.'''
            stored_value = my_store.get(("values",), "foo").value["bar"]
            return stored_value + x

        node = ToolNode([store_tool])

        tool_call = {"name": "store_tool", "args": {"x": 1}, "id": "1", "type": "tool_call"}
        state = {
            "messages": [AIMessage("", tool_calls=[tool_call])],
        }

        node.invoke(state, store=store)
        ```

        ```pycon
        {
            "messages": [
                ToolMessage(content='3', name='store_tool', tool_call_id='1'),
            ]
        }
        ```
    """  # noqa: E501


def _is_injection(
    type_arg: Any, injection_type: Union[Type[InjectedState], Type[InjectedStore]]
) -> bool:
    if isinstance(type_arg, injection_type) or (
        isinstance(type_arg, type) and issubclass(type_arg, injection_type)
    ):
        return True
    origin_ = get_origin(type_arg)
    if origin_ is Union or origin_ is Annotated:
        return any(_is_injection(ta, injection_type) for ta in get_args(type_arg))
    return False


def _get_state_args(tool: BaseTool) -> dict[str, Optional[str]]:
    full_schema = tool.get_input_schema()
    tool_args_to_state_fields: dict = {}

    for name, type_ in get_all_basemodel_annotations(full_schema).items():
        injections = [
            type_arg
            for type_arg in get_args(type_)
            if _is_injection(type_arg, InjectedState)
        ]
        if len(injections) > 1:
            raise ValueError(
                "A tool argument should not be annotated with InjectedState more than "
                f"once. Received arg {name} with annotations {injections}."
            )
        elif len(injections) == 1:
            injection = injections[0]
            if isinstance(injection, InjectedState) and injection.field:
                tool_args_to_state_fields[name] = injection.field
            else:
                tool_args_to_state_fields[name] = None
        else:
            pass
    return tool_args_to_state_fields


def _get_store_arg(tool: BaseTool) -> Optional[str]:
    full_schema = tool.get_input_schema()
    for name, type_ in get_all_basemodel_annotations(full_schema).items():
        injections = [
            type_arg
            for type_arg in get_args(type_)
            if _is_injection(type_arg, InjectedStore)
        ]
        if len(injections) > 1:
            ValueError(
                "A tool argument should not be annotated with InjectedStore more than "
                f"once. Received arg {name} with annotations {injections}."
            )
        elif len(injections) == 1:
            return name
        else:
            pass

    return None<|MERGE_RESOLUTION|>--- conflicted
+++ resolved
@@ -391,13 +391,8 @@
             dict[str, Any],
             BaseModel,
         ],
-<<<<<<< HEAD
-        store: BaseStore,
+        store: Optional[BaseStore],
     ) -> Tuple[list[ToolCall], Literal["list", "dict", "tool_calls"]]:
-=======
-        store: Optional[BaseStore],
-    ) -> Tuple[list[ToolCall], Literal["list", "dict"]]:
->>>>>>> 46cba763
         if isinstance(input, list):
             if isinstance(input[-1], dict) and input[-1].get("type") == "tool_call":
                 input_type = "tool_calls"
