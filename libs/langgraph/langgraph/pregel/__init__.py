from __future__ import annotations

import asyncio
import concurrent.futures
import time
from collections import deque
from functools import partial
from inspect import signature
from typing import (
    Any,
    AsyncIterator,
    Awaitable,
    Callable,
    Dict,
    Iterator,
    Mapping,
    Optional,
    Sequence,
    Type,
    Union,
    cast,
    get_type_hints,
    overload,
)
from uuid import UUID, uuid5

from langchain_core.globals import get_debug
from langchain_core.load.dump import dumpd
from langchain_core.pydantic_v1 import BaseModel, Field, root_validator
from langchain_core.runnables import (
    Runnable,
    RunnableSequence,
    RunnableSerializable,
)
from langchain_core.runnables.base import Input, Output, coerce_to_runnable
from langchain_core.runnables.config import (
    RunnableConfig,
    ensure_config,
    get_async_callback_manager_for_config,
    get_callback_manager_for_config,
    merge_configs,
    patch_config,
)
from langchain_core.runnables.utils import (
    ConfigurableFieldSpec,
    create_model,
    get_unique_config_specs,
)
from langchain_core.tracers._streaming import _StreamingCallbackHandler
from typing_extensions import Self

from langgraph.channels.base import (
    BaseChannel,
)
from langgraph.checkpoint.base import (
    BaseCheckpointSaver,
    CheckpointTuple,
    copy_checkpoint,
    create_checkpoint,
    empty_checkpoint,
)
from langgraph.checkpoint.base.id import uuid6
from langgraph.constants import (
    CHECKPOINT_NAMESPACE_SEPARATOR,
    CONFIG_KEY_CHECKPOINTER,
    CONFIG_KEY_READ,
    CONFIG_KEY_RESUMING,
    CONFIG_KEY_SEND,
    ERROR,
    INTERRUPT,
    SEND_CHECKPOINT_NAMESPACE_SEPARATOR,
)
from langgraph.errors import GraphInterrupt, GraphRecursionError, InvalidUpdateError
from langgraph.managed.base import ManagedValueSpec
from langgraph.pregel.algo import (
    apply_writes,
    local_read,
    local_write,
    prepare_next_tasks,
)
from langgraph.pregel.debug import (
    print_step_checkpoint,
    print_step_tasks,
    print_step_writes,
    tasks_w_writes,
)
from langgraph.pregel.get_state import assemble_state_snapshot_hierarchy
from langgraph.pregel.io import read_channels
from langgraph.pregel.loop import AsyncPregelLoop, SyncPregelLoop
from langgraph.pregel.manager import AsyncChannelsManager, ChannelsManager
from langgraph.pregel.read import PregelNode
from langgraph.pregel.retry import RetryPolicy, arun_with_retry, run_with_retry
from langgraph.pregel.types import (
    All,
    PregelExecutableTask,
    StateSnapshot,
    StreamMode,
)
from langgraph.pregel.utils import (
    get_new_channel_versions,
)
from langgraph.pregel.validate import validate_graph, validate_keys
from langgraph.pregel.write import ChannelWrite, ChannelWriteEntry
from langgraph.store.base import BaseStore

WriteValue = Union[
    Runnable[Input, Output],
    Callable[[Input], Output],
    Callable[[Input], Awaitable[Output]],
    Any,
]


class Channel:
    @overload
    @classmethod
    def subscribe_to(
        cls,
        channels: str,
        *,
        key: Optional[str] = None,
        tags: Optional[list[str]] = None,
    ) -> PregelNode:
        ...

    @overload
    @classmethod
    def subscribe_to(
        cls,
        channels: Sequence[str],
        *,
        key: None = None,
        tags: Optional[list[str]] = None,
    ) -> PregelNode:
        ...

    @classmethod
    def subscribe_to(
        cls,
        channels: Union[str, Sequence[str]],
        *,
        key: Optional[str] = None,
        tags: Optional[list[str]] = None,
    ) -> PregelNode:
        """Runs process.invoke() each time channels are updated,
        with a dict of the channel values as input."""
        if not isinstance(channels, str) and key is not None:
            raise ValueError(
                "Can't specify a key when subscribing to multiple channels"
            )
        return PregelNode(
            channels=cast(
                Union[Mapping[None, str], Mapping[str, str]],
                (
                    {key: channels}
                    if isinstance(channels, str) and key is not None
                    else (
                        [channels]
                        if isinstance(channels, str)
                        else {chan: chan for chan in channels}
                    )
                ),
            ),
            triggers=[channels] if isinstance(channels, str) else channels,
            tags=tags,
        )

    @classmethod
    def write_to(
        cls,
        *channels: str,
        **kwargs: WriteValue,
    ) -> ChannelWrite:
        """Writes to channels the result of the lambda, or None to skip writing."""
        return ChannelWrite(
            [ChannelWriteEntry(c) for c in channels]
            + [
                (
                    ChannelWriteEntry(k, skip_none=True, mapper=coerce_to_runnable(v))
                    if isinstance(v, Runnable) or callable(v)
                    else ChannelWriteEntry(k, value=v)
                )
                for k, v in kwargs.items()
            ]
        )


def _get_checkpoint_ns_to_graph(
    graph: Pregel,
    checkpoint_ns_to_graph: Optional[dict[str, Pregel]] = None,
    checkpoint_ns: str = "",
    max_depth: int = 10,
) -> Pregel:
    if checkpoint_ns_to_graph is None:
        checkpoint_ns_to_graph = {}

    if max_depth <= 0:
        raise RecursionError(
            "Reached maximum recursion depth while building checkpoint NS -> graph mapping."
        )

    for node_name, node in graph.nodes.items():
        new_checkpoint_ns = (
            f"{checkpoint_ns}{CHECKPOINT_NAMESPACE_SEPARATOR}{node_name}"
            if checkpoint_ns
            else node_name
        )
        if isinstance(node.bound, Pregel):
            _get_checkpoint_ns_to_graph(
                node.bound, checkpoint_ns_to_graph, new_checkpoint_ns, max_depth - 1
            )
        elif isinstance(node.bound, RunnableSequence):
            for runnable in node.bound.steps:
                if isinstance(runnable, Pregel):
                    _get_checkpoint_ns_to_graph(
                        runnable,
                        checkpoint_ns_to_graph,
                        new_checkpoint_ns,
                        max_depth - 1,
                    )

    checkpoint_ns_to_graph[checkpoint_ns] = graph
    return checkpoint_ns_to_graph


def _prepare_state_snapshot(
    config: RunnableConfig,
    checkpoint_ns_to_graph: dict[str, Pregel],
    checkpoint_tuples: Iterator[CheckpointTuple],
) -> StateSnapshot:
    checkpoint_ns = config["configurable"].get("checkpoint_ns", "")
    checkpoint_id = config["configurable"].get("checkpoint_id")
    checkpoint_ns_to_state_snapshots: dict[str, StateSnapshot] = {}
    for saved in checkpoint_tuples:
        saved_checkpoint_ns = saved.config["configurable"]["checkpoint_ns"]
        saved_checkpoint_id = saved.config["configurable"]["checkpoint_id"]
        if checkpoint_id and saved_checkpoint_id != checkpoint_id:
            continue

        graph_checkpoint_ns = saved_checkpoint_ns.split(
            SEND_CHECKPOINT_NAMESPACE_SEPARATOR
        )[0]
        graph = checkpoint_ns_to_graph.get(graph_checkpoint_ns)
        if graph is None:
            continue

        with ChannelsManager(
            graph.channels, saved.checkpoint, saved.config, skip_context=True
        ) as (
            channels,
            managed,
        ):
            next_tasks = prepare_next_tasks(
                saved.checkpoint,
                graph.nodes,
                channels,
                managed,
                saved.config,
                saved.metadata.get("step", -1) + 1,
                for_execution=False,
            )
            state_snapshot = StateSnapshot(
                read_channels(channels, graph.stream_channels_asis),
                tuple(t.name for t in next_tasks),
                saved.config,
                saved.metadata,
                saved.checkpoint["ts"],
                saved.parent_config,
                tasks_w_writes(next_tasks, saved.pending_writes),
            )

        checkpoint_ns_to_state_snapshots[saved_checkpoint_ns] = state_snapshot

    if not checkpoint_ns_to_state_snapshots:
        return StateSnapshot(
            values={},
            next=(),
            config=config,
            metadata=None,
            created_at=None,
            parent_config=None,
            tasks=(),
        )

    state_snapshot = assemble_state_snapshot_hierarchy(
        checkpoint_ns, checkpoint_ns_to_state_snapshots
    )
    return state_snapshot


async def _prepare_state_snapshot_async(
    config: RunnableConfig,
    checkpoint_ns_to_graph: dict[str, Pregel],
    checkpoint_tuples: AsyncIterator[CheckpointTuple],
) -> StateSnapshot:
    checkpoint_ns = config["configurable"].get("checkpoint_ns", "")
    checkpoint_id = config["configurable"].get("checkpoint_id")
    checkpoint_ns_to_state_snapshots: dict[str, StateSnapshot] = {}
    async for saved in checkpoint_tuples:
        saved_checkpoint_ns = saved.config["configurable"]["checkpoint_ns"]
        saved_checkpoint_id = saved.config["configurable"]["checkpoint_id"]
        if checkpoint_id and saved_checkpoint_id != checkpoint_id:
            continue

        graph_checkpoint_ns = saved_checkpoint_ns.split(
            SEND_CHECKPOINT_NAMESPACE_SEPARATOR
        )[0]
        graph = checkpoint_ns_to_graph.get(graph_checkpoint_ns)
        if graph is None:
            continue

        async with AsyncChannelsManager(
            graph.channels, saved.checkpoint, saved.config, skip_context=True
        ) as (channels, managed):
            next_tasks = prepare_next_tasks(
                saved.checkpoint,
                graph.nodes,
                channels,
                managed,
                saved.config,
                saved.metadata.get("step", -1) + 1,
                for_execution=False,
            )
            state_snapshot = StateSnapshot(
                read_channels(channels, graph.stream_channels_asis),
                tuple(t.name for t in next_tasks),
                saved.config,
                saved.metadata,
                saved.checkpoint["ts"],
                saved.parent_config,
                tasks_w_writes(next_tasks, saved.pending_writes),
            )

        checkpoint_ns_to_state_snapshots[saved_checkpoint_ns] = state_snapshot

    if not checkpoint_ns_to_state_snapshots:
        return StateSnapshot(
            values={},
            next=(),
            config=config,
            metadata=None,
            created_at=None,
            parent_config=None,
            tasks=(),
        )

    state_snapshot = assemble_state_snapshot_hierarchy(
        checkpoint_ns, checkpoint_ns_to_state_snapshots
    )
    return state_snapshot


def _has_nested_interrupts(
    graph: Pregel,
) -> bool:
    for child in graph.subgraphs:
        if child.interrupt_after_nodes or child.interrupt_before_nodes:
            return True
    else:
        return False


class Pregel(
    RunnableSerializable[Union[dict[str, Any], Any], Union[dict[str, Any], Any]]
):
    nodes: Mapping[str, PregelNode]

    channels: Mapping[str, Union[BaseChannel, ManagedValueSpec]] = Field(
        default_factory=dict
    )

    auto_validate: bool = True

    stream_mode: StreamMode = "values"
    """Mode to stream output, defaults to 'values'."""

    output_channels: Union[str, Sequence[str]]

    stream_channels: Optional[Union[str, Sequence[str]]] = None
    """Channels to stream, defaults to all channels not in reserved channels"""

    interrupt_after_nodes: Union[All, Sequence[str]] = Field(default_factory=list)

    interrupt_before_nodes: Union[All, Sequence[str]] = Field(default_factory=list)

    input_channels: Union[str, Sequence[str]]

    step_timeout: Optional[float] = None
    """Maximum time to wait for a step to complete, in seconds. Defaults to None."""

    debug: bool = Field(default_factory=get_debug)
    """Whether to print debug information during execution. Defaults to False."""

    checkpointer: Optional[BaseCheckpointSaver] = None
    """Checkpointer used to save and load graph state. Defaults to None."""

    store: Optional[BaseStore] = None
    """Memory store to use for SharedValues. Defaults to None."""

    retry_policy: Optional[RetryPolicy] = None
    """Retry policy to use when running tasks. Set to None to disable."""

    config_type: Optional[Type[Any]] = None

    config: Optional[RunnableConfig] = None

    name: str = "LangGraph"

    class Config:
        arbitrary_types_allowed = True

    def with_config(self, config: RunnableConfig | None = None, **kwargs: Any) -> Self:
        return self.copy(
            update={"config": cast(RunnableConfig, {**(config or {}), **kwargs})}
        )

    @classmethod
    def is_lc_serializable(cls) -> bool:
        """Return whether the graph can be serialized by Langchain."""
        return True

    @root_validator(skip_on_failure=True)
    def validate_on_init(cls, values: dict[str, Any]) -> dict[str, Any]:
        if not values["auto_validate"]:
            return values
        validate_graph(
            values["nodes"],
            values["channels"],
            values["input_channels"],
            values["output_channels"],
            values["stream_channels"],
            values["interrupt_after_nodes"],
            values["interrupt_before_nodes"],
        )
        if values["interrupt_after_nodes"] or values["interrupt_before_nodes"]:
            if not values["checkpointer"]:
                raise ValueError("Interrupts require a checkpointer")
        return values

    def validate(self) -> Self:
        validate_graph(
            self.nodes,
            self.channels,
            self.input_channels,
            self.output_channels,
            self.stream_channels,
            self.interrupt_after_nodes,
            self.interrupt_before_nodes,
        )
        return self

    @property
    def config_specs(self) -> list[ConfigurableFieldSpec]:
        return [
            spec
            for spec in get_unique_config_specs(
                [spec for node in self.nodes.values() for spec in node.config_specs]
                + (
                    self.checkpointer.config_specs
                    if self.checkpointer is not None
                    else []
                )
                + (
                    [
                        ConfigurableFieldSpec(id=name, annotation=typ)
                        for name, typ in get_type_hints(self.config_type).items()
                    ]
                    if self.config_type is not None
                    else []
                )
            )
            # these are provided by the Pregel class
            if spec.id
            not in [
                CONFIG_KEY_READ,
                CONFIG_KEY_SEND,
                CONFIG_KEY_CHECKPOINTER,
                CONFIG_KEY_RESUMING,
            ]
        ]

    @property
    def InputType(self) -> Any:
        if isinstance(self.input_channels, str):
            return self.channels[self.input_channels].UpdateType

    def get_input_schema(
        self, config: Optional[RunnableConfig] = None
    ) -> Type[BaseModel]:
        config = merge_configs(self.config, config)
        if isinstance(self.input_channels, str):
            return super().get_input_schema(config)
        else:
            return create_model(  # type: ignore[call-overload]
                self.get_name("Input"),
                **{
                    k: (self.channels[k].UpdateType, None)
                    for k in self.input_channels or self.channels.keys()
                },
            )

    @property
    def OutputType(self) -> Any:
        if isinstance(self.output_channels, str):
            return self.channels[self.output_channels].ValueType

    def get_output_schema(
        self, config: Optional[RunnableConfig] = None
    ) -> Type[BaseModel]:
        config = merge_configs(self.config, config)
        if isinstance(self.output_channels, str):
            return super().get_output_schema(config)
        else:
            return create_model(  # type: ignore[call-overload]
                self.get_name("Output"),
                **{k: (self.channels[k].ValueType, None) for k in self.output_channels},
            )

    @property
    def stream_channels_list(self) -> Sequence[str]:
        stream_channels = self.stream_channels_asis
        return (
            [stream_channels] if isinstance(stream_channels, str) else stream_channels
        )

    @property
    def stream_channels_asis(self) -> Union[str, Sequence[str]]:
        return self.stream_channels or [
            k for k in self.channels if isinstance(self.channels[k], BaseChannel)
        ]

    @property
    def subgraphs(self) -> Iterator[Pregel]:
        for node in self.nodes.values():
            if isinstance(node.bound, Pregel):
                yield node.bound
                yield from node.bound.subgraphs
            elif isinstance(node.bound, RunnableSequence):
                for runnable in node.bound.steps:
                    if isinstance(runnable, Pregel):
                        yield runnable
                        yield from runnable.subgraphs

    def get_state(self, config: RunnableConfig) -> StateSnapshot:
        """Get the current state of the graph."""
        if not self.checkpointer:
            raise ValueError("No checkpointer set")

        config = merge_configs(self.config, config) if self.config else config
        saved = self.checkpointer.get_tuple(config)
        checkpoint_config = saved.config if saved else config
        checkpoint_ns_to_graph: dict[str, Pregel] = _get_checkpoint_ns_to_graph(self)

        # we only lookup subgraph checkpoints if we actually have subgraphs
        if len(set(checkpoint_ns_to_graph)) == 1:
            checkpoint_tuples = (saved,)
        else:
            checkpoint_tuples = self.checkpointer.list(saved.config)

        return _prepare_state_snapshot(
            checkpoint_config, checkpoint_ns_to_graph, checkpoint_tuples
        )

    async def aget_state(self, config: RunnableConfig) -> StateSnapshot:
        """Get the current state of the graph."""
        if not self.checkpointer:
            raise ValueError("No checkpointer set")

        config = merge_configs(self.config, config) if self.config else config
        saved = await self.checkpointer.aget_tuple(config)
        checkpoint_config = saved.config if saved else config
        checkpoint_ns_to_graph: dict[str, Pregel] = _get_checkpoint_ns_to_graph(self)

        # we only lookup subgraph checkpoints if we actually have subgraphs
        if len(set(checkpoint_ns_to_graph)) == 1:

            async def alist_checkpoints():
                yield saved

            checkpoint_tuples = alist_checkpoints()
        else:
            checkpoint_tuples = self.checkpointer.alist(saved.config)

        return await _prepare_state_snapshot_async(
            checkpoint_config, checkpoint_ns_to_graph, checkpoint_tuples
        )

    def get_state_history(
        self,
        config: RunnableConfig,
        *,
        filter: Optional[Dict[str, Any]] = None,
        before: Optional[RunnableConfig] = None,
        limit: Optional[int] = None,
    ) -> Iterator[StateSnapshot]:
        """Get the history of the state of the graph."""
        if not self.checkpointer:
            raise ValueError("No checkpointer set")
        if (
            filter is not None
            and signature(self.checkpointer.list).parameters.get("filter") is None
        ):
            raise ValueError("Checkpointer does not support filtering")

        checkpoint_ns = config["configurable"].get("checkpoint_ns", "")
        checkpoint_ns_to_graph = _get_checkpoint_ns_to_graph(self)
        # find all matching checkpoint tuples for parent and subgraphs
        checkpoint_tuples = [
            checkpoint_tuple
            for checkpoint_tuple in self.checkpointer.list(
                merge_configs(self.config, config) if self.config else config,
                before=before,
                limit=limit,
                filter=filter,
            )
        ]
        for checkpoint_tuple in checkpoint_tuples:
            if (
                checkpoint_tuple.config["configurable"]["checkpoint_ns"]
                != checkpoint_ns
            ):
                continue

            state_snapshot = _prepare_state_snapshot(
                checkpoint_tuple.config, checkpoint_ns_to_graph, iter(checkpoint_tuples)
            )
            yield state_snapshot

    async def aget_state_history(
        self,
        config: RunnableConfig,
        *,
        filter: Optional[Dict[str, Any]] = None,
        before: Optional[RunnableConfig] = None,
        limit: Optional[int] = None,
    ) -> AsyncIterator[StateSnapshot]:
        """Get the history of the state of the graph."""
        if not self.checkpointer:
            raise ValueError("No checkpointer set")
        if (
            filter is not None
            and signature(self.checkpointer.list).parameters.get("filter") is None
        ):
            raise ValueError("Checkpointer does not support filtering")

        checkpoint_ns = config["configurable"].get("checkpoint_ns", "")
        checkpoint_ns_to_graph = _get_checkpoint_ns_to_graph(self)
        # find all matching checkpoint tuples for parent and subgraphs
        checkpoint_tuples = [
            checkpoint_tuple
            async for checkpoint_tuple in self.checkpointer.alist(
                merge_configs(self.config, config) if self.config else config,
                before=before,
                limit=limit,
                filter=filter,
            )
        ]

        # turn matching checkpoint tuples into an async iterator
        async def alist_checkpoints() -> AsyncIterator[CheckpointTuple]:
            for checkpoint_tuple in checkpoint_tuples:
                yield checkpoint_tuple

        for checkpoint_tuple in checkpoint_tuples:
            if (
                checkpoint_tuple.config["configurable"]["checkpoint_ns"]
                != checkpoint_ns
            ):
                continue

            state_snapshot = await _prepare_state_snapshot_async(
                checkpoint_tuple.config, checkpoint_ns_to_graph, alist_checkpoints()
            )
            yield state_snapshot

    def update_state(
        self,
        config: RunnableConfig,
        values: Optional[Union[dict[str, Any], Any]],
        as_node: Optional[str | list[str]] = None,
    ) -> RunnableConfig:
        """Update the state of the graph with the given values, as if they came from
        node `as_node`. If `as_node` is not provided, it will be set to the last node
        that updated the state, if not ambiguous.
        """
        checkpointer: Optional[BaseCheckpointSaver] = config["configurable"].get(
            CONFIG_KEY_CHECKPOINTER, self.checkpointer
        )
        if not checkpointer:
            raise ValueError("No checkpointer set")

        has_nested_interrupts = _has_nested_interrupts(self)
        if (
            has_nested_interrupts
            and as_node is not None
            and not isinstance(as_node, list)
        ):
            raise ValueError(
                "Since your graph has subgraphs with interrupts, you need to set 'as_node' to None or a list that defines a path to subgraph node that will be creating an update."
            )

        # get last checkpoint
<<<<<<< HEAD
        saved = checkpointer.get_tuple(config)
=======
        config = merge_configs(self.config, config) if self.config else config
        saved = self.checkpointer.get_tuple(config)
>>>>>>> 65784d81
        checkpoint = copy_checkpoint(saved.checkpoint) if saved else empty_checkpoint()
        checkpoint_previous_versions = (
            saved.checkpoint["channel_versions"].copy() if saved else {}
        )
        step = saved.metadata.get("step", -1) if saved else -1

        # name of the subgraph node that we'll be updating
        subgraph_node_name = None
        send_id = None
        if isinstance(as_node, list):
            if len(as_node) > 1:
                subgraph_node_name = as_node[0]
                if SEND_CHECKPOINT_NAMESPACE_SEPARATOR in subgraph_node_name:
                    (
                        subgraph_node_name,
                        send_id,
                    ) = subgraph_node_name.split(SEND_CHECKPOINT_NAMESPACE_SEPARATOR)
            as_node_for_subgraphs = as_node[1:]
            as_node = as_node[0] if len(as_node) == 1 else None
        else:
            as_node_for_subgraphs = as_node

        # merge configurable fields with previous checkpoint config
        checkpoint_ns = config["configurable"].get("checkpoint_ns", "")
        checkpoint_config = {
            **config,
            "configurable": {
                **config["configurable"],
                "checkpoint_ns": checkpoint_ns,
            },
        }
        if saved:
            checkpoint_config = {
                "configurable": {
                    **config.get("configurable", {}),
                    **saved.config["configurable"],
                }
            }

        # if we're writing a subgraph update for a key that's not in the parent graph channels,
        # we ignore the values for that key in parent graph updates
        if isinstance(values, dict) and all(k not in self.channels for k in values):
            values_to_write = None if has_nested_interrupts else values
        else:
            values_to_write = values

        checkpoint_id = config["configurable"].get(
            "update_checkpoint_id", str(uuid6(clock_seq=step + 1))
        )
        write_config = None
        # find last node that updated the state, if not provided
        if values_to_write is None and as_node is None:
            write_config = checkpointer.put(
                checkpoint_config,
                create_checkpoint(checkpoint, None, step, id=checkpoint_id),
                {
                    "source": "update",
                    "step": step + 1,
                    "writes": {},
                },
                {},
            )
        elif as_node is None and not any(
            v for vv in checkpoint["versions_seen"].values() for v in vv.values()
        ):
            if (
                isinstance(self.input_channels, str)
                and self.input_channels in self.nodes
            ):
                as_node = self.input_channels
        elif as_node is None:
            last_seen_by_node = sorted(
                (v, n)
                for n, seen in checkpoint["versions_seen"].items()
                for v in seen.values()
            )
            # if two nodes updated the state at the same time, it's ambiguous
            if last_seen_by_node:
                if len(last_seen_by_node) == 1:
                    as_node = last_seen_by_node[0][1]
                elif last_seen_by_node[-1][0] != last_seen_by_node[-2][0]:
                    as_node = last_seen_by_node[-1][1]
<<<<<<< HEAD

        if write_config is None:
            if as_node is None:
                raise InvalidUpdateError("Ambiguous update, specify as_node")
            if as_node not in self.nodes:
                raise InvalidUpdateError(f"Node {as_node} does not exist")
            # update channels
            with ChannelsManager(self.channels, checkpoint, config) as (
                channels,
                _,
            ):
                # create task to run all writers of the chosen node
                writers = self.nodes[as_node].get_writers()
                if not writers:
                    raise InvalidUpdateError(f"Node {as_node} has no writers")
                task = PregelExecutableTask(
                    as_node,
                    values_to_write,
                    RunnableSequence(*writers) if len(writers) > 1 else writers[0],
                    deque(),
                    None,
                    [INTERRUPT],
                    None,
                    str(uuid5(UUID(checkpoint["id"]), INTERRUPT)),
                )
                # execute task
                task.proc.invoke(
                    task.input,
                    patch_config(
                        config,
                        run_name=self.name + "UpdateState",
                        configurable={
                            # deque.extend is thread-safe
                            CONFIG_KEY_SEND: task.writes.extend,
                            CONFIG_KEY_READ: partial(
                                local_read, checkpoint, channels, task, config
                            ),
                        },
                    ),
                )
                # apply to checkpoint and save
                assert not apply_writes(
                    checkpoint, channels, [task], checkpointer.get_next_version
                ), "Can't write to SharedValues from update_state"
                checkpoint = create_checkpoint(
                    checkpoint, channels, step + 1, id=checkpoint_id
                )
                write_config = checkpointer.put(
                    checkpoint_config,
                    checkpoint,
                    {
                        "source": "update",
                        "step": step + 1,
                        "writes": {as_node: values_to_write},
=======
        if as_node is None:
            raise InvalidUpdateError("Ambiguous update, specify as_node")
        if as_node not in self.nodes:
            raise InvalidUpdateError(f"Node {as_node} does not exist")
        # update channels
        with ChannelsManager(self.channels, checkpoint, config) as (
            channels,
            managed,
        ):
            # create task to run all writers of the chosen node
            writers = self.nodes[as_node].get_writers()
            if not writers:
                raise InvalidUpdateError(f"Node {as_node} has no writers")
            task = PregelExecutableTask(
                as_node,
                values,
                RunnableSequence(*writers) if len(writers) > 1 else writers[0],
                deque(),
                None,
                [INTERRUPT],
                None,
                str(uuid5(UUID(checkpoint["id"]), INTERRUPT)),
            )
            # execute task
            task.proc.invoke(
                task.input,
                patch_config(
                    config,
                    run_name=self.name + "UpdateState",
                    configurable={
                        # deque.extend is thread-safe
                        CONFIG_KEY_SEND: partial(
                            local_write,
                            step + 1,
                            task.writes.extend,
                            self.nodes,
                            channels,
                            managed,
                        ),
                        CONFIG_KEY_READ: partial(
                            local_read,
                            step + 1,
                            checkpoint,
                            channels,
                            managed,
                            task,
                            config,
                        ),
>>>>>>> 65784d81
                    },
                    get_new_channel_versions(
                        checkpoint_previous_versions, checkpoint["channel_versions"]
                    ),
                )

        if not has_nested_interrupts:
            return write_config

        # find the subgraph node to update
        if as_node_for_subgraphs is None and subgraph_node_name is None:
            with ChannelsManager(
                self.channels, checkpoint, checkpoint_config, skip_context=True
            ) as (channels, managed):
                next_tasks = prepare_next_tasks(
                    checkpoint,
                    self.nodes,
                    channels,
                    managed,
                    checkpoint_config,
                    -1,
                    for_execution=False,
                )
                node_names = [t.name for t in next_tasks]
                if len(set(node_names)) > 1:
                    raise ValueError(
                        "Ambiguous update for subgraphs -- please specify explicit path in as_node"
                    )

                subgraph_node_name = node_names[0] if len(node_names) > 0 else None

        if not subgraph_node_name:
            return write_config

        # apply writes to the relevant subgraph node
        node = self.nodes[subgraph_node_name]
        subgraph_checkpoint_ns = (
            f"{checkpoint_ns}{CHECKPOINT_NAMESPACE_SEPARATOR}{subgraph_node_name}"
            if checkpoint_ns
            else subgraph_node_name
        )

        # in the case of subgraphs triggered by a Send, if we are updating values for a specific
        # subgraph triggered by Send, we will write a new checkpoint for that "instance" of the subgraph
        # and empty checkpoints for the other "instances" of subgraph, i.e. for all other Sends that
        # are not manually specified in the as_node
        if send_id:
            subgraph_checkpoint_ns_to_values = {
                f"{subgraph_checkpoint_ns}:{s.id}": values if s.id == send_id else None
                for s in checkpoint["pending_sends"]
                if s.node == subgraph_node_name
            }
        else:
            subgraph_checkpoint_ns_to_values = {subgraph_checkpoint_ns: values}

        for (
            subgraph_checkpoint_ns,
            values,
        ) in subgraph_checkpoint_ns_to_values.items():
            subgraph_config = {
                **config,
                "configurable": {
                    **config["configurable"],
                    CONFIG_KEY_CHECKPOINTER: checkpointer,
                    "checkpoint_ns": subgraph_checkpoint_ns,
                    # we want all update checkpoints to share the same ID
                    "update_checkpoint_id": checkpoint_id,
                },
            }
            if isinstance(node.bound, Pregel):
                node.bound.update_state(
                    subgraph_config,
                    # pass original values
                    values,
                    as_node=as_node_for_subgraphs,
                )
            elif isinstance(node.bound, RunnableSequence):
                for runnable in node.bound.steps:
                    if isinstance(runnable, Pregel):
                        runnable.update_state(
                            # pass original values
                            subgraph_config,
                            values,
                            as_node=as_node_for_subgraphs,
                        )

        return write_config

    async def aupdate_state(
        self,
        config: RunnableConfig,
        values: dict[str, Any] | Any,
        as_node: Optional[str | list[str]] = None,
    ) -> RunnableConfig:
        checkpointer: Optional[BaseCheckpointSaver] = config["configurable"].get(
            CONFIG_KEY_CHECKPOINTER, self.checkpointer
        )
        if not checkpointer:
            raise ValueError("No checkpointer set")

        has_nested_interrupts = _has_nested_interrupts(self)
        if (
            has_nested_interrupts
            and as_node is not None
            and not isinstance(as_node, list)
        ):
            raise ValueError(
                "Since your graph has subgraphs with interrupts, you need to set 'as_node' to None or a list that defines a path to subgraph node that will be creating an update."
            )

        # get last checkpoint
<<<<<<< HEAD
        saved = await checkpointer.aget_tuple(config)
=======
        config = merge_configs(self.config, config) if self.config else config
        saved = await self.checkpointer.aget_tuple(config)
>>>>>>> 65784d81
        checkpoint = copy_checkpoint(saved.checkpoint) if saved else empty_checkpoint()
        checkpoint_previous_versions = (
            saved.checkpoint["channel_versions"].copy() if saved else {}
        )
        step = saved.metadata.get("step", -1) if saved else -1

        if isinstance(as_node, list):
            subgraph_as_node = as_node
            as_node = as_node[0] if len(as_node) == 1 else None
        else:
            subgraph_as_node = as_node

        # merge configurable fields with previous checkpoint config
        checkpoint_ns = config["configurable"].get("checkpoint_ns", "")
        checkpoint_config = {
            **config,
            "configurable": {
                **config["configurable"],
                "checkpoint_ns": checkpoint_ns,
            },
        }
        if saved:
            checkpoint_config = {
                "configurable": {
                    **config.get("configurable", {}),
                    **saved.config["configurable"],
                }
            }

        # if we're writing a subgraph update for a key that's not in the parent graph channels,
        # we ignore the values for that key in parent graph updates
        if isinstance(values, dict) and all(k not in self.channels for k in values):
            values_to_write = None if has_nested_interrupts else values
        else:
            values_to_write = values

        checkpoint_id = config["configurable"].get(
            "update_checkpoint_id", str(uuid6(clock_seq=step + 1))
        )
        write_config = None
        # find last node that updated the state, if not provided
        if values_to_write is None and as_node is None:
            write_config = await checkpointer.aput(
                checkpoint_config,
                create_checkpoint(checkpoint, None, step, id=checkpoint_id),
                {
                    "source": "update",
                    "step": step + 1,
                    "writes": {},
                },
                {},
            )
        elif as_node is None and not any(
            v for vv in checkpoint["versions_seen"].values() for v in vv.values()
        ):
            if (
                isinstance(self.input_channels, str)
                and self.input_channels in self.nodes
            ):
                as_node = self.input_channels
        elif as_node is None:
            last_seen_by_node = sorted(
                (v, n)
                for n, seen in checkpoint["versions_seen"].items()
                for v in seen.values()
            )
            # if two nodes updated the state at the same time, it's ambiguous
            if last_seen_by_node:
                if len(last_seen_by_node) == 1:
                    as_node = last_seen_by_node[0][1]
                elif last_seen_by_node[-1][0] != last_seen_by_node[-2][0]:
                    as_node = last_seen_by_node[-1][1]
<<<<<<< HEAD

        if write_config is None:
            if as_node is None:
                raise InvalidUpdateError("Ambiguous update, specify as_node")
            if as_node not in self.nodes:
                raise InvalidUpdateError(f"Node {as_node} does not exist")
            # update channels, acting as the chosen node
            async with AsyncChannelsManager(self.channels, checkpoint, config) as (
                channels,
                _,
            ):
                # create task to run all writers of the chosen node
                writers = self.nodes[as_node].get_writers()
                if not writers:
                    raise InvalidUpdateError(f"Node {as_node} has no writers")
                task = PregelExecutableTask(
                    as_node,
                    values_to_write,
                    RunnableSequence(*writers) if len(writers) > 1 else writers[0],
                    deque(),
                    None,
                    [INTERRUPT],
                    None,
                    str(uuid5(UUID(checkpoint["id"]), INTERRUPT)),
                )
                # execute task
                await task.proc.ainvoke(
                    task.input,
                    patch_config(
                        config,
                        run_name=self.name + "UpdateState",
                        configurable={
                            # deque.extend is thread-safe
                            CONFIG_KEY_SEND: task.writes.extend,
                            CONFIG_KEY_READ: partial(
                                local_read, checkpoint, channels, task, config
                            ),
                        },
                    ),
                )
                # apply to checkpoint and save
                assert not apply_writes(
                    checkpoint, channels, [task], checkpointer.get_next_version
                ), "Can't write to SharedValues from update_state"
                checkpoint = create_checkpoint(
                    checkpoint, channels, step + 1, id=checkpoint_id
                )
                write_config = await checkpointer.aput(
                    checkpoint_config,
                    checkpoint,
                    {
                        "source": "update",
                        "step": step + 1,
                        "writes": {as_node: values_to_write},
=======
        if as_node is None:
            raise InvalidUpdateError("Ambiguous update, specify as_node")
        if as_node not in self.nodes:
            raise InvalidUpdateError(f"Node {as_node} does not exist")
        # update channels, acting as the chosen node
        async with AsyncChannelsManager(self.channels, checkpoint, config) as (
            channels,
            managed,
        ):
            # create task to run all writers of the chosen node
            writers = self.nodes[as_node].get_writers()
            if not writers:
                raise InvalidUpdateError(f"Node {as_node} has no writers")
            task = PregelExecutableTask(
                as_node,
                values,
                RunnableSequence(*writers) if len(writers) > 1 else writers[0],
                deque(),
                None,
                [INTERRUPT],
                None,
                str(uuid5(UUID(checkpoint["id"]), INTERRUPT)),
            )
            # execute task
            await task.proc.ainvoke(
                task.input,
                patch_config(
                    config,
                    run_name=self.name + "UpdateState",
                    configurable={
                        # deque.extend is thread-safe
                        CONFIG_KEY_SEND: partial(
                            local_write,
                            step + 1,
                            task.writes.extend,
                            self.nodes,
                            channels,
                            managed,
                        ),
                        CONFIG_KEY_READ: partial(
                            local_read,
                            step + 1,
                            checkpoint,
                            channels,
                            managed,
                            task,
                            config,
                        ),
>>>>>>> 65784d81
                    },
                    get_new_channel_versions(
                        checkpoint_previous_versions, checkpoint["channel_versions"]
                    ),
                )

        # apply writes to all relevant subgraph nodes
        for name, node in self.nodes.items():
            if (
                isinstance(subgraph_as_node, list)
                and len(subgraph_as_node) > 1
                and name != subgraph_as_node[0]
            ):
                continue

            subgraph_checkpoint_ns = (
                f"{checkpoint_ns}{CHECKPOINT_NAMESPACE_SEPARATOR}{name}"
                if checkpoint_ns
                else name
            )
            subgraph_config = {
                **config,
                "configurable": {
                    **config["configurable"],
                    CONFIG_KEY_CHECKPOINTER: checkpointer,
                    "checkpoint_ns": subgraph_checkpoint_ns,
                    # we want all update checkpoints to share the same ID
                    "update_checkpoint_id": checkpoint_id,
                },
            }
            subgraph_as_node = (
                subgraph_as_node[1:]
                if isinstance(subgraph_as_node, list)
                else subgraph_as_node
            )
            if isinstance(node.bound, Pregel):
                await node.bound.aupdate_state(
                    subgraph_config,
                    # pass original values
                    values,
                    as_node=subgraph_as_node,
                )
            elif isinstance(node.bound, RunnableSequence):
                for runnable in node.bound.steps:
                    if isinstance(runnable, Pregel):
                        await runnable.aupdate_state(
                            # pass original values
                            subgraph_config,
                            values,
                            as_node=subgraph_as_node,
                        )

        return write_config

    def _defaults(
        self,
        config: Optional[RunnableConfig] = None,
        *,
        stream_mode: Optional[Union[StreamMode, list[StreamMode]]] = None,
        output_keys: Optional[Union[str, Sequence[str]]] = None,
        interrupt_before: Optional[Union[All, Sequence[str]]] = None,
        interrupt_after: Optional[Union[All, Sequence[str]]] = None,
        debug: Optional[bool] = None,
    ) -> tuple[
        bool,
        Sequence[StreamMode],
        Union[str, Sequence[str]],
        Union[str, Sequence[str]],
        Optional[Sequence[str]],
        Optional[Sequence[str]],
        Optional[BaseCheckpointSaver],
    ]:
        debug = debug if debug is not None else self.debug
        if output_keys is None:
            output_keys = self.stream_channels_asis
        else:
            validate_keys(output_keys, self.channels)
        interrupt_before = interrupt_before or self.interrupt_before_nodes
        interrupt_after = interrupt_after or self.interrupt_after_nodes
        stream_mode = stream_mode if stream_mode is not None else self.stream_mode
        if not isinstance(stream_mode, list):
            stream_mode = [stream_mode]
        if config and config.get("configurable", {}).get(CONFIG_KEY_READ) is not None:
            # if being called as a node in another graph, always use values mode
            stream_mode = ["values"]
        if (
            config is not None
            and config.get("configurable", {}).get(CONFIG_KEY_CHECKPOINTER)
            and (interrupt_after or interrupt_before or _has_nested_interrupts(self))
        ):
            checkpointer: Optional[BaseCheckpointSaver] = config["configurable"][
                CONFIG_KEY_CHECKPOINTER
            ]
        else:
            checkpointer = self.checkpointer
        return (
            debug,
            stream_mode,
            output_keys,
            interrupt_before,
            interrupt_after,
            checkpointer,
        )

    def stream(
        self,
        input: Union[dict[str, Any], Any],
        config: Optional[RunnableConfig] = None,
        *,
        stream_mode: Optional[Union[StreamMode, list[StreamMode]]] = None,
        output_keys: Optional[Union[str, Sequence[str]]] = None,
        interrupt_before: Optional[Union[All, Sequence[str]]] = None,
        interrupt_after: Optional[Union[All, Sequence[str]]] = None,
        debug: Optional[bool] = None,
    ) -> Iterator[Union[dict[str, Any], Any]]:
        """Stream graph steps for a single input.

        Args:
            input: The input to the graph.
            config: The configuration to use for the run.
            stream_mode: The mode to stream output, defaults to self.stream_mode.
                Options are 'values', 'updates', and 'debug'.
                values: Emit the current values of the state for each step.
                updates: Emit only the updates to the state for each step.
                    Output is a dict with the node name as key and the updated values as value.
                debug: Emit debug events for each step.
            output_keys: The keys to stream, defaults to all non-context channels.
            interrupt_before: Nodes to interrupt before, defaults to all nodes in the graph.
            interrupt_after: Nodes to interrupt after, defaults to all nodes in the graph.
            debug: Whether to print debug information during execution, defaults to False.

        Yields:
            The output of each step in the graph. The output shape depends on the stream_mode.

        Examples:
            Using different stream modes with a graph:
            ```pycon
            >>> import operator
            >>> from typing_extensions import Annotated, TypedDict
            >>> from langgraph.graph import StateGraph
            >>> from langgraph.constants import START
            ...
            >>> class State(TypedDict):
            ...     alist: Annotated[list, operator.add]
            ...     another_list: Annotated[list, operator.add]
            ...
            >>> builder = StateGraph(State)
            >>> builder.add_node("a", lambda _state: {"another_list": ["hi"]})
            >>> builder.add_node("b", lambda _state: {"alist": ["there"]})
            >>> builder.add_edge("a", "b")
            >>> builder.add_edge(START, "a")
            >>> graph = builder.compile()
            ```
            With stream_mode="values":

            ```pycon
            >>> for event in graph.stream({"alist": ['Ex for stream_mode="values"']}, stream_mode="values"):
            ...     print(event)
            {'alist': ['Ex for stream_mode="values"'], 'another_list': []}
            {'alist': ['Ex for stream_mode="values"'], 'another_list': ['hi']}
            {'alist': ['Ex for stream_mode="values"', 'there'], 'another_list': ['hi']}
            ```
            With stream_mode="updates":

            ```pycon
            >>> for event in graph.stream({"alist": ['Ex for stream_mode="updates"']}, stream_mode="updates"):
            ...     print(event)
            {'a': {'another_list': ['hi']}}
            {'b': {'alist': ['there']}}
            ```
            With stream_mode="debug":

            ```pycon
            >>> for event in graph.stream({"alist": ['Ex for stream_mode="debug"']}, stream_mode="debug"):
            ...     print(event)
            {'type': 'task', 'timestamp': '2024-06-23T...+00:00', 'step': 1, 'payload': {'id': '...', 'name': 'a', 'input': {'alist': ['Ex for stream_mode="debug"'], 'another_list': []}, 'triggers': ['start:a']}}
            {'type': 'task_result', 'timestamp': '2024-06-23T...+00:00', 'step': 1, 'payload': {'id': '...', 'name': 'a', 'result': [('another_list', ['hi'])]}}
            {'type': 'task', 'timestamp': '2024-06-23T...+00:00', 'step': 2, 'payload': {'id': '...', 'name': 'b', 'input': {'alist': ['Ex for stream_mode="debug"'], 'another_list': ['hi']}, 'triggers': ['a']}}
            {'type': 'task_result', 'timestamp': '2024-06-23T...+00:00', 'step': 2, 'payload': {'id': '...', 'name': 'b', 'result': [('alist', ['there'])]}}
            ```
        """
        config = ensure_config(merge_configs(self.config, config))
        callback_manager = get_callback_manager_for_config(config)
        run_manager = callback_manager.on_chain_start(
            dumpd(self),
            input,
            name=config.get("run_name", self.get_name()),
            run_id=config.get("run_id"),
        )
        try:
            if config["recursion_limit"] < 1:
                raise ValueError("recursion_limit must be at least 1")
            if self.checkpointer and not config.get("configurable"):
                raise ValueError(
                    f"Checkpointer requires one or more of the following 'configurable' keys: {[s.id for s in self.checkpointer.config_specs]}"
                )
            # assign defaults
            (
                debug,
                stream_modes,
                output_keys,
                interrupt_before,
                interrupt_after,
                checkpointer,
            ) = self._defaults(
                config,
                stream_mode=stream_mode,
                output_keys=output_keys,
                interrupt_before=interrupt_before,
                interrupt_after=interrupt_after,
                debug=debug,
            )

            with SyncPregelLoop(
                input,
                config=config,
                store=self.store,
                checkpointer=checkpointer,
                nodes=self.nodes,
                specs=self.channels,
                output_keys=output_keys,
                stream_keys=self.stream_channels_asis,
            ) as loop:
                # Similarly to Bulk Synchronous Parallel / Pregel model
                # computation proceeds in steps, while there are channel updates
                # channel updates from step N are only visible in step N+1
                # channels are guaranteed to be immutable for the duration of the step,
                # with channel updates applied only at the transition between steps
                while loop.tick(
                    input_keys=self.input_channels,
                    interrupt_before=interrupt_before,
                    interrupt_after=interrupt_after,
                    manager=run_manager,
                ):
                    # debug flag
                    if debug:
                        print_step_checkpoint(
                            loop.checkpoint_metadata,
                            loop.channels,
                            self.stream_channels_list,
                        )
                    # emit output
                    while loop.stream:
                        mode, payload = loop.stream.popleft()
                        if mode in stream_modes:
                            if isinstance(stream_mode, list):
                                yield (mode, payload)
                            else:
                                yield payload
                    # debug flag
                    if debug:
                        print_step_tasks(loop.step, loop.tasks)

                    # execute tasks, and wait for one to fail or all to finish.
                    # each task is independent from all other concurrent tasks
                    # yield updates/debug output as each task finishes
                    futures = {
                        loop.submit(
                            run_with_retry,
                            task,
                            self.retry_policy,
                        ): task
                        for task in loop.tasks
                        if not task.writes
                    }
                    all_futures = futures.copy()
                    end_time = (
                        self.step_timeout + time.monotonic()
                        if self.step_timeout
                        else None
                    )
                    if not futures:
                        done, inflight = set(), set()
                    while futures:
                        done, inflight = concurrent.futures.wait(
                            futures,
                            return_when=concurrent.futures.FIRST_COMPLETED,
                            timeout=(
                                max(0, end_time - time.monotonic())
                                if end_time
                                else None
                            ),
                        )
                        if not done:
                            break  # timed out
                        for fut in done:
                            task = futures.pop(fut)
                            if exc := _exception(fut):
                                # save error to checkpointer
                                if isinstance(exc, GraphInterrupt):
                                    loop.put_writes(
                                        task.id, [(INTERRUPT, i) for i in exc.args[0]]
                                    )
                                else:
                                    loop.put_writes(task.id, [(ERROR, exc)])

                            else:
                                # save task writes to checkpointer
                                loop.put_writes(task.id, task.writes)
                        else:
                            # remove references to loop vars
                            del fut, task
                        # emit output
                        while loop.stream:
                            mode, payload = loop.stream.popleft()
                            if mode in stream_modes:
                                if isinstance(stream_mode, list):
                                    yield (mode, payload)
                                else:
                                    yield payload
                        if _should_stop_others(done):
                            break

                    # panic on failure or timeout
                    _panic_or_proceed(all_futures, loop.step)
                    # don't keep futures around in memory longer than needed
                    del done, inflight, futures
                    # debug flag
                    if debug:
                        print_step_writes(
                            loop.step,
                            [w for t in loop.tasks for w in t.writes],
                            self.stream_channels_list,
                        )
            # emit output
            while loop.stream:
                mode, payload = loop.stream.popleft()
                if mode in stream_modes:
                    if isinstance(stream_mode, list):
                        yield (mode, payload)
                    else:
                        yield payload
            # handle exit
            if loop.status == "out_of_steps":
                raise GraphRecursionError(
                    f"Recursion limit of {config['recursion_limit']} reached "
                    "without hitting a stop condition. You can increase the "
                    "limit by setting the `recursion_limit` config key."
                )
            # set final channel values as run output
            run_manager.on_chain_end(loop.output)
        except BaseException as e:
            run_manager.on_chain_error(e)
            raise

    async def astream(
        self,
        input: Union[dict[str, Any], Any],
        config: Optional[RunnableConfig] = None,
        *,
        stream_mode: Optional[Union[StreamMode, list[StreamMode]]] = None,
        output_keys: Optional[Union[str, Sequence[str]]] = None,
        interrupt_before: Optional[Union[All, Sequence[str]]] = None,
        interrupt_after: Optional[Union[All, Sequence[str]]] = None,
        debug: Optional[bool] = None,
    ) -> AsyncIterator[Union[dict[str, Any], Any]]:
        """Stream graph steps for a single input.

        Args:
            input: The input to the graph.
            config: The configuration to use for the run.
            stream_mode: The mode to stream output, defaults to self.stream_mode.
                Options are 'values', 'updates', and 'debug'.
                values: Emit the current values of the state for each step.
                updates: Emit only the updates to the state for each step.
                    Output is a dict with the node name as key and the updated values as value.
                debug: Emit debug events for each step.
            output_keys: The keys to stream, defaults to all non-context channels.
            interrupt_before: Nodes to interrupt before, defaults to all nodes in the graph.
            interrupt_after: Nodes to interrupt after, defaults to all nodes in the graph.
            debug: Whether to print debug information during execution, defaults to False.

        Yields:
            The output of each step in the graph. The output shape depends on the stream_mode.

        Examples:
            Using different stream modes with a graph:
            ```pycon
            >>> import operator
            >>> from typing_extensions import Annotated, TypedDict
            >>> from langgraph.graph import StateGraph
            >>> from langgraph.constants import START
            ...
            >>> class State(TypedDict):
            ...     alist: Annotated[list, operator.add]
            ...     another_list: Annotated[list, operator.add]
            ...
            >>> builder = StateGraph(State)
            >>> builder.add_node("a", lambda _state: {"another_list": ["hi"]})
            >>> builder.add_node("b", lambda _state: {"alist": ["there"]})
            >>> builder.add_edge("a", "b")
            >>> builder.add_edge(START, "a")
            >>> graph = builder.compile()
            ```
            With stream_mode="values":

            ```pycon
            >>> async for event in graph.astream({"alist": ['Ex for stream_mode="values"']}, stream_mode="values"):
            ...     print(event)
            {'alist': ['Ex for stream_mode="values"'], 'another_list': []}
            {'alist': ['Ex for stream_mode="values"'], 'another_list': ['hi']}
            {'alist': ['Ex for stream_mode="values"', 'there'], 'another_list': ['hi']}
            ```
            With stream_mode="updates":

            ```pycon
            >>> async for event in graph.astream({"alist": ['Ex for stream_mode="updates"']}, stream_mode="updates"):
            ...     print(event)
            {'a': {'another_list': ['hi']}}
            {'b': {'alist': ['there']}}
            ```
            With stream_mode="debug":

            ```pycon
            >>> async for event in graph.astream({"alist": ['Ex for stream_mode="debug"']}, stream_mode="debug"):
            ...     print(event)
            {'type': 'task', 'timestamp': '2024-06-23T...+00:00', 'step': 1, 'payload': {'id': '...', 'name': 'a', 'input': {'alist': ['Ex for stream_mode="debug"'], 'another_list': []}, 'triggers': ['start:a']}}
            {'type': 'task_result', 'timestamp': '2024-06-23T...+00:00', 'step': 1, 'payload': {'id': '...', 'name': 'a', 'result': [('another_list', ['hi'])]}}
            {'type': 'task', 'timestamp': '2024-06-23T...+00:00', 'step': 2, 'payload': {'id': '...', 'name': 'b', 'input': {'alist': ['Ex for stream_mode="debug"'], 'another_list': ['hi']}, 'triggers': ['a']}}
            {'type': 'task_result', 'timestamp': '2024-06-23T...+00:00', 'step': 2, 'payload': {'id': '...', 'name': 'b', 'result': [('alist', ['there'])]}}
            ```
        """
        config = ensure_config(merge_configs(self.config, config))
        callback_manager = get_async_callback_manager_for_config(config)
        run_manager = await callback_manager.on_chain_start(
            dumpd(self),
            input,
            name=config.get("run_name", self.get_name()),
            run_id=config.get("run_id"),
        )
        # if running from astream_log() run each proc with streaming
        do_stream = next(
            (
                h
                for h in run_manager.handlers
                if isinstance(h, _StreamingCallbackHandler)
            ),
            None,
        )
        try:
            if config["recursion_limit"] < 1:
                raise ValueError("recursion_limit must be at least 1")
            if self.checkpointer and not config.get("configurable"):
                raise ValueError(
                    f"Checkpointer requires one or more of the following 'configurable' keys: {[s.id for s in self.checkpointer.config_specs]}"
                )
            # assign defaults
            (
                debug,
                stream_modes,
                output_keys,
                interrupt_before,
                interrupt_after,
                checkpointer,
            ) = self._defaults(
                config,
                stream_mode=stream_mode,
                output_keys=output_keys,
                interrupt_before=interrupt_before,
                interrupt_after=interrupt_after,
                debug=debug,
            )
            async with AsyncPregelLoop(
                input,
                config=config,
                store=self.store,
                checkpointer=checkpointer,
                nodes=self.nodes,
                specs=self.channels,
                output_keys=output_keys,
                stream_keys=self.stream_channels_asis,
            ) as loop:
                aioloop = asyncio.get_event_loop()
                # Similarly to Bulk Synchronous Parallel / Pregel model
                # computation proceeds in steps, while there are channel updates
                # channel updates from step N are only visible in step N+1
                # channels are guaranteed to be immutable for the duration of the step,
                # with channel updates applied only at the transition between steps
                while loop.tick(
                    input_keys=self.input_channels,
                    interrupt_before=interrupt_before,
                    interrupt_after=interrupt_after,
                    manager=run_manager,
                ):
                    # debug flag
                    if debug:
                        print_step_checkpoint(
                            loop.checkpoint_metadata,
                            loop.channels,
                            self.stream_channels_list,
                        )
                    # emit output
                    while loop.stream:
                        mode, payload = loop.stream.popleft()
                        if mode in stream_modes:
                            if isinstance(stream_mode, list):
                                yield (mode, payload)
                            else:
                                yield payload
                    # debug flag
                    if debug:
                        print_step_tasks(loop.step, loop.tasks)

                    # execute tasks, and wait for one to fail or all to finish.
                    # each task is independent from all other concurrent tasks
                    # yield updates/debug output as each task finishes
                    futures = {
                        loop.submit(
                            arun_with_retry,
                            task,
                            self.retry_policy,
                            stream=do_stream,
                            __name__=task.name,
                            __cancel_on_exit__=True,
                        ): task
                        for task in loop.tasks
                        if not task.writes
                    }
                    all_futures = futures.copy()
                    end_time = (
                        self.step_timeout + aioloop.time()
                        if self.step_timeout
                        else None
                    )
                    if not futures:
                        done, inflight = set(), set()
                    while futures:
                        done, inflight = await asyncio.wait(
                            futures,
                            return_when=asyncio.FIRST_COMPLETED,
                            timeout=(
                                max(0, end_time - aioloop.time()) if end_time else None
                            ),
                        )
                        if not done:
                            break  # timed out

                        for fut in done:
                            task = futures.pop(fut)
                            if exc := _exception(fut):
                                # save error to checkpointer
                                if isinstance(exc, GraphInterrupt):
                                    loop.put_writes(
                                        task.id, [(INTERRUPT, i) for i in exc.args[0]]
                                    )
                                else:
                                    loop.put_writes(task.id, [(ERROR, exc)])

                            else:
                                # save task writes to checkpointer
                                loop.put_writes(task.id, task.writes)
                        else:
                            # remove references to loop vars
                            del fut, task
                        # emit output
                        while loop.stream:
                            mode, payload = loop.stream.popleft()
                            if mode in stream_modes:
                                if isinstance(stream_mode, list):
                                    yield (mode, payload)
                                else:
                                    yield payload
                        if _should_stop_others(done):
                            break

                    # panic on failure or timeout
                    _panic_or_proceed(all_futures, loop.step, asyncio.TimeoutError)
                    # don't keep futures around in memory longer than needed
                    del done, inflight, futures
                    # debug flag
                    if debug:
                        print_step_writes(
                            loop.step,
                            [w for t in loop.tasks for w in t.writes],
                            self.stream_channels_list,
                        )
            # emit output
            while loop.stream:
                mode, payload = loop.stream.popleft()
                if mode in stream_modes:
                    if isinstance(stream_mode, list):
                        yield (mode, payload)
                    else:
                        yield payload
            # handle exit
            if loop.status == "out_of_steps":
                raise GraphRecursionError(
                    f"Recursion limit of {config['recursion_limit']} reached "
                    "without hitting a stop condition. You can increase the "
                    "limit by setting the `recursion_limit` config key."
                )
            # set final channel values as run output
            await run_manager.on_chain_end(loop.output)
        except BaseException as e:
            await asyncio.shield(run_manager.on_chain_error(e))
            raise

    def invoke(
        self,
        input: Union[dict[str, Any], Any],
        config: Optional[RunnableConfig] = None,
        *,
        stream_mode: StreamMode = "values",
        output_keys: Optional[Union[str, Sequence[str]]] = None,
        interrupt_before: Optional[Union[All, Sequence[str]]] = None,
        interrupt_after: Optional[Union[All, Sequence[str]]] = None,
        debug: Optional[bool] = None,
        **kwargs: Any,
    ) -> Union[dict[str, Any], Any]:
        """Run the graph with a single input and config.

        Args:
            input: The input data for the graph. It can be a dictionary or any other type.
            config: Optional. The configuration for the graph run.
            stream_mode: Optional[str]. The stream mode for the graph run. Default is "values".
            output_keys: Optional. The output keys to retrieve from the graph run.
            interrupt_before: Optional. The nodes to interrupt the graph run before.
            interrupt_after: Optional. The nodes to interrupt the graph run after.
            debug: Optional. Enable debug mode for the graph run.
            **kwargs: Additional keyword arguments to pass to the graph run.

        Returns:
            The output of the graph run. If stream_mode is "values", it returns the latest output.
            If stream_mode is not "values", it returns a list of output chunks.
        """
        output_keys = output_keys if output_keys is not None else self.output_channels
        if stream_mode == "values":
            latest: Union[dict[str, Any], Any] = None
        else:
            chunks = []
        for chunk in self.stream(
            input,
            config,
            stream_mode=stream_mode,
            output_keys=output_keys,
            interrupt_before=interrupt_before,
            interrupt_after=interrupt_after,
            debug=debug,
            **kwargs,
        ):
            if stream_mode == "values":
                latest = chunk
            else:
                chunks.append(chunk)
        if stream_mode == "values":
            return latest
        else:
            return chunks

    async def ainvoke(
        self,
        input: Union[dict[str, Any], Any],
        config: Optional[RunnableConfig] = None,
        *,
        stream_mode: StreamMode = "values",
        output_keys: Optional[Union[str, Sequence[str]]] = None,
        interrupt_before: Optional[Union[All, Sequence[str]]] = None,
        interrupt_after: Optional[Union[All, Sequence[str]]] = None,
        debug: Optional[bool] = None,
        **kwargs: Any,
    ) -> Union[dict[str, Any], Any]:
        """Asynchronously invoke the graph on a single input.

        Args:
            input: The input data for the computation. It can be a dictionary or any other type.
            config: Optional. The configuration for the computation.
            stream_mode: Optional. The stream mode for the computation. Default is "values".
            output_keys: Optional. The output keys to include in the result. Default is None.
            interrupt_before: Optional. The nodes to interrupt before. Default is None.
            interrupt_after: Optional. The nodes to interrupt after. Default is None.
            debug: Optional. Whether to enable debug mode. Default is None.
            **kwargs: Additional keyword arguments.

        Returns:
            The result of the computation. If stream_mode is "values", it returns the latest value.
            If stream_mode is "chunks", it returns a list of chunks.
        """

        output_keys = output_keys if output_keys is not None else self.output_channels
        if stream_mode == "values":
            latest: Union[dict[str, Any], Any] = None
        else:
            chunks = []
        async for chunk in self.astream(
            input,
            config,
            stream_mode=stream_mode,
            output_keys=output_keys,
            interrupt_before=interrupt_before,
            interrupt_after=interrupt_after,
            debug=debug,
            **kwargs,
        ):
            if stream_mode == "values":
                latest = chunk
            else:
                chunks.append(chunk)
        if stream_mode == "values":
            return latest
        else:
            return chunks


def _should_stop_others(
    done: Union[set[concurrent.futures.Future[Any]], set[asyncio.Task[Any]]],
) -> bool:
    for fut in done:
        if fut.cancelled():
            return True
        if exc := fut.exception():
            return not isinstance(exc, GraphInterrupt)
    else:
        return False


def _exception(
    fut: Union[concurrent.futures.Future[Any], asyncio.Task[Any]],
) -> Optional[BaseException]:
    if fut.cancelled():
        if isinstance(fut, asyncio.Task):
            return asyncio.CancelledError()
        else:
            return concurrent.futures.CancelledError()
    else:
        return fut.exception()


def _panic_or_proceed(
    futs: Union[set[concurrent.futures.Future[Any]], set[asyncio.Task[Any]]],
    step: int,
    timeout_exc_cls: Type[Exception] = TimeoutError,
) -> None:
    done: set[Union[concurrent.futures.Future[Any], asyncio.Task[Any]]] = set()
    inflight: set[Union[concurrent.futures.Future[Any], asyncio.Task[Any]]] = set()
    for fut in futs:
        if fut.done():
            done.add(fut)
        else:
            inflight.add(fut)
    while done:
        # if any task failed
        if exc := _exception(done.pop()):
            # cancel all pending tasks
            while inflight:
                inflight.pop().cancel()
            # raise the exception
            raise exc

    if inflight:
        # if we got here means we timed out
        while inflight:
            # cancel all pending tasks
            inflight.pop().cancel()
        # raise timeout error
        raise timeout_exc_cls(f"Timed out at step {step}")<|MERGE_RESOLUTION|>--- conflicted
+++ resolved
@@ -700,12 +700,8 @@
             )
 
         # get last checkpoint
-<<<<<<< HEAD
+        config = merge_configs(self.config, config) if self.config else config
         saved = checkpointer.get_tuple(config)
-=======
-        config = merge_configs(self.config, config) if self.config else config
-        saved = self.checkpointer.get_tuple(config)
->>>>>>> 65784d81
         checkpoint = copy_checkpoint(saved.checkpoint) if saved else empty_checkpoint()
         checkpoint_previous_versions = (
             saved.checkpoint["channel_versions"].copy() if saved else {}
@@ -788,7 +784,6 @@
                     as_node = last_seen_by_node[0][1]
                 elif last_seen_by_node[-1][0] != last_seen_by_node[-2][0]:
                     as_node = last_seen_by_node[-1][1]
-<<<<<<< HEAD
 
         if write_config is None:
             if as_node is None:
@@ -798,7 +793,7 @@
             # update channels
             with ChannelsManager(self.channels, checkpoint, config) as (
                 channels,
-                _,
+                managed,
             ):
                 # create task to run all writers of the chosen node
                 writers = self.nodes[as_node].get_writers()
@@ -822,9 +817,22 @@
                         run_name=self.name + "UpdateState",
                         configurable={
                             # deque.extend is thread-safe
-                            CONFIG_KEY_SEND: task.writes.extend,
+                            CONFIG_KEY_SEND: partial(
+                                local_write,
+                                step + 1,
+                                task.writes.extend,
+                                self.nodes,
+                                channels,
+                                managed,
+                            ),
                             CONFIG_KEY_READ: partial(
-                                local_read, checkpoint, channels, task, config
+                                local_read,
+                                step + 1,
+                                checkpoint,
+                                channels,
+                                managed,
+                                task,
+                                config,
                             ),
                         },
                     ),
@@ -843,56 +851,6 @@
                         "source": "update",
                         "step": step + 1,
                         "writes": {as_node: values_to_write},
-=======
-        if as_node is None:
-            raise InvalidUpdateError("Ambiguous update, specify as_node")
-        if as_node not in self.nodes:
-            raise InvalidUpdateError(f"Node {as_node} does not exist")
-        # update channels
-        with ChannelsManager(self.channels, checkpoint, config) as (
-            channels,
-            managed,
-        ):
-            # create task to run all writers of the chosen node
-            writers = self.nodes[as_node].get_writers()
-            if not writers:
-                raise InvalidUpdateError(f"Node {as_node} has no writers")
-            task = PregelExecutableTask(
-                as_node,
-                values,
-                RunnableSequence(*writers) if len(writers) > 1 else writers[0],
-                deque(),
-                None,
-                [INTERRUPT],
-                None,
-                str(uuid5(UUID(checkpoint["id"]), INTERRUPT)),
-            )
-            # execute task
-            task.proc.invoke(
-                task.input,
-                patch_config(
-                    config,
-                    run_name=self.name + "UpdateState",
-                    configurable={
-                        # deque.extend is thread-safe
-                        CONFIG_KEY_SEND: partial(
-                            local_write,
-                            step + 1,
-                            task.writes.extend,
-                            self.nodes,
-                            channels,
-                            managed,
-                        ),
-                        CONFIG_KEY_READ: partial(
-                            local_read,
-                            step + 1,
-                            checkpoint,
-                            channels,
-                            managed,
-                            task,
-                            config,
-                        ),
->>>>>>> 65784d81
                     },
                     get_new_channel_versions(
                         checkpoint_previous_versions, checkpoint["channel_versions"]
@@ -1004,12 +962,8 @@
             )
 
         # get last checkpoint
-<<<<<<< HEAD
+        config = merge_configs(self.config, config) if self.config else config
         saved = await checkpointer.aget_tuple(config)
-=======
-        config = merge_configs(self.config, config) if self.config else config
-        saved = await self.checkpointer.aget_tuple(config)
->>>>>>> 65784d81
         checkpoint = copy_checkpoint(saved.checkpoint) if saved else empty_checkpoint()
         checkpoint_previous_versions = (
             saved.checkpoint["channel_versions"].copy() if saved else {}
@@ -1082,7 +1036,6 @@
                     as_node = last_seen_by_node[0][1]
                 elif last_seen_by_node[-1][0] != last_seen_by_node[-2][0]:
                     as_node = last_seen_by_node[-1][1]
-<<<<<<< HEAD
 
         if write_config is None:
             if as_node is None:
@@ -1092,7 +1045,7 @@
             # update channels, acting as the chosen node
             async with AsyncChannelsManager(self.channels, checkpoint, config) as (
                 channels,
-                _,
+                managed,
             ):
                 # create task to run all writers of the chosen node
                 writers = self.nodes[as_node].get_writers()
@@ -1116,9 +1069,22 @@
                         run_name=self.name + "UpdateState",
                         configurable={
                             # deque.extend is thread-safe
-                            CONFIG_KEY_SEND: task.writes.extend,
+                            CONFIG_KEY_SEND: partial(
+                                local_write,
+                                step + 1,
+                                task.writes.extend,
+                                self.nodes,
+                                channels,
+                                managed,
+                            ),
                             CONFIG_KEY_READ: partial(
-                                local_read, checkpoint, channels, task, config
+                                local_read,
+                                step + 1,
+                                checkpoint,
+                                channels,
+                                managed,
+                                task,
+                                config,
                             ),
                         },
                     ),
@@ -1137,56 +1103,6 @@
                         "source": "update",
                         "step": step + 1,
                         "writes": {as_node: values_to_write},
-=======
-        if as_node is None:
-            raise InvalidUpdateError("Ambiguous update, specify as_node")
-        if as_node not in self.nodes:
-            raise InvalidUpdateError(f"Node {as_node} does not exist")
-        # update channels, acting as the chosen node
-        async with AsyncChannelsManager(self.channels, checkpoint, config) as (
-            channels,
-            managed,
-        ):
-            # create task to run all writers of the chosen node
-            writers = self.nodes[as_node].get_writers()
-            if not writers:
-                raise InvalidUpdateError(f"Node {as_node} has no writers")
-            task = PregelExecutableTask(
-                as_node,
-                values,
-                RunnableSequence(*writers) if len(writers) > 1 else writers[0],
-                deque(),
-                None,
-                [INTERRUPT],
-                None,
-                str(uuid5(UUID(checkpoint["id"]), INTERRUPT)),
-            )
-            # execute task
-            await task.proc.ainvoke(
-                task.input,
-                patch_config(
-                    config,
-                    run_name=self.name + "UpdateState",
-                    configurable={
-                        # deque.extend is thread-safe
-                        CONFIG_KEY_SEND: partial(
-                            local_write,
-                            step + 1,
-                            task.writes.extend,
-                            self.nodes,
-                            channels,
-                            managed,
-                        ),
-                        CONFIG_KEY_READ: partial(
-                            local_read,
-                            step + 1,
-                            checkpoint,
-                            channels,
-                            managed,
-                            task,
-                            config,
-                        ),
->>>>>>> 65784d81
                     },
                     get_new_channel_versions(
                         checkpoint_previous_versions, checkpoint["channel_versions"]
