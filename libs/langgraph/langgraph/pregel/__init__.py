--- conflicted
+++ resolved
@@ -71,6 +71,7 @@
 )
 from langgraph.constants import (
     CONFIG_KEY_CHECKPOINTER,
+    CONFIG_KEY_RESUMING,
     CONFIG_KEY_READ,
     CONFIG_KEY_SEND,
     INTERRUPT,
@@ -900,27 +901,14 @@
             ) as managed:
 
                 def put_writes(task_id: str, writes: Sequence[tuple[str, Any]]) -> None:
-<<<<<<< HEAD
                     if checkpointer is not None:
-                        bg.append(
-                            executor.submit(
-                                checkpointer.put_writes,
-                                {
-                                    **checkpoint_config,
-                                    "configurable": {
-                                        **checkpoint_config["configurable"],
-                                        "thread_ts": checkpoint["id"],
-                                    },
-=======
-                    if self.checkpointer is not None:
                         submit(
-                            self.checkpointer.put_writes,
+                            checkpointer.put_writes,
                             {
                                 **checkpoint_config,
                                 "configurable": {
                                     **checkpoint_config["configurable"],
                                     "thread_ts": checkpoint["id"],
->>>>>>> 95a4a558
                                 },
                             },
                             writes,
@@ -942,21 +930,11 @@
                         checkpoint, channels, metadata["step"]
                     )
                     # save it, without blocking
-<<<<<<< HEAD
-                    bg.append(
-                        executor.submit(
-                            checkpointer.put,
-                            checkpoint_config,
-                            copy_checkpoint(checkpoint),
-                            metadata,
-                        )
-=======
                     submit(
-                        self.checkpointer.put,
+                        checkpointer.put,
                         checkpoint_config,
                         copy_checkpoint(checkpoint),
                         metadata,
->>>>>>> 95a4a558
                     )
                     # update checkpoint config
                     checkpoint_config = {
@@ -1045,12 +1023,6 @@
                             else _increment
                         ),
                         checkpointer=checkpointer,
-                        should_continue_from_interrupt=input is None,
-                        interrupted_before_nodes=(
-                            saved.metadata.get("interrupted_before_nodes")
-                            if saved and not is_subgraph
-                            else None
-                        ),
                     )
 
                     # assign pending writes to tasks
@@ -1070,7 +1042,7 @@
                             break
 
                     # before execution, check if we should interrupt
-                    if interrupted_nodes := _should_interrupt(
+                    if _should_interrupt(
                         checkpoint,
                         interrupt_before,
                         self.stream_channels_list,
@@ -1079,25 +1051,8 @@
                         if is_subgraph:
                             raise GraphInterrupt()
                         else:
-                            bg.append(
-                                executor.submit(
-                                    checkpointer.put,
-                                    checkpoint_config,
-                                    copy_checkpoint(checkpoint),
-                                    {"interrupted_before_nodes": interrupted_nodes},
-                                )
-                            )
                             break
                     else:
-                        if saved and saved.metadata.get("interrupted_before_nodes"):
-                            bg.append(
-                                executor.submit(
-                                    checkpointer.put,
-                                    checkpoint_config,
-                                    copy_checkpoint(checkpoint),
-                                    {"interrupted_before_nodes": None},
-                                )
-                            )
                         checkpoint = next_checkpoint
 
                     if debug:
@@ -1395,26 +1350,9 @@
             ) as managed:
 
                 def put_writes(task_id: str, writes: Sequence[tuple[str, Any]]) -> None:
-<<<<<<< HEAD
                     if checkpointer is not None:
-                        bg.append(
-                            asyncio.create_task(
-                                checkpointer.aput_writes(
-                                    {
-                                        **checkpoint_config,
-                                        "configurable": {
-                                            **checkpoint_config["configurable"],
-                                            "thread_ts": checkpoint["id"],
-                                        },
-                                    },
-                                    writes,
-                                    task_id,
-                                )
-                            )
-=======
-                    if self.checkpointer is not None:
                         submit(
-                            self.checkpointer.aput_writes,
+                            checkpointer.aput_writes,
                             {
                                 **checkpoint_config,
                                 "configurable": {
@@ -1424,7 +1362,6 @@
                             },
                             writes,
                             task_id,
->>>>>>> 95a4a558
                         )
 
                 def put_checkpoint(metadata: CheckpointMetadata) -> Iterator[Any]:
@@ -1442,20 +1379,11 @@
                         checkpoint, channels, metadata["step"]
                     )
                     # save it, without blocking
-<<<<<<< HEAD
-                    bg.append(
-                        asyncio.create_task(
-                            checkpointer.aput(
-                                checkpoint_config, copy_checkpoint(checkpoint), metadata
-                            )
-                        )
-=======
                     submit(
-                        self.checkpointer.aput,
+                        checkpointer.aput,
                         checkpoint_config,
                         copy_checkpoint(checkpoint),
                         metadata,
->>>>>>> 95a4a558
                     )
 
                     # update checkpoint config
@@ -1542,12 +1470,6 @@
                             else _increment
                         ),
                         checkpointer=checkpointer,
-                        should_continue_from_interrupt=input is None,
-                        interrupted_before_nodes=(
-                            saved.metadata.get("interrupted_before_nodes")
-                            if saved and not is_subgraph
-                            else None
-                        ),
                     )
 
                     # assign pending writes to tasks
@@ -1567,7 +1489,7 @@
                             break
 
                     # before execution, check if we should interrupt
-                    if interrupted_nodes := _should_interrupt(
+                    if _should_interrupt(
                         checkpoint,
                         interrupt_before,
                         self.stream_channels_list,
@@ -1576,27 +1498,8 @@
                         if is_subgraph:
                             raise GraphInterrupt()
                         else:
-                            bg.append(
-                                asyncio.create_task(
-                                    checkpointer.aput(
-                                        checkpoint_config,
-                                        copy_checkpoint(checkpoint),
-                                        {"interrupted_before_nodes": interrupted_nodes},
-                                    )
-                                )
-                            )
                             break
                     else:
-                        if saved and saved.metadata.get("interrupted_before_nodes"):
-                            bg.append(
-                                asyncio.create_task(
-                                    checkpointer.aput(
-                                        checkpoint_config,
-                                        copy_checkpoint(checkpoint),
-                                        {"interrupted_before_nodes": None},
-                                    )
-                                )
-                            )
                         checkpoint = next_checkpoint
 
                     if debug:
@@ -1672,7 +1575,6 @@
                             del fut, task
 
                     # panic on failure or timeout
-<<<<<<< HEAD
                     # NOTE: for subgraphs we'll raise GraphInterrupt exception on interrupt
                     exceptions_to_handle = () if is_subgraph else (GraphInterrupt,)
                     try:
@@ -1680,9 +1582,6 @@
                     except exceptions_to_handle:
                         break
 
-=======
-                    _panic_or_proceed(done, inflight, step, asyncio.TimeoutError)
->>>>>>> 95a4a558
                     # don't keep futures around in memory longer than needed
                     del done, inflight, futures
 
@@ -1901,25 +1800,8 @@
     null_version = version_type()
     # defaultdicts are mutated on access :( so we need to copy
     seen = checkpoint["versions_seen"].copy()[INTERRUPT]
-<<<<<<< HEAD
-    interrupted_nodes = []
-    # interrupt if any channel has been updated since last interrupt, otherwise return
-    if not any(
-        version > seen.get(chan, null_version)
-        for chan, version in checkpoint["channel_versions"].items()
-    ):
-        return []
-    # interrupt any triggered node that is in interrupt_nodes list
-    interrupted_nodes = [
-        node
-        for node, _, _, _, config, _, _ in tasks
-        if (
-            (not config or TAG_HIDDEN not in config.get("tags"))
-            if interrupt_nodes == "*"
-            else node in interrupt_nodes
-=======
     return (
-        # interrupt if any channel has been updated since last interrupt
+        # interrupt if any channel has been updated since last interrupt, otherwise return
         any(
             version > seen.get(chan, null_version)
             for chan, version in checkpoint["channel_versions"].items()
@@ -1933,10 +1815,8 @@
                 if interrupt_nodes == "*"
                 else task.name in interrupt_nodes
             )
->>>>>>> 95a4a558
         )
-    ]
-    return interrupted_nodes
+    )
 
 
 def _local_read(
@@ -2044,8 +1924,8 @@
     get_next_version: Literal[None] = None,
     manager: Literal[None] = None,
     checkpointer: Literal[None] = None,
-    should_continue_from_interrupt: Literal[False] = False,
     interrupted_before_nodes: Literal[None] = None,
+    is_resuming: Literal[False] = False
 ) -> tuple[Checkpoint, list[PregelTaskDescription]]:
     ...
 
@@ -2062,8 +1942,8 @@
     get_next_version: Callable[[int, BaseChannel], int],
     manager: Union[None, ParentRunManager, AsyncParentRunManager],
     checkpointer: Optional[BaseCheckpointSaver],
-    should_continue_from_interrupt: bool,
     interrupted_before_nodes: Optional[Sequence[str]],
+    is_resuming: bool = False
 ) -> tuple[Checkpoint, list[PregelExecutableTask]]:
     ...
 
@@ -2080,8 +1960,7 @@
     get_next_version: Union[None, Callable[[int, BaseChannel], int]] = None,
     manager: Union[None, ParentRunManager, AsyncParentRunManager] = None,
     checkpointer: Optional[BaseCheckpointSaver] = None,
-    should_continue_from_interrupt: bool = False,
-    interrupted_before_nodes: Optional[Sequence[str]] = None,
+    is_resuming: bool = False
 ) -> tuple[Checkpoint, Union[list[PregelTaskDescription], list[PregelExecutableTask]]]:
     checkpoint = copy_checkpoint(checkpoint)
     tasks: Union[list[PregelTaskDescription], list[PregelExecutableTask]] = []
@@ -2162,11 +2041,6 @@
             > seen.get(chan, null_version)
         ):
             channels_to_consume.update(triggers)
-            was_previously_interrupted = (
-                name in interrupted_before_nodes
-                if interrupted_before_nodes is not None
-                else False
-            )
             try:
                 val = next(
                     _proc_input(
@@ -2175,11 +2049,6 @@
                         proc,
                         managed,
                         channels,
-                        # ensure that for subgraphs we set value to None only
-                        # if parent graph also received input None AND we haven't
-                        # previously interrupted before subgraph Node
-                        not was_previously_interrupted
-                        and should_continue_from_interrupt,
                     )
                 )
             except StopIteration:
@@ -2242,6 +2111,7 @@
                                         config,
                                     ),
                                     CONFIG_KEY_CHECKPOINTER: checkpointer,
+                                    CONFIG_KEY_RESUMING: is_resuming,
                                     "thread_id": thread_id,
                                 },
                             ),
