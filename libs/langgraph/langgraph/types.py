from __future__ import annotations

import sys
from collections import deque
from collections.abc import Hashable, Sequence
from dataclasses import asdict, dataclass, field
from typing import (
    TYPE_CHECKING,
    Any,
    Callable,
    ClassVar,
    Generic,
    Literal,
    NamedTuple,
    TypeVar,
    Union,
    final,
)
from warnings import warn

from langchain_core.runnables import Runnable, RunnableConfig
<<<<<<< HEAD
from typing_extensions import Unpack
=======
from typing_extensions import Unpack, deprecated
>>>>>>> d1710e2e
from xxhash import xxh3_128_hexdigest

from langgraph._internal._cache import default_cache_key
from langgraph._internal._fields import get_cached_annotated_keys, get_update_as_tuples
from langgraph._internal._retry import default_retry_on
from langgraph._internal._typing import UNSET, DeprecatedKwargs
from langgraph.checkpoint.base import BaseCheckpointSaver, CheckpointMetadata
<<<<<<< HEAD
from langgraph.typing import ContextT
=======
from langgraph.warnings import LangGraphDeprecatedSinceV10
>>>>>>> d1710e2e

if TYPE_CHECKING:
    from langgraph.pregel.protocol import PregelProtocol


try:
    from langchain_core.messages.tool import ToolOutputMixin
except ImportError:

    class ToolOutputMixin:  # type: ignore[no-redef]
        pass


__all__ = (
    "All",
    "Checkpointer",
    "StreamMode",
    "StreamWriter",
    "RetryPolicy",
    "CachePolicy",
    "Interrupt",
    "StateUpdate",
    "PregelTask",
    "PregelExecutableTask",
    "StateSnapshot",
    "Send",
    "Command",
    "interrupt",
)


All = Literal["*"]
"""Special value to indicate that graph should interrupt on all nodes."""

Checkpointer = Union[None, bool, BaseCheckpointSaver]
"""Type of the checkpointer to use for a subgraph.
- True enables persistent checkpointing for this subgraph.
- False disables checkpointing, even if the parent graph has a checkpointer.
- None inherits checkpointer from the parent graph."""

StreamMode = Literal[
    "values", "updates", "checkpoints", "tasks", "debug", "messages", "custom"
]
"""How the stream method should emit outputs.

- `"values"`: Emit all values in the state after each step, including interrupts.
    When used with functional API, values are emitted once at the end of the workflow.
- `"updates"`: Emit only the node or task names and updates returned by the nodes or tasks after each step.
    If multiple updates are made in the same step (e.g. multiple nodes are run) then those updates are emitted separately.
- `"custom"`: Emit custom data using from inside nodes or tasks using `StreamWriter`.
- `"messages"`: Emit LLM messages token-by-token together with metadata for any LLM invocations inside nodes or tasks.
- `"checkpoints"`: Emit an event when a checkpoint is created, in the same format as returned by get_state().
- `"tasks"`: Emit events when tasks start and finish, including their results and errors.
- `"debug"`: Emit "checkpoints" and "tasks" events, for debugging purposes.
"""

StreamWriter = Callable[[Any], None]
"""Callable that accepts a single argument and writes it to the output stream.
Always injected into nodes if requested as a keyword argument, but it's a no-op
when not using stream_mode="custom"."""

if sys.version_info >= (3, 10):
    _DC_SLOTS = {"slots": True}
    _DC_KWARGS = {"kw_only": True, "slots": True, "frozen": True}
else:
    _DC_SLOTS = {}
    _DC_KWARGS = {"frozen": True}


class RetryPolicy(NamedTuple):
    """Configuration for retrying nodes.

    !!! version-added "Added in version 0.2.24."
    """

    initial_interval: float = 0.5
    """Amount of time that must elapse before the first retry occurs. In seconds."""
    backoff_factor: float = 2.0
    """Multiplier by which the interval increases after each retry."""
    max_interval: float = 128.0
    """Maximum amount of time that may elapse between retries. In seconds."""
    max_attempts: int = 3
    """Maximum number of attempts to make before giving up, including the first."""
    jitter: bool = True
    """Whether to add random jitter to the interval between retries."""
    retry_on: (
        type[Exception] | Sequence[type[Exception]] | Callable[[Exception], bool]
    ) = default_retry_on
    """List of exception classes that should trigger a retry, or a callable that returns True for exceptions that should trigger a retry."""


KeyFuncT = TypeVar("KeyFuncT", bound=Callable[..., Union[str, bytes]])


@dataclass(**_DC_KWARGS)
class CachePolicy(Generic[KeyFuncT]):
    """Configuration for caching nodes."""

    key_func: KeyFuncT = default_cache_key  # type: ignore[assignment]
    """Function to generate a cache key from the node's input.
    Defaults to hashing the input with pickle."""

    ttl: int | None = None
    """Time to live for the cache entry in seconds. If None, the entry never expires."""


<<<<<<< HEAD
@dataclass(**_DC_KWARGS)
=======
_DEFAULT_INTERRUPT_ID = "placeholder-id"


@final
@dataclasses.dataclass(init=False, **_DC_SLOTS)
>>>>>>> d1710e2e
class Interrupt:
    """Information about an interrupt that occurred in a node.

    !!! version-added "Added in version 0.2.24."
    """

    value: Any
<<<<<<< HEAD
    resumable: bool = False
    ns: Sequence[str] | None = None
    when: Literal["during"] = field(default="during", repr=False)
=======
    id: str

    def __init__(
        self,
        value: Any,
        id: str = _DEFAULT_INTERRUPT_ID,
        **deprecated_kwargs: Unpack[DeprecatedKwargs],
    ) -> None:
        self.value = value

        if (
            (ns := deprecated_kwargs.get("ns", UNSET)) is not UNSET
            and (id == _DEFAULT_INTERRUPT_ID)
            and (isinstance(ns, Sequence))
        ):
            self.id = xxh3_128_hexdigest("|".join(ns).encode())
        else:
            self.id = id

    @classmethod
    def from_ns(cls, value: Any, ns: str) -> Interrupt:
        return cls(value=value, id=xxh3_128_hexdigest(ns.encode()))
>>>>>>> d1710e2e

    @property
    @deprecated(
        "`interrupt_id` is deprecated. Use `id` instead.",
        stacklevel=2,
    )
    def interrupt_id(self) -> str:
        warn(
            "`interrupt_id` is deprecated. Use `id` instead.",
            LangGraphDeprecatedSinceV10,
            stacklevel=2,
        )
        return self.id


class StateUpdate(NamedTuple):
    values: dict[str, Any] | None
    as_node: str | None = None
    task_id: str | None = None


class PregelTask(NamedTuple):
    """A Pregel task."""

    id: str
    name: str
    path: tuple[str | int | tuple, ...]
    error: Exception | None = None
    interrupts: tuple[Interrupt, ...] = ()
    state: None | RunnableConfig | StateSnapshot = None
    result: Any | None = None


if sys.version_info > (3, 11):
    _T_DC_KWARGS = {"weakref_slot": True, "slots": True, "frozen": True}
else:
    _T_DC_KWARGS = {"frozen": True}


class CacheKey(NamedTuple):
    """Cache key for a task."""

    ns: tuple[str, ...]
    """Namespace for the cache entry."""
    key: str
    """Key for the cache entry."""
    ttl: int | None
    """Time to live for the cache entry in seconds."""


@dataclass(**_T_DC_KWARGS)
class PregelExecutableTask:
    name: str
    input: Any
    proc: Runnable
    writes: deque[tuple[str, Any]]
    config: RunnableConfig
    triggers: Sequence[str]
    retry_policy: Sequence[RetryPolicy]
    cache_key: CacheKey | None
    id: str
    path: tuple[str | int | tuple, ...]
    writers: Sequence[Runnable] = ()
    subgraphs: Sequence[PregelProtocol] = ()


class StateSnapshot(NamedTuple):
    """Snapshot of the state of the graph at the beginning of a step."""

    values: dict[str, Any] | Any
    """Current values of channels."""
    next: tuple[str, ...]
    """The name of the node to execute in each task for this step."""
    config: RunnableConfig
    """Config used to fetch this snapshot."""
    metadata: CheckpointMetadata | None
    """Metadata associated with this snapshot."""
    created_at: str | None
    """Timestamp of snapshot creation."""
    parent_config: RunnableConfig | None
    """Config used to fetch the parent snapshot, if any."""
    tasks: tuple[PregelTask, ...]
    """Tasks to execute in this step. If already attempted, may contain an error."""
    interrupts: tuple[Interrupt, ...]
    """Interrupts that occurred in this step that are pending resolution."""


class Send:
    """A message or packet to send to a specific node in the graph.

    The `Send` class is used within a `StateGraph`'s conditional edges to
    dynamically invoke a node with a custom state at the next step.

    Importantly, the sent state can differ from the core graph's state,
    allowing for flexible and dynamic workflow management.

    One such example is a "map-reduce" workflow where your graph invokes
    the same node multiple times in parallel with different states,
    before aggregating the results back into the main graph's state.

    Attributes:
        node (str): The name of the target node to send the message to.
        arg (Any): The state or message to send to the target node.

    Examples:
        >>> from typing import Annotated
        >>> import operator
        >>> class OverallState(TypedDict):
        ...     subjects: list[str]
        ...     jokes: Annotated[list[str], operator.add]
        ...
        >>> from langgraph.types import Send
        >>> from langgraph.graph import END, START
        >>> def continue_to_jokes(state: OverallState):
        ...     return [Send("generate_joke", {"subject": s}) for s in state['subjects']]
        ...
        >>> from langgraph.graph import StateGraph
        >>> builder = StateGraph(OverallState)
        >>> builder.add_node("generate_joke", lambda state: {"jokes": [f"Joke about {state['subject']}"]})
        >>> builder.add_conditional_edges(START, continue_to_jokes)
        >>> builder.add_edge("generate_joke", END)
        >>> graph = builder.compile()
        >>>
        >>> # Invoking with two subjects results in a generated joke for each
        >>> graph.invoke({"subjects": ["cats", "dogs"]})
        {'subjects': ['cats', 'dogs'], 'jokes': ['Joke about cats', 'Joke about dogs']}
    """

    __slots__ = ("node", "arg")

    node: str
    arg: Any

    def __init__(self, /, node: str, arg: Any) -> None:
        """
        Initialize a new instance of the Send class.

        Args:
            node: The name of the target node to send the message to.
            arg: The state or message to send to the target node.
        """
        self.node = node
        self.arg = arg

    def __hash__(self) -> int:
        return hash((self.node, self.arg))

    def __repr__(self) -> str:
        return f"Send(node={self.node!r}, arg={self.arg!r})"

    def __eq__(self, value: object) -> bool:
        return (
            isinstance(value, Send)
            and self.node == value.node
            and self.arg == value.arg
        )


N = TypeVar("N", bound=Hashable)


@dataclass(**_DC_KWARGS)
class Command(Generic[N], ToolOutputMixin):
    """One or more commands to update the graph's state and send messages to nodes.

    !!! version-added "Added in version 0.2.24."

    Args:
        graph: graph to send the command to. Supported values are:

            - None: the current graph (default)
            - Command.PARENT: closest parent graph
        update: update to apply to the graph's state.
        resume: value to resume execution with. To be used together with [`interrupt()`][langgraph.types.interrupt].
            Can be one of the following:

            - mapping of interrupt ids to resume values
            - a single value with which to resume the next interrupt
        goto: can be one of the following:

            - name of the node to navigate to next (any node that belongs to the specified `graph`)
            - sequence of node names to navigate to next
            - `Send` object (to execute a node with the input provided)
            - sequence of `Send` objects
    """

    graph: str | None = None
    update: Any | None = None
    resume: dict[str, Any] | Any | None = None
    goto: Send | Sequence[Send | N] | N = ()

    def __repr__(self) -> str:
        # get all non-None values
        contents = ", ".join(
            f"{key}={value!r}" for key, value in asdict(self).items() if value
        )
        return f"Command({contents})"

    def _update_as_tuples(self) -> Sequence[tuple[str, Any]]:
        if isinstance(self.update, dict):
            return list(self.update.items())
        elif isinstance(self.update, (list, tuple)) and all(
            isinstance(t, tuple) and len(t) == 2 and isinstance(t[0], str)
            for t in self.update
        ):
            return self.update
        elif keys := get_cached_annotated_keys(type(self.update)):
            return get_update_as_tuples(self.update, keys)
        elif self.update is not None:
            return [("__root__", self.update)]
        else:
            return []

    PARENT: ClassVar[Literal["__parent__"]] = "__parent__"


def interrupt(value: Any) -> Any:
    """Interrupt the graph with a resumable exception from within a node.

    The `interrupt` function enables human-in-the-loop workflows by pausing graph
    execution and surfacing a value to the client. This value can communicate context
    or request input required to resume execution.

    In a given node, the first invocation of this function raises a `GraphInterrupt`
    exception, halting execution. The provided `value` is included with the exception
    and sent to the client executing the graph.

    A client resuming the graph must use the [`Command`][langgraph.types.Command]
    primitive to specify a value for the interrupt and continue execution.
    The graph resumes from the start of the node, **re-executing** all logic.

    If a node contains multiple `interrupt` calls, LangGraph matches resume values
    to interrupts based on their order in the node. This list of resume values
    is scoped to the specific task executing the node and is not shared across tasks.

    To use an `interrupt`, you must enable a checkpointer, as the feature relies
    on persisting the graph state.

    Example:
        ```python
        import uuid
        from typing import Optional
        from typing_extensions import TypedDict

        from langgraph.checkpoint.memory import MemorySaver
        from langgraph.constants import START
        from langgraph.graph import StateGraph
        from langgraph.types import interrupt, Command


        class State(TypedDict):
            \"\"\"The graph state.\"\"\"

            foo: str
            human_value: Optional[str]
            \"\"\"Human value will be updated using an interrupt.\"\"\"


        def node(state: State):
            answer = interrupt(
                # This value will be sent to the client
                # as part of the interrupt information.
                \"what is your age?\"
            )
            print(f\"> Received an input from the interrupt: {answer}\")
            return {\"human_value\": answer}


        builder = StateGraph(State)
        builder.add_node(\"node\", node)
        builder.add_edge(START, \"node\")

        # A checkpointer must be enabled for interrupts to work!
        checkpointer = MemorySaver()
        graph = builder.compile(checkpointer=checkpointer)

        config = {
            \"configurable\": {
                \"thread_id\": uuid.uuid4(),
            }
        }

        for chunk in graph.stream({\"foo\": \"abc\"}, config):
            print(chunk)

        # > {'__interrupt__': (Interrupt(value='what is your age?', id='45fda8478b2ef754419799e10992af06'),)}

        command = Command(resume=\"some input from a human!!!\")

        for chunk in graph.stream(Command(resume=\"some input from a human!!!\"), config):
            print(chunk)

        # > Received an input from the interrupt: some input from a human!!!
        # > {'node': {'human_value': 'some input from a human!!!'}}
        ```

    Args:
        value: The value to surface to the client when the graph is interrupted.

    Returns:
        Any: On subsequent invocations within the same node (same task to be precise), returns the value provided during the first invocation

    Raises:
        GraphInterrupt: On the first invocation within the node, halts execution and surfaces the provided value to the client.
    """
    from langgraph.config import get_config
    from langgraph.constants import (
        CONFIG_KEY_CHECKPOINT_NS,
        CONFIG_KEY_SCRATCHPAD,
        CONFIG_KEY_SEND,
        RESUME,
    )
    from langgraph.errors import GraphInterrupt

    conf = get_config()["configurable"]
    # track interrupt index
    scratchpad = conf[CONFIG_KEY_SCRATCHPAD]
    idx = scratchpad.interrupt_counter()
    # find previous resume values
    if scratchpad.resume:
        if idx < len(scratchpad.resume):
            return scratchpad.resume[idx]
    # find current resume value
    v = scratchpad.get_null_resume(True)
    if v is not None:
        assert len(scratchpad.resume) == idx, (scratchpad.resume, idx)
        scratchpad.resume.append(v)
        conf[CONFIG_KEY_SEND]([(RESUME, scratchpad.resume)])
        return v
    # no resume value found
    raise GraphInterrupt(
        (
            Interrupt.from_ns(
                value=value,
                ns=conf[CONFIG_KEY_CHECKPOINT_NS],
            ),
        )
    )<|MERGE_RESOLUTION|>--- conflicted
+++ resolved
@@ -19,11 +19,7 @@
 from warnings import warn
 
 from langchain_core.runnables import Runnable, RunnableConfig
-<<<<<<< HEAD
-from typing_extensions import Unpack
-=======
 from typing_extensions import Unpack, deprecated
->>>>>>> d1710e2e
 from xxhash import xxh3_128_hexdigest
 
 from langgraph._internal._cache import default_cache_key
@@ -31,11 +27,8 @@
 from langgraph._internal._retry import default_retry_on
 from langgraph._internal._typing import UNSET, DeprecatedKwargs
 from langgraph.checkpoint.base import BaseCheckpointSaver, CheckpointMetadata
-<<<<<<< HEAD
 from langgraph.typing import ContextT
-=======
 from langgraph.warnings import LangGraphDeprecatedSinceV10
->>>>>>> d1710e2e
 
 if TYPE_CHECKING:
     from langgraph.pregel.protocol import PregelProtocol
@@ -142,15 +135,11 @@
     """Time to live for the cache entry in seconds. If None, the entry never expires."""
 
 
-<<<<<<< HEAD
-@dataclass(**_DC_KWARGS)
-=======
 _DEFAULT_INTERRUPT_ID = "placeholder-id"
 
 
 @final
 @dataclasses.dataclass(init=False, **_DC_SLOTS)
->>>>>>> d1710e2e
 class Interrupt:
     """Information about an interrupt that occurred in a node.
 
@@ -158,11 +147,6 @@
     """
 
     value: Any
-<<<<<<< HEAD
-    resumable: bool = False
-    ns: Sequence[str] | None = None
-    when: Literal["during"] = field(default="during", repr=False)
-=======
     id: str
 
     def __init__(
@@ -185,7 +169,6 @@
     @classmethod
     def from_ns(cls, value: Any, ns: str) -> Interrupt:
         return cls(value=value, id=xxh3_128_hexdigest(ns.encode()))
->>>>>>> d1710e2e
 
     @property
     @deprecated(
