--- conflicted
+++ resolved
@@ -4,11 +4,7 @@
 
 [project]
 name = "langgraph"
-<<<<<<< HEAD
 dynamic = ["version"]
-=======
-version = "0.6.7"
->>>>>>> c6179ca9
 description = "Building stateful, multi-actor applications with LLMs"
 authors = []
 requires-python = ">=3.9"
@@ -37,92 +33,4 @@
     "httpx",
     "pytest-watcher",
     "mypy",
-    "ruff",
-    "jupyter",
-    "pytest-xdist[psutil]",
-    "pytest-repeat",
-    "langgraph-prebuilt",
-    "langgraph-checkpoint",
-    "langgraph-checkpoint-sqlite",
-    "langgraph-checkpoint-postgres",
-    "langgraph-sdk",
-    "psycopg[binary]",
-    "uvloop==0.21.0beta1",
-    "pyperf",
-    "py-spy",
-    "types-requests",
-    "pycryptodome",
-    "langgraph-cli[inmem]",
-    "redis",
-]
-
-[tool.uv]
-default-groups = ['dev']
-
-[tool.uv.sources]
-langgraph-prebuilt = { path = "../prebuilt", editable = true }
-langgraph-checkpoint = { path = "../checkpoint", editable = true }
-langgraph-checkpoint-sqlite = { path = "../checkpoint-sqlite", editable = true }
-langgraph-checkpoint-postgres = { path = "../checkpoint-postgres", editable = true }
-langgraph-sdk = { path = "../sdk-py", editable = true }
-langgraph-cli = { path = "../cli", editable = true }
-
-[tool.ruff]
-lint.select = [ "E", "F", "I", "TID251", "UP" ]
-lint.ignore = [ "E501" ]
-line-length = 88
-indent-width = 4
-extend-include = ["*.ipynb"]
-target-version = "py39"
-
-[tool.ruff.lint.per-file-ignores]
-"tests/bench/*" = ["UP006", "UP007"]
-
-[tool.ruff.format]
-quote-style = "double"
-indent-style = "space"
-skip-magic-trailing-comma = false
-line-ending = "auto"
-docstring-code-format = false
-docstring-code-line-length = "dynamic"
-
-[tool.ruff.lint.flake8-tidy-imports.banned-api]
-"typing.TypedDict".msg = "Use typing_extensions.TypedDict instead."
-
-[tool.mypy]
-# https://mypy.readthedocs.io/en/stable/config_file.html
-disallow_untyped_defs = "True"
-explicit_package_bases = "True"
-warn_no_return = "False"
-warn_unused_ignores = "True"
-warn_redundant_casts = "True"
-allow_redefinition = "True"
-disable_error_code = "typeddict-item, return-value, override, has-type"
-
-[tool.coverage.run]
-omit = ["tests/*"]
-
-[tool.pytest-watcher]
-now = true
-delay = 0.1
-patterns = ["*.py"]
-
-[tool.hatch.build.targets.wheel]
-packages = ["langgraph"]
-
-[tool.pytest.ini_options]
-addopts = "--full-trace --strict-markers --strict-config --durations=5 --snapshot-warn-unused"
-
-[tool.codespell]
-# Ignore words specific to the LangGraph library code
-ignore-words-list = "infor,thead,stdio,nd,jupyter,lets,lite,uis,deque,langgraph,langchain,pydantic,typing,async,await,coroutine,iterable,iterables,serializable,deserializable,checkpointer,checkpointing,stateful,statefulness,prebuilt,prebuilt,supervisor,supervisory,swarm,swarming,multiactor,multiactors,subgraph,subgraphs,workflow,workflows,streaming,streamable,streamed,streamer,streamers,streaming,streamable,streamed,streamer,streamers"
-
-[tool.setuptools_scm]
-write_to = "libs/langgraph/langgraph/about.py"
-write_to_template = "__version__ = '{version}'"
-root = "../.."
-
-[tool.setuptools.packages.find]
-where = ["."]
-include = ["langgraph*"]
-exclude = ["bench*", "tests*"]+    "ruff",