[tool.poetry]
<<<<<<< HEAD
name = "gigagraph"
version = "0.1.19"
=======
name = "langgraph"
version = "0.2.0"
>>>>>>> 172b4af6
description = "Building stateful, multi-actor applications with LLMs"
authors = []
license = "MIT"
readme = "README.md"
repository = "https://github.com/ai-forever/gigagraph"
packages = [
    {include = "langgraph"}
]

[tool.poetry.dependencies]
python = ">=3.9.0,<4.0"
<<<<<<< HEAD
gigachain-core = ">=0.2.27,<0.3"
=======
langchain-core = ">=0.2.27,<0.3"
langgraph-checkpoint = "^1.0.1"
>>>>>>> 172b4af6


[tool.poetry.group.dev.dependencies]
pytest = "^7.3.0"
pytest-cov = "^4.0.0"
pytest-dotenv = "^0.5.2"
pytest-asyncio = "^0.20.3"
pytest-mock  = "^3.10.0"
syrupy = "^4.0.2"
httpx = "^0.26.0"
pytest-watcher = "^0.4.1"
gigachain = ">=0.1.0"
grandalf = "^0.8"
mypy = "^1.6.0"
ruff = "^0.1.4"
jupyter = "^1.0.0"
langchainhub = "^0.1.14"
gigachain-openai = ">=0.1.2"
gigachain-anthropic = ">=0.1.8"
pytest-xdist = {extras = ["psutil"], version = "^3.6.1"}
pytest-repeat = "^0.9.3"
<<<<<<< HEAD
gigagraph-checkpoint = {path = "../checkpoint", develop = true}
gigagraph-checkpoint-sqlite = {path = "../checkpoint-sqlite", develop = true}
aiosqlite = "^0.20.0"
=======
langgraph-checkpoint = {path = "../checkpoint", develop = true}
langgraph-checkpoint-sqlite = {path = "../checkpoint-sqlite", develop = true}
langgraph-checkpoint-postgres = {path = "../checkpoint-postgres", develop = true}
>>>>>>> 172b4af6

[tool.poetry.group.dev]
optional = true

[tool.ruff]
lint.select = [ "E", "F", "I" ]
lint.ignore = [ "E501" ]
line-length = 88
indent-width = 4
extend-include = ["*.ipynb"]

[tool.ruff.format]
quote-style = "double"
indent-style = "space"
skip-magic-trailing-comma = false
line-ending = "auto"
docstring-code-format = false
docstring-code-line-length = "dynamic"

[tool.mypy]
ignore_missing_imports = "True"
disallow_untyped_defs = "True"
exclude = ["notebooks", "examples", "example_data"]

[tool.coverage.run]
omit = ["tests/*"]

[tool.pytest-watcher]
now = true
delay = 0.1
runner_args = ["--ff", "-v", "-n", "auto", "--dist", "worksteal", "--snapshot-update", "--tb", "short"]
patterns = ["*.py"]

[build-system]
requires = ["poetry-core>=1.0.0"]
build-backend = "poetry.core.masonry.api"

[tool.pytest.ini_options]
asyncio_mode = "auto"
# --strict-markers will raise errors on unknown marks.
# https://docs.pytest.org/en/7.1.x/how-to/mark.html#raising-errors-on-unknown-marks
#
# https://docs.pytest.org/en/7.1.x/reference/reference.html
# --strict-config       any warnings encountered while parsing the `pytest`
#                       section of the configuration file raise errors.
#
# https://github.com/tophat/syrupy
# --snapshot-warn-unused    Prints a warning on unused snapshots rather than fail the test suite.
addopts = "--full-trace --strict-markers --strict-config --durations=5 --snapshot-warn-unused"
# Registering custom markers.
# https://docs.pytest.org/en/7.1.x/example/markers.html#registering-markers<|MERGE_RESOLUTION|>--- conflicted
+++ resolved
@@ -1,11 +1,6 @@
 [tool.poetry]
-<<<<<<< HEAD
 name = "gigagraph"
-version = "0.1.19"
-=======
-name = "langgraph"
 version = "0.2.0"
->>>>>>> 172b4af6
 description = "Building stateful, multi-actor applications with LLMs"
 authors = []
 license = "MIT"
@@ -17,12 +12,8 @@
 
 [tool.poetry.dependencies]
 python = ">=3.9.0,<4.0"
-<<<<<<< HEAD
 gigachain-core = ">=0.2.27,<0.3"
-=======
-langchain-core = ">=0.2.27,<0.3"
-langgraph-checkpoint = "^1.0.1"
->>>>>>> 172b4af6
+gigagraph-checkpoint = "^1.0.1"
 
 
 [tool.poetry.group.dev.dependencies]
@@ -44,15 +35,9 @@
 gigachain-anthropic = ">=0.1.8"
 pytest-xdist = {extras = ["psutil"], version = "^3.6.1"}
 pytest-repeat = "^0.9.3"
-<<<<<<< HEAD
 gigagraph-checkpoint = {path = "../checkpoint", develop = true}
 gigagraph-checkpoint-sqlite = {path = "../checkpoint-sqlite", develop = true}
-aiosqlite = "^0.20.0"
-=======
-langgraph-checkpoint = {path = "../checkpoint", develop = true}
-langgraph-checkpoint-sqlite = {path = "../checkpoint-sqlite", develop = true}
-langgraph-checkpoint-postgres = {path = "../checkpoint-postgres", develop = true}
->>>>>>> 172b4af6
+gigagraph-checkpoint-postgres = {path = "../checkpoint-postgres", develop = true}
 
 [tool.poetry.group.dev]
 optional = true
