[tool.poetry]
<<<<<<< HEAD
name = "gigagraph"
version = "0.1.4"
=======
name = "langgraph"
version = "0.1.19"
>>>>>>> 8850e8a3
description = "Building stateful, multi-actor applications with LLMs"
authors = []
license = "MIT"
readme = "README.md"
repository = "https://github.com/ai-forever/gigagraph"
packages = [
    {include = "langgraph"}
]

[tool.poetry.dependencies]
python = ">=3.9.0,<4.0"
<<<<<<< HEAD
gigachain-core = ">=0.2,<0.3"
=======
langchain-core = ">=0.2.27,<0.3"
>>>>>>> 8850e8a3


[tool.poetry.group.dev.dependencies]
pytest = "^7.3.0"
pytest-cov = "^4.0.0"
pytest-dotenv = "^0.5.2"
pytest-asyncio = "^0.20.3"
pytest-mock  = "^3.10.0"
syrupy = "^4.0.2"
httpx = "^0.26.0"
pytest-watcher = "^0.4.1"
<<<<<<< HEAD
gigachain = ">=0.1.0"
aiosqlite = "^0.19.0"
=======
langchain = ">=0.1.0"
>>>>>>> 8850e8a3
grandalf = "^0.8"
mypy = "^1.6.0"
ruff = "^0.1.4"
jupyter = "^1.0.0"
langchainhub = "^0.1.14"
<<<<<<< HEAD
gigachain-openai = ">=0.1.2"
gigachain-anthropic = ">=0.1.8"
dataclasses-json = "^0.6.7"
=======
langchain-openai = ">=0.1.2"
langchain-anthropic = ">=0.1.8"
pytest-xdist = {extras = ["psutil"], version = "^3.6.1"}
pytest-repeat = "^0.9.3"
langgraph-checkpoint = {path = "../checkpoint", develop = true}
langgraph-checkpoint-sqlite = {path = "../checkpoint-sqlite", develop = true}
aiosqlite = "^0.20.0"
>>>>>>> 8850e8a3

[tool.poetry.group.dev]
optional = true

[tool.ruff]
lint.select = [ "E", "F", "I" ]
lint.ignore = [ "E501" ]
line-length = 88
indent-width = 4
extend-include = ["*.ipynb"]

[tool.ruff.format]
quote-style = "double"
indent-style = "space"
skip-magic-trailing-comma = false
line-ending = "auto"
docstring-code-format = false
docstring-code-line-length = "dynamic"

[tool.mypy]
ignore_missing_imports = "True"
disallow_untyped_defs = "True"
exclude = ["notebooks", "examples", "example_data"]

[tool.coverage.run]
omit = ["tests/*"]

[tool.pytest-watcher]
now = true
delay = 0.1
runner_args = ["--ff", "-v", "-n", "auto", "--dist", "worksteal", "--snapshot-update", "--tb", "short"]
patterns = ["*.py"]

[build-system]
requires = ["poetry-core>=1.0.0"]
build-backend = "poetry.core.masonry.api"

[tool.pytest.ini_options]
asyncio_mode = "auto"
# --strict-markers will raise errors on unknown marks.
# https://docs.pytest.org/en/7.1.x/how-to/mark.html#raising-errors-on-unknown-marks
#
# https://docs.pytest.org/en/7.1.x/reference/reference.html
# --strict-config       any warnings encountered while parsing the `pytest`
#                       section of the configuration file raise errors.
#
# https://github.com/tophat/syrupy
# --snapshot-warn-unused    Prints a warning on unused snapshots rather than fail the test suite.
addopts = "--full-trace --strict-markers --strict-config --durations=5 --snapshot-warn-unused"
# Registering custom markers.
# https://docs.pytest.org/en/7.1.x/example/markers.html#registering-markers<|MERGE_RESOLUTION|>--- conflicted
+++ resolved
@@ -1,11 +1,6 @@
 [tool.poetry]
-<<<<<<< HEAD
 name = "gigagraph"
-version = "0.1.4"
-=======
-name = "langgraph"
 version = "0.1.19"
->>>>>>> 8850e8a3
 description = "Building stateful, multi-actor applications with LLMs"
 authors = []
 license = "MIT"
@@ -17,11 +12,7 @@
 
 [tool.poetry.dependencies]
 python = ">=3.9.0,<4.0"
-<<<<<<< HEAD
-gigachain-core = ">=0.2,<0.3"
-=======
-langchain-core = ">=0.2.27,<0.3"
->>>>>>> 8850e8a3
+gigachain-core = ">=0.2.27,<0.3"
 
 
 [tool.poetry.group.dev.dependencies]
@@ -33,30 +24,19 @@
 syrupy = "^4.0.2"
 httpx = "^0.26.0"
 pytest-watcher = "^0.4.1"
-<<<<<<< HEAD
 gigachain = ">=0.1.0"
-aiosqlite = "^0.19.0"
-=======
-langchain = ">=0.1.0"
->>>>>>> 8850e8a3
 grandalf = "^0.8"
 mypy = "^1.6.0"
 ruff = "^0.1.4"
 jupyter = "^1.0.0"
 langchainhub = "^0.1.14"
-<<<<<<< HEAD
 gigachain-openai = ">=0.1.2"
 gigachain-anthropic = ">=0.1.8"
-dataclasses-json = "^0.6.7"
-=======
-langchain-openai = ">=0.1.2"
-langchain-anthropic = ">=0.1.8"
 pytest-xdist = {extras = ["psutil"], version = "^3.6.1"}
 pytest-repeat = "^0.9.3"
-langgraph-checkpoint = {path = "../checkpoint", develop = true}
-langgraph-checkpoint-sqlite = {path = "../checkpoint-sqlite", develop = true}
+gigagraph-checkpoint = {path = "../checkpoint", develop = true}
+gigagraph-checkpoint-sqlite = {path = "../checkpoint-sqlite", develop = true}
 aiosqlite = "^0.20.0"
->>>>>>> 8850e8a3
 
 [tool.poetry.group.dev]
 optional = true
