[build-system]
requires = ["hatchling"]
build-backend = "hatchling.build"

[project]
name = "langgraph"
<<<<<<< HEAD
version = "1.0.0a3"
=======
version = "0.6.8"
>>>>>>> 3a024cff
description = "Building stateful, multi-actor applications with LLMs"
authors = []
requires-python = ">=3.10"
readme = "README.md"
license = "MIT"
license-files = ['LICENSE']
dependencies = [
    "langchain-core>=0.1",
    "langgraph-checkpoint>=2.1.0,<3.0.0",
    "langgraph-sdk>=0.2.2,<0.3.0",
    "langgraph-prebuilt==0.7.0a2",
    "xxhash>=3.5.0",
    "pydantic>=2.7.4",
]

[project.urls]
Repository = "https://www.github.com/langchain-ai/langgraph"

[dependency-groups]
dev = [
    "pytest",
    "pytest-cov",
    "pytest-dotenv",
    "pytest-mock",
    "syrupy",
    "httpx",
    "pytest-watcher",
    "mypy",
    "ruff",
    "jupyter",
    "pytest-xdist[psutil]",
    "pytest-repeat",
    "langchain-core==1.0.0a1",
    "langgraph-prebuilt",
    "langgraph-checkpoint",
    "langgraph-checkpoint-sqlite",
    "langgraph-checkpoint-postgres",
    "langgraph-sdk",
    "psycopg[binary]",
    "uvloop==0.21.0beta1",
    "pyperf",
    "py-spy",
    "types-requests",
    "pycryptodome",
    "langgraph-cli[inmem]",
    "redis",
]

[tool.uv]
default-groups = ['dev']

[tool.uv.sources]
langgraph-prebuilt = { path = "../prebuilt", editable = true }
langgraph-checkpoint = { path = "../checkpoint", editable = true }
langgraph-checkpoint-sqlite = { path = "../checkpoint-sqlite", editable = true }
langgraph-checkpoint-postgres = { path = "../checkpoint-postgres", editable = true }
langgraph-sdk = { path = "../sdk-py", editable = true }
langgraph-cli = { path = "../cli", editable = true }

[tool.ruff]
lint.select = [ "E", "F", "I", "TID251", "UP" ]
lint.ignore = [ "E501" ]
line-length = 88
indent-width = 4
extend-include = ["*.ipynb"]
target-version = "py39"

[tool.ruff.lint.per-file-ignores]
"tests/bench/*" = ["UP006", "UP007"]

[tool.ruff.lint.flake8-tidy-imports.banned-api]
"typing.TypedDict".msg = "Use typing_extensions.TypedDict instead."

[tool.mypy]
# https://mypy.readthedocs.io/en/stable/config_file.html
disallow_untyped_defs = "True"
explicit_package_bases = "True"
warn_no_return = "False"
warn_unused_ignores = "True"
warn_redundant_casts = "True"
allow_redefinition = "True"
disable_error_code = "typeddict-item, return-value, override, has-type"

[tool.coverage.run]
omit = ["tests/*"]

[tool.pytest-watcher]
now = true
delay = 0.1
patterns = ["*.py"]

[tool.hatch.build.targets.wheel]
packages = ["langgraph"]

[tool.pytest.ini_options]
addopts = "--full-trace --strict-markers --strict-config --durations=5 --snapshot-warn-unused"

[tool.codespell]
# Ignore words specific to the LangGraph library code
ignore-words-list = "infor,thead,stdio,nd,jupyter,lets,lite,uis,deque,langgraph,langchain,pydantic,typing,async,await,coroutine,iterable,iterables,serializable,deserializable,checkpointer,checkpointing,stateful,statefulness,prebuilt,prebuilt,supervisor,supervisory,swarm,swarming,multiactor,multiactors,subgraph,subgraphs,workflow,workflows,streaming,streamable,streamed,streamer,streamers,streaming,streamable,streamed,streamer,streamers"<|MERGE_RESOLUTION|>--- conflicted
+++ resolved
@@ -4,11 +4,7 @@
 
 [project]
 name = "langgraph"
-<<<<<<< HEAD
 version = "1.0.0a3"
-=======
-version = "0.6.8"
->>>>>>> 3a024cff
 description = "Building stateful, multi-actor applications with LLMs"
 authors = []
 requires-python = ">=3.10"
