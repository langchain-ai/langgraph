--- conflicted
+++ resolved
@@ -15,11 +15,7 @@
     SerializerProtocol,
     copy_checkpoint,
 )
-<<<<<<< HEAD
-from langgraph.checkpoint.memory import InMemorySaver
-=======
-from langgraph.checkpoint.memory import MemorySaver, PersistentDict
->>>>>>> c89e84fb
+from langgraph.checkpoint.memory import InMemorySaver, PersistentDict
 
 
 class NoopSerializer(SerializerProtocol):
