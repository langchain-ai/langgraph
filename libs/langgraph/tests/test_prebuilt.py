--- conflicted
+++ resolved
@@ -31,7 +31,6 @@
 from langchain_core.runnables import Runnable, RunnableLambda
 from langchain_core.tools import BaseTool, ToolException
 from langchain_core.tools import tool as dec_tool
-from langchain_core.tools.base import InjectedToolCallId
 from pydantic import BaseModel, ValidationError
 from pydantic.v1 import BaseModel as BaseModelV1
 from pydantic.v1 import ValidationError as ValidationErrorV1
@@ -994,11 +993,8 @@
     reason="Langchain core 0.3.0 or greater is required",
 )
 async def test_tool_node_command():
-<<<<<<< HEAD
-=======
     from langchain_core.tools.base import InjectedToolCallId
 
->>>>>>> 1c3f65c9
     @dec_tool
     def transfer_to_bob(tool_call_id: Annotated[str, InjectedToolCallId]):
         """Transfer to Bob"""
@@ -1312,11 +1308,8 @@
     reason="Langchain core 0.3.0 or greater is required",
 )
 async def test_tool_node_command_list_input():
-<<<<<<< HEAD
-=======
     from langchain_core.tools.base import InjectedToolCallId
 
->>>>>>> 1c3f65c9
     @dec_tool
     def transfer_to_bob(tool_call_id: Annotated[str, InjectedToolCallId]):
         """Transfer to Bob"""
@@ -1582,11 +1575,8 @@
     reason="Langchain core 0.3.0 or greater is required",
 )
 def test_react_agent_update_state():
-<<<<<<< HEAD
-=======
     from langchain_core.tools.base import InjectedToolCallId
 
->>>>>>> 1c3f65c9
     class State(AgentState):
         user_name: str
 
