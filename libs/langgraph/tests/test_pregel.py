import enum
import functools
import gc
import json
import logging
import operator
import threading
import time
import uuid
from collections import Counter, deque
from collections.abc import Sequence
from concurrent.futures import ThreadPoolExecutor
from dataclasses import dataclass, field
from random import randrange
from typing import Annotated, Any, Literal, Optional, Union, get_type_hints

import pytest
from langchain_core.language_models import GenericFakeChatModel
from langchain_core.messages import AnyMessage
from langchain_core.runnables import (
    RunnableConfig,
    RunnableLambda,
    RunnablePassthrough,
)
from langchain_core.runnables.graph import Edge
from langgraph.cache.base import BaseCache
from langgraph.checkpoint.base import (
    BaseCheckpointer,
    Checkpoint,
    CheckpointMetadata,
    CheckpointTuple,
)
from langgraph.checkpoint.memory import InMemorySaver
from langgraph.prebuilt.tool_node import ToolNode
from langgraph.store.base import BaseStore
from langsmith import traceable
from pydantic import BaseModel, ConfigDict, Field, ValidationError
from pytest_mock import MockerFixture
from syrupy import SnapshotAssertion
from typing_extensions import NotRequired, TypedDict

from langgraph._internal._constants import CONFIG_KEY_NODE_FINISHED, ERROR, PULL
from langgraph.channels.binop import BinaryOperatorAggregate
from langgraph.channels.ephemeral_value import EphemeralValue
from langgraph.channels.last_value import LastValue
from langgraph.channels.topic import Topic
from langgraph.config import get_stream_writer
from langgraph.errors import GraphRecursionError, InvalidUpdateError, ParentCommand
from langgraph.func import entrypoint, task
from langgraph.graph import END, START, StateGraph
from langgraph.graph.message import MessagesState, add_messages
from langgraph.pregel import (
    NodeBuilder,
    Pregel,
)
from langgraph.pregel._loop import SyncPregelLoop
from langgraph.pregel._runner import PregelRunner
from langgraph.types import (
    CachePolicy,
    Command,
    Durability,
    Interrupt,
    PregelTask,
    RetryPolicy,
    Send,
    StateSnapshot,
    StateUpdate,
    StreamWriter,
    interrupt,
)
from tests.agents import AgentAction, AgentFinish
from tests.any_str import AnyStr, AnyVersion, FloatBetween, UnsortedSequence
from tests.messages import (
    _AnyIdAIMessage,
    _AnyIdAIMessageChunk,
    _AnyIdHumanMessage,
    _AnyIdToolMessage,
)

pytestmark = pytest.mark.anyio

logger = logging.getLogger(__name__)


def test_graph_validation() -> None:
    class State(TypedDict):
        hello: str

    graph = StateGraph(State)
    graph.add_node("start", lambda x: x)
    graph.add_edge("__start__", "start")
    graph.add_edge("unknown", "start")
    graph.add_edge("start", "__end__")
    with pytest.raises(ValueError, match="Found edge starting at unknown node "):
        graph.compile()

    def bad_reducer(a): ...

    class BadReducerState(TypedDict):
        hello: Annotated[str, bad_reducer]

    with pytest.raises(ValueError, match="Invalid reducer"):
        StateGraph(BadReducerState)

    def node_b(state: State) -> State:
        return {"hello": "world"}

    builder = StateGraph(State)
    builder.add_node("a", node_b)
    builder.add_node("b", node_b)
    builder.add_node("c", node_b)
    builder.set_entry_point("a")
    builder.add_edge("a", "b")
    builder.add_edge("a", "c")
    graph = builder.compile()

    with pytest.raises(InvalidUpdateError, match="At key 'hello'"):
        graph.invoke({"hello": "there"})


def test_graph_validation_with_command() -> None:
    class State(TypedDict):
        foo: str
        bar: str

    def node_a(state: State):
        return Command(goto="b", update={"foo": "bar"})

    def node_b(state: State):
        return Command(goto=END, update={"bar": "baz"})

    builder = StateGraph(State)
    builder.add_node("a", node_a)
    builder.add_node("b", node_b)
    builder.add_edge(START, "a")
    graph = builder.compile()
    assert graph.invoke({"foo": ""}) == {"foo": "bar", "bar": "baz"}


def test_checkpoint_errors() -> None:
    class FaultyGetCheckpointer(InMemorySaver):
        def get_tuple(self, config: RunnableConfig) -> Optional[CheckpointTuple]:
            raise ValueError("Faulty get_tuple")

    class FaultyPutCheckpointer(InMemorySaver):
        def put(
            self,
            config: RunnableConfig,
            checkpoint: Checkpoint,
            metadata: CheckpointMetadata,
            new_versions: Optional[dict[str, Union[str, int, float]]] = None,
        ) -> RunnableConfig:
            raise ValueError("Faulty put")

    class FaultyPutWritesCheckpointer(InMemorySaver):
        def put_writes(
            self, config: RunnableConfig, writes: list[tuple[str, Any]], task_id: str
        ) -> RunnableConfig:
            raise ValueError("Faulty put_writes")

    class FaultyVersionCheckpointer(InMemorySaver):
        def get_next_version(self, current: Optional[int], channel: None) -> int:
            raise ValueError("Faulty get_next_version")

    def logic(inp: str) -> str:
        return ""

    builder = StateGraph(Annotated[str, operator.add])
    builder.add_node("agent", logic)
    builder.add_edge(START, "agent")

    graph = builder.compile(checkpointer=FaultyGetCheckpointer())
    with pytest.raises(ValueError, match="Faulty get_tuple"):
        graph.invoke("", {"configurable": {"thread_id": "thread-1"}})

    graph = builder.compile(checkpointer=FaultyPutCheckpointer())
    with pytest.raises(ValueError, match="Faulty put"):
        graph.invoke("", {"configurable": {"thread_id": "thread-1"}})

    graph = builder.compile(checkpointer=FaultyVersionCheckpointer())
    with pytest.raises(ValueError, match="Faulty get_next_version"):
        graph.invoke("", {"configurable": {"thread_id": "thread-1"}})

    # add parallel node
    builder.add_node("parallel", logic)
    builder.add_edge(START, "parallel")
    graph = builder.compile(checkpointer=FaultyPutWritesCheckpointer())
    with pytest.raises(ValueError, match="Faulty put_writes"):
        graph.invoke(
            "", {"configurable": {"thread_id": "thread-1"}}, durability="async"
        )


def test_context_json_schema() -> None:
    """Test that config json schema is generated properly."""
    chain = NodeBuilder().subscribe_only("input").write_to("output")

    @dataclass
    class Foo:
        x: int
        y: str = field(default="foo")

    app = Pregel(
        nodes={
            "one": chain,
        },
        channels={
            "ephemeral": EphemeralValue(Any),
            "input": LastValue(int),
            "output": LastValue(int),
        },
        input_channels=["input", "ephemeral"],
        output_channels="output",
        context_schema=Foo,
    )

    assert app.get_context_jsonschema() == {
        "properties": {
            "x": {
                "title": "X",
                "type": "integer",
            },
            "y": {
                "default": "foo",
                "title": "Y",
                "type": "string",
            },
        },
        "required": [
            "x",
        ],
        "title": "Foo",
        "type": "object",
    }


def test_node_schemas_custom_output() -> None:
    class State(TypedDict):
        hello: str
        bye: str
        messages: Annotated[list[str], add_messages]

    class Output(TypedDict):
        messages: list[str]

    class StateForA(TypedDict):
        hello: str
        messages: Annotated[list[str], add_messages]

    def node_a(state: StateForA) -> State:
        assert state == {
            "hello": "there",
            "messages": [_AnyIdHumanMessage(content="hello")],
        }

    class StateForB(TypedDict):
        bye: str
        now: int

    def node_b(state: StateForB):
        assert state == {
            "bye": "world",
        }
        return {
            "now": 123,
            "hello": "again",
        }

    class StateForC(TypedDict):
        hello: str
        now: int

    def node_c(state: StateForC) -> StateForC:
        assert state == {
            "hello": "again",
            "now": 123,
        }

    builder = StateGraph(State, output_schema=Output)
    builder.add_node("a", node_a)
    builder.add_node("b", node_b)
    builder.add_node("c", node_c)
    builder.add_edge(START, "a")
    builder.add_edge("a", "b")
    builder.add_edge("b", "c")
    graph = builder.compile()

    assert graph.invoke({"hello": "there", "bye": "world", "messages": "hello"}) == {
        "messages": [_AnyIdHumanMessage(content="hello")],
    }

    builder = StateGraph(State, output_schema=Output)
    builder.add_node("a", node_a)
    builder.add_node("b", node_b)
    builder.add_node("c", node_c)
    builder.add_edge(START, "a")
    builder.add_edge("a", "b")
    builder.add_edge("b", "c")
    graph = builder.compile()

    assert graph.invoke(
        {
            "hello": "there",
            "bye": "world",
            "messages": "hello",
            "now": 345,  # ignored because not in input schema
        }
    ) == {
        "messages": [_AnyIdHumanMessage(content="hello")],
    }

    assert [
        c
        for c in graph.stream(
            {
                "hello": "there",
                "bye": "world",
                "messages": "hello",
                "now": 345,  # ignored because not in input schema
            }
        )
    ] == [
        {"a": None},
        {"b": {"hello": "again", "now": 123}},
        {"c": None},
    ]


def test_reducer_before_first_node() -> None:
    class State(TypedDict):
        hello: str
        messages: Annotated[list[str], add_messages]

    def node_a(state: State) -> State:
        assert state == {
            "hello": "there",
            "messages": [_AnyIdHumanMessage(content="hello")],
        }

    builder = StateGraph(State)
    builder.add_node("a", node_a)
    builder.set_entry_point("a")
    builder.set_finish_point("a")
    graph = builder.compile()
    assert graph.invoke({"hello": "there", "messages": "hello"}) == {
        "hello": "there",
        "messages": [_AnyIdHumanMessage(content="hello")],
    }

    class State(TypedDict):
        hello: str
        messages: Annotated[list[str], add_messages]

    def node_a(state: State) -> State:
        assert state == {
            "hello": "there",
            "messages": [_AnyIdHumanMessage(content="hello")],
        }

    builder = StateGraph(State)
    builder.add_node("a", node_a)
    builder.set_entry_point("a")
    builder.set_finish_point("a")
    graph = builder.compile()
    assert graph.invoke({"hello": "there", "messages": "hello"}) == {
        "hello": "there",
        "messages": [_AnyIdHumanMessage(content="hello")],
    }

    class State(TypedDict):
        hello: str
        messages: Annotated[Sequence[str], add_messages]

    def node_a(state: State) -> State:
        assert state == {
            "hello": "there",
            "messages": [_AnyIdHumanMessage(content="hello")],
        }

    builder = StateGraph(State)
    builder.add_node("a", node_a)
    builder.set_entry_point("a")
    builder.set_finish_point("a")
    graph = builder.compile()
    assert graph.invoke({"hello": "there", "messages": "hello"}) == {
        "hello": "there",
        "messages": [_AnyIdHumanMessage(content="hello")],
    }


def test_invoke_single_process_in_out(mocker: MockerFixture) -> None:
    add_one = mocker.Mock(side_effect=lambda x: x + 1)
    chain = NodeBuilder().subscribe_only("input").do(add_one).write_to("output")

    app = Pregel(
        nodes={
            "one": chain,
        },
        channels={
            "input": LastValue(int),
            "output": LastValue(int),
        },
        input_channels="input",
        output_channels="output",
    )

    assert app.input_schema.model_json_schema() == {
        "title": "LangGraphInput",
        "type": "integer",
    }
    assert app.output_schema.model_json_schema() == {
        "title": "LangGraphOutput",
        "type": "integer",
    }
    assert app.get_context_jsonschema() is None

    assert app.invoke(2) == 3
    assert app.invoke(2, output_keys=["output"]) == {"output": 3}
    assert repr(app), "does not raise recursion error"


def test_invoke_single_process_in_write_kwargs(mocker: MockerFixture) -> None:
    add_one = mocker.Mock(side_effect=lambda x: x + 1)
    chain = (
        NodeBuilder()
        .subscribe_only("input")
        .do(add_one)
        .write_to("output", fixed=5, output_plus_one=lambda x: x + 1)
    )

    app = Pregel(
        nodes={"one": chain},
        channels={
            "input": LastValue(int),
            "output": LastValue(int),
            "fixed": LastValue(int),
            "output_plus_one": LastValue(int),
        },
        output_channels=["output", "fixed", "output_plus_one"],
        input_channels="input",
    )

    assert app.input_schema.model_json_schema() == {
        "title": "LangGraphInput",
        "type": "integer",
    }
    assert app.output_schema.model_json_schema() == {
        "title": "LangGraphOutput",
        "type": "object",
        "properties": {
            "output": {"title": "Output", "type": "integer", "default": None},
            "fixed": {"title": "Fixed", "type": "integer", "default": None},
            "output_plus_one": {
                "title": "Output Plus One",
                "type": "integer",
                "default": None,
            },
        },
    }
    assert app.invoke(2) == {"output": 3, "fixed": 5, "output_plus_one": 4}


def test_invoke_single_process_in_out_dict(mocker: MockerFixture) -> None:
    add_one = mocker.Mock(side_effect=lambda x: x + 1)
    chain = NodeBuilder().subscribe_only("input").do(add_one).write_to("output")

    app = Pregel(
        nodes={"one": chain},
        channels={"input": LastValue(int), "output": LastValue(int)},
        input_channels="input",
        output_channels=["output"],
    )

    assert app.input_schema.model_json_schema() == {
        "title": "LangGraphInput",
        "type": "integer",
    }
    assert app.output_schema.model_json_schema() == {
        "title": "LangGraphOutput",
        "type": "object",
        "properties": {
            "output": {"title": "Output", "type": "integer", "default": None}
        },
    }
    assert app.invoke(2) == {"output": 3}


def test_invoke_single_process_in_dict_out_dict(mocker: MockerFixture) -> None:
    add_one = mocker.Mock(side_effect=lambda x: x + 1)
    chain = NodeBuilder().subscribe_only("input").do(add_one).write_to("output")

    app = Pregel(
        nodes={"one": chain},
        channels={"input": LastValue(int), "output": LastValue(int)},
        input_channels=["input"],
        output_channels=["output"],
    )
    assert app.input_schema.model_json_schema() == {
        "title": "LangGraphInput",
        "type": "object",
        "properties": {"input": {"title": "Input", "type": "integer", "default": None}},
    }
    assert app.output_schema.model_json_schema() == {
        "title": "LangGraphOutput",
        "type": "object",
        "properties": {
            "output": {"title": "Output", "type": "integer", "default": None}
        },
    }
    assert app.invoke({"input": 2}) == {"output": 3}


def test_invoke_two_processes_in_out(mocker: MockerFixture) -> None:
    add_one = mocker.Mock(side_effect=lambda x: x + 1)
    one = NodeBuilder().subscribe_only("input").do(add_one).write_to("inbox")
    two = NodeBuilder().subscribe_only("inbox").do(add_one).write_to("output")

    app = Pregel(
        nodes={"one": one, "two": two},
        channels={
            "inbox": LastValue(int),
            "output": LastValue(int),
            "input": LastValue(int),
        },
        input_channels="input",
        output_channels="output",
    )

    assert app.invoke(2) == 4

    with pytest.raises(GraphRecursionError):
        app.invoke(2, {"recursion_limit": 1}, debug=1)


def test_run_from_checkpoint_id_retains_previous_writes(
    sync_checkpointer: BaseCheckpointer,
) -> None:
    class MyState(TypedDict):
        myval: Annotated[int, operator.add]
        otherval: bool

    class Anode:
        def __init__(self):
            self.switch = False

        def __call__(self, state: MyState):
            self.switch = not self.switch
            return {"myval": 2 if self.switch else 1, "otherval": self.switch}

    builder = StateGraph(MyState)
    thenode = Anode()  # Fun.
    builder.add_node("node_one", thenode)
    builder.add_node("node_two", thenode)
    builder.add_edge(START, "node_one")

    def _getedge(src: str):
        swap = "node_one" if src == "node_two" else "node_two"

        def _edge(st: MyState) -> Literal["__end__", "node_one", "node_two"]:
            if st["myval"] > 3:
                return END
            if st["otherval"]:
                return swap
            return src

        return _edge

    builder.add_conditional_edges("node_one", _getedge("node_one"))
    builder.add_conditional_edges("node_two", _getedge("node_two"))
    graph = builder.compile(checkpointer=sync_checkpointer)

    thread_id = uuid.uuid4()
    thread1 = {"configurable": {"thread_id": str(thread_id)}}

    result = graph.invoke({"myval": 1}, thread1, durability="async")
    assert result["myval"] == 4
    history = [c for c in graph.get_state_history(thread1)]

    assert len(history) == 4
    assert history[-1].values == {"myval": 0}
    assert history[0].values == {"myval": 4, "otherval": False}

    second_run_config = {
        **thread1,
        "configurable": {
            **thread1["configurable"],
            "checkpoint_id": history[1].config["configurable"]["checkpoint_id"],
        },
    }
    second_result = graph.invoke(None, second_run_config)
    assert second_result == {"myval": 5, "otherval": True}

    new_history = [
        c
        for c in graph.get_state_history(
            {"configurable": {"thread_id": str(thread_id), "checkpoint_ns": ""}}
        )
    ]

    assert len(new_history) == len(history) + 1
    for original, new in zip(history, new_history[1:]):
        assert original.values == new.values
        assert original.next == new.next
        assert original.metadata["step"] == new.metadata["step"]

    def _get_tasks(hist: list, start: int):
        return [h.tasks for h in hist[start:]]

    assert _get_tasks(new_history, 1) == _get_tasks(history, 0)


def test_batch_two_processes_in_out() -> None:
    def add_one_with_delay(inp: int) -> int:
        time.sleep(inp / 10)
        return inp + 1

    one = NodeBuilder().subscribe_only("input").do(add_one_with_delay).write_to("one")
    two = NodeBuilder().subscribe_only("one").do(add_one_with_delay).write_to("output")

    app = Pregel(
        nodes={"one": one, "two": two},
        channels={
            "one": LastValue(int),
            "output": LastValue(int),
            "input": LastValue(int),
        },
        input_channels="input",
        output_channels="output",
    )

    assert app.batch([3, 2, 1, 3, 5]) == [5, 4, 3, 5, 7]
    assert app.batch([3, 2, 1, 3, 5], output_keys=["output"]) == [
        {"output": 5},
        {"output": 4},
        {"output": 3},
        {"output": 5},
        {"output": 7},
    ]


def test_invoke_many_processes_in_out(mocker: MockerFixture) -> None:
    test_size = 100
    add_one = mocker.Mock(side_effect=lambda x: x + 1)

    nodes = {"-1": NodeBuilder().subscribe_only("input").do(add_one).write_to("-1")}
    for i in range(test_size - 2):
        nodes[str(i)] = (
            NodeBuilder().subscribe_only(str(i - 1)).do(add_one).write_to(str(i))
        )
    nodes["last"] = NodeBuilder().subscribe_only(str(i)).do(add_one).write_to("output")

    app = Pregel(
        nodes=nodes,
        channels={str(i): LastValue(int) for i in range(-1, test_size - 2)}
        | {"input": LastValue(int), "output": LastValue(int)},
        input_channels="input",
        output_channels="output",
    )

    for _ in range(10):
        assert app.invoke(2, {"recursion_limit": test_size}) == 2 + test_size

    with ThreadPoolExecutor() as executor:
        assert [
            *executor.map(app.invoke, [2] * 10, [{"recursion_limit": test_size}] * 10)
        ] == [2 + test_size] * 10


def test_batch_many_processes_in_out(mocker: MockerFixture) -> None:
    test_size = 100
    add_one = mocker.Mock(side_effect=lambda x: x + 1)

    nodes = {"-1": NodeBuilder().subscribe_only("input").do(add_one).write_to("-1")}
    for i in range(test_size - 2):
        nodes[str(i)] = (
            NodeBuilder().subscribe_only(str(i - 1)).do(add_one).write_to(str(i))
        )
    nodes["last"] = NodeBuilder().subscribe_only(str(i)).do(add_one).write_to("output")

    app = Pregel(
        nodes=nodes,
        channels={str(i): LastValue(int) for i in range(-1, test_size - 2)}
        | {"input": LastValue(int), "output": LastValue(int)},
        input_channels="input",
        output_channels="output",
    )

    for _ in range(3):
        assert app.batch([2, 1, 3, 4, 5], {"recursion_limit": test_size}) == [
            2 + test_size,
            1 + test_size,
            3 + test_size,
            4 + test_size,
            5 + test_size,
        ]

    with ThreadPoolExecutor() as executor:
        assert [
            *executor.map(
                app.batch, [[2, 1, 3, 4, 5]] * 3, [{"recursion_limit": test_size}] * 3
            )
        ] == [
            [2 + test_size, 1 + test_size, 3 + test_size, 4 + test_size, 5 + test_size]
        ] * 3


def test_invoke_two_processes_two_in_two_out_invalid(mocker: MockerFixture) -> None:
    add_one = mocker.Mock(side_effect=lambda x: x + 1)

    one = NodeBuilder().subscribe_only("input").do(add_one).write_to("output")
    two = NodeBuilder().subscribe_only("input").do(add_one).write_to("output")

    app = Pregel(
        nodes={"one": one, "two": two},
        channels={"output": LastValue(int), "input": LastValue(int)},
        input_channels="input",
        output_channels="output",
    )

    with pytest.raises(InvalidUpdateError):
        # LastValue channels can only be updated once per iteration
        app.invoke(2)

    class State(TypedDict):
        hello: str

    def my_node(input: State) -> State:
        return {"hello": "world"}

    builder = StateGraph(State)
    builder.add_node("one", my_node)
    builder.add_node("two", my_node)
    builder.set_conditional_entry_point(lambda _: ["one", "two"])

    graph = builder.compile()
    with pytest.raises(InvalidUpdateError, match="At key 'hello'"):
        graph.invoke({"hello": "there"}, debug=True)


def test_invoke_two_processes_two_in_two_out_valid(mocker: MockerFixture) -> None:
    add_one = mocker.Mock(side_effect=lambda x: x + 1)

    one = NodeBuilder().subscribe_only("input").do(add_one).write_to("output")
    two = NodeBuilder().subscribe_only("input").do(add_one).write_to("output")

    app = Pregel(
        nodes={"one": one, "two": two},
        channels={
            "input": LastValue(int),
            "output": Topic(int),
        },
        input_channels="input",
        output_channels="output",
    )

    # An Inbox channel accumulates updates into a sequence
    assert app.invoke(2) == [3, 3]


def test_invoke_checkpoint_two(
    mocker: MockerFixture, sync_checkpointer: BaseCheckpointer
) -> None:
    add_one = mocker.Mock(side_effect=lambda x: x["total"] + x["input"])
    errored_once = False

    def raise_if_above_10(input: int) -> int:
        nonlocal errored_once
        if input > 4:
            if errored_once:
                pass
            else:
                errored_once = True
                raise ConnectionError("I will be retried")
        if input > 10:
            raise ValueError("Input is too large")
        return input

    one = (
        NodeBuilder()
        .subscribe_to("input")
        .read_from("total")
        .do(add_one)
        .write_to("output", "total")
        .do(raise_if_above_10)
    )

    app = Pregel(
        nodes={"one": one},
        channels={
            "total": BinaryOperatorAggregate(int, operator.add),
            "input": LastValue(int),
            "output": LastValue(int),
        },
        input_channels="input",
        output_channels="output",
        checkpointer=sync_checkpointer,
        retry_policy=RetryPolicy(),
    )

    # total starts out as 0, so output is 0+2=2
    assert app.invoke(2, {"configurable": {"thread_id": "1"}}) == 2
    checkpoint = sync_checkpointer.get({"configurable": {"thread_id": "1"}})
    assert checkpoint is not None
    assert checkpoint["channel_values"].get("total") == 2
    # total is now 2, so output is 2+3=5
    assert app.invoke(3, {"configurable": {"thread_id": "1"}}) == 5
    assert errored_once, "errored and retried"
    checkpoint_tup = sync_checkpointer.get_tuple({"configurable": {"thread_id": "1"}})
    assert checkpoint_tup is not None
    assert checkpoint_tup.checkpoint["channel_values"].get("total") == 7
    # total is now 2+5=7, so output would be 7+4=11, but raises ValueError
    with pytest.raises(ValueError):
        app.invoke(4, {"configurable": {"thread_id": "1"}})
    # checkpoint is not updated, error is recorded
    checkpoint_tup = sync_checkpointer.get_tuple({"configurable": {"thread_id": "1"}})
    assert checkpoint_tup is not None
    assert checkpoint_tup.checkpoint["channel_values"].get("total") == 7
    assert checkpoint_tup.pending_writes == [
        (AnyStr(), ERROR, "ValueError('Input is too large')")
    ]
    # on a new thread, total starts out as 0, so output is 0+5=5
    assert app.invoke(5, {"configurable": {"thread_id": "2"}}) == 5
    checkpoint = sync_checkpointer.get({"configurable": {"thread_id": "1"}})
    assert checkpoint is not None
    assert checkpoint["channel_values"].get("total") == 7
    checkpoint = sync_checkpointer.get({"configurable": {"thread_id": "2"}})
    assert checkpoint is not None
    assert checkpoint["channel_values"].get("total") == 5


def test_pending_writes_resume(
    sync_checkpointer: BaseCheckpointer, durability: Durability
) -> None:
    class State(TypedDict):
        value: Annotated[int, operator.add]

    class AwhileMaker:
        def __init__(self, sleep: float, rtn: Union[dict, Exception]) -> None:
            self.sleep = sleep
            self.rtn = rtn
            self.reset()

        def __call__(self, input: State) -> Any:
            self.calls += 1
            time.sleep(self.sleep)
            if isinstance(self.rtn, Exception):
                raise self.rtn
            else:
                return self.rtn

        def reset(self):
            self.calls = 0

    one = AwhileMaker(0.1, {"value": 2})
    two = AwhileMaker(0.2, ConnectionError("I'm not good"))
    builder = StateGraph(State)
    builder.add_node("one", one)
    builder.add_node(
        "two",
        two,
        retry_policy=RetryPolicy(max_attempts=2, initial_interval=0, jitter=False),
    )
    builder.add_edge(START, "one")
    builder.add_edge(START, "two")
    graph = builder.compile(checkpointer=sync_checkpointer)

    thread1: RunnableConfig = {"configurable": {"thread_id": "1"}}
    with pytest.raises(ConnectionError, match="I'm not good"):
        graph.invoke({"value": 1}, thread1, durability=durability)

    # both nodes should have been called once
    assert one.calls == 1
    assert two.calls == 2  # two attempts

    # latest checkpoint should be before nodes "one", "two"
    # but we should have applied the write from "one"
    state = graph.get_state(thread1)
    assert state is not None
    assert state.values == {"value": 3}
    assert state.next == ("two",)
    assert state.tasks == (
        PregelTask(AnyStr(), "one", (PULL, "one"), result={"value": 2}),
        PregelTask(AnyStr(), "two", (PULL, "two"), 'ConnectionError("I\'m not good")'),
    )
    assert state.metadata == {
        "parents": {},
        "source": "loop",
        "step": 0,
    }
    # get_state with checkpoint_id should not apply any pending writes
    state = graph.get_state(state.config)
    assert state is not None
    assert state.values == {"value": 1}
    assert state.next == ("one", "two")
    # should contain pending write of "one"
    checkpoint = sync_checkpointer.get_tuple(thread1)
    assert checkpoint is not None
    # should contain error from "two"
    expected_writes = [
        (AnyStr(), "value", 2),
        (AnyStr(), ERROR, 'ConnectionError("I\'m not good")'),
    ]
    assert len(checkpoint.pending_writes) == 2
    assert all(w in expected_writes for w in checkpoint.pending_writes)
    # both non-error pending writes come from same task
    non_error_writes = [w for w in checkpoint.pending_writes if w[1] != ERROR]
    # error write is from the other task
    error_write = next(w for w in checkpoint.pending_writes if w[1] == ERROR)
    assert error_write[0] != non_error_writes[0][0]

    # resume execution
    with pytest.raises(ConnectionError, match="I'm not good"):
        graph.invoke(None, thread1, durability=durability)

    # node "one" succeeded previously, so shouldn't be called again
    assert one.calls == 1
    # node "two" should have been called once again
    assert two.calls == 4  # two attempts before + two attempts now

    # confirm no new checkpoints saved
    state_two = graph.get_state(thread1)
    assert state_two.metadata == state.metadata

    # resume execution, without exception
    two.rtn = {"value": 3}
    # both the pending write and the new write were applied, 1 + 2 + 3 = 6
    assert graph.invoke(None, thread1, durability=durability) == {"value": 6}

    # check all final checkpoints
    checkpoints = [c for c in sync_checkpointer.list(thread1)]
    # we should have 3
    assert len(checkpoints) == (3 if durability != "exit" else 2)
    # the last one not too interesting for this test
    assert checkpoints[0] == CheckpointTuple(
        config={
            "configurable": {
                "thread_id": "1",
                "checkpoint_ns": "",
                "checkpoint_id": AnyStr(),
            }
        },
        checkpoint={
            "v": 4,
            "id": AnyStr(),
            "ts": AnyStr(),
            "versions_seen": {
                "one": {
                    "branch:to:one": AnyVersion(),
                },
                "two": {
                    "branch:to:two": AnyVersion(),
                },
                "__input__": {},
                "__start__": {
                    "__start__": AnyVersion(),
                },
                "__interrupt__": {
                    "value": AnyVersion(),
                    "__start__": AnyVersion(),
                    "branch:to:one": AnyVersion(),
                    "branch:to:two": AnyVersion(),
                },
            },
            "channel_versions": {
                "value": AnyVersion(),
                "__start__": AnyVersion(),
                "branch:to:one": AnyVersion(),
                "branch:to:two": AnyVersion(),
            },
            "channel_values": {"value": 6},
            "updated_channels": ["value"],
        },
        metadata={
            "parents": {},
            "step": 1,
            "source": "loop",
        },
        parent_config={
            "configurable": {
                "thread_id": "1",
                "checkpoint_ns": "",
                "checkpoint_id": checkpoints[1].config["configurable"]["checkpoint_id"],
            }
        },
        pending_writes=[],
    )
    # the previous one we assert that pending writes contains both
    # - original error
    # - successful writes from resuming after preventing error
    assert checkpoints[1] == CheckpointTuple(
        config={
            "configurable": {
                "thread_id": "1",
                "checkpoint_ns": "",
                "checkpoint_id": AnyStr(),
            }
        },
        checkpoint={
            "v": 4,
            "id": AnyStr(),
            "ts": AnyStr(),
            "versions_seen": {
                "__input__": {},
                "__start__": {
                    "__start__": AnyVersion(),
                },
            },
            "channel_versions": {
                "value": AnyVersion(),
                "__start__": AnyVersion(),
                "branch:to:one": AnyVersion(),
                "branch:to:two": AnyVersion(),
            },
            "channel_values": {
                "value": 1,
                "branch:to:one": None,
                "branch:to:two": None,
            },
            "updated_channels": ["branch:to:one", "branch:to:two", "value"],
        },
        metadata={
            "parents": {},
            "step": 0,
            "source": "loop",
        },
        parent_config={
            "configurable": {
                "thread_id": "1",
                "checkpoint_ns": "",
                "checkpoint_id": (
                    checkpoints[2].config["configurable"]["checkpoint_id"]
                ),
            }
        }
        if durability != "exit"
        else None,
        pending_writes=(
            UnsortedSequence(
                (AnyStr(), "value", 2),
                (AnyStr(), "__error__", 'ConnectionError("I\'m not good")'),
                (AnyStr(), "value", 3),
            )
            if durability != "exit"
            else UnsortedSequence(
                (AnyStr(), "value", 2),
                (AnyStr(), "__error__", 'ConnectionError("I\'m not good")'),
                # the write against the previous checkpoint is not saved, as it is
                # produced in a run where only the next checkpoint (the last) is saved
            )
        ),
    )
    if durability == "exit":
        return
    assert checkpoints[2] == CheckpointTuple(
        config={
            "configurable": {
                "thread_id": "1",
                "checkpoint_ns": "",
                "checkpoint_id": AnyStr(),
            }
        },
        checkpoint={
            "v": 4,
            "id": AnyStr(),
            "ts": AnyStr(),
            "versions_seen": {"__input__": {}},
            "channel_versions": {
                "__start__": AnyVersion(),
            },
            "channel_values": {"__start__": {"value": 1}},
            "updated_channels": ["__start__"],
        },
        metadata={
            "parents": {},
            "step": -1,
            "source": "input",
        },
        parent_config=None,
        pending_writes=UnsortedSequence(
            (AnyStr(), "value", 1),
            (AnyStr(), "branch:to:one", None),
            (AnyStr(), "branch:to:two", None),
        ),
    )


def test_cond_edge_after_send() -> None:
    class Node:
        def __init__(self, name: str):
            self.name = name
            setattr(self, "__name__", name)

        def __call__(self, state):
            return [self.name]

    def send_for_fun(state):
        return [Send("2", state), Send("2", state)]

    def route_to_three(state) -> Literal["3"]:
        return "3"

    builder = StateGraph(Annotated[list, operator.add])
    builder.add_node(Node("1"))
    builder.add_node(Node("2"))
    builder.add_node(Node("3"))
    builder.add_edge(START, "1")
    builder.add_conditional_edges("1", send_for_fun)
    builder.add_conditional_edges("2", route_to_three)
    graph = builder.compile()
    assert graph.invoke(["0"]) == ["0", "1", "2", "2", "3"]


def test_concurrent_emit_sends() -> None:
    class Node:
        def __init__(self, name: str):
            self.name = name
            setattr(self, "__name__", name)

        def __call__(self, state):
            return (
                [self.name]
                if isinstance(state, list)
                else ["|".join((self.name, str(state)))]
            )

    def send_for_fun(state):
        return [Send("2", 1), Send("2", 2), "3.1"]

    def send_for_profit(state):
        return [Send("2", 3), Send("2", 4)]

    def route_to_three(state) -> Literal["3"]:
        return "3"

    builder = StateGraph(Annotated[list, operator.add])
    builder.add_node(Node("1"))
    builder.add_node(Node("1.1"))
    builder.add_node(Node("2"))
    builder.add_node(Node("3"))
    builder.add_node(Node("3.1"))
    builder.add_edge(START, "1")
    builder.add_edge(START, "1.1")
    builder.add_conditional_edges("1", send_for_fun)
    builder.add_conditional_edges("1.1", send_for_profit)
    builder.add_conditional_edges("2", route_to_three)
    graph = builder.compile()
    assert graph.invoke(["0"]) == [
        "0",
        "1",
        "1.1",
        "3.1",
        "2|1",
        "2|2",
        "2|3",
        "2|4",
        "3",
    ]


def test_send_sequences() -> None:
    class Node:
        def __init__(self, name: str):
            self.name = name
            setattr(self, "__name__", name)

        def __call__(self, state):
            update = (
                [self.name]
                if isinstance(state, list)
                else ["|".join((self.name, str(state)))]
            )
            if isinstance(state, Command):
                return [state, Command(update=update)]
            else:
                return update

    def send_for_fun(state):
        return [
            Send("2", Command(goto=Send("2", 3))),
            Send("2", Command(goto=Send("2", 4))),
            "3.1",
        ]

    def route_to_three(state) -> Literal["3"]:
        return "3"

    builder = StateGraph(Annotated[list, operator.add])
    builder.add_node(Node("1"))
    builder.add_node(Node("2"))
    builder.add_node(Node("3"))
    builder.add_node(Node("3.1"))
    builder.add_edge(START, "1")
    builder.add_conditional_edges("1", send_for_fun)
    builder.add_conditional_edges("2", route_to_three)
    graph = builder.compile()
    assert graph.invoke(["0"]) == [
        "0",
        "1",
        "3.1",
        "2|Command(goto=Send(node='2', arg=3))",
        "2|Command(goto=Send(node='2', arg=4))",
        "3",
        "2|3",
        "2|4",
        "3",
    ]


def test_imp_task(sync_checkpointer: BaseCheckpointer, durability: Durability) -> None:
    mapper_calls = 0

    class Context(TypedDict):
        model: str

    @task()
    def mapper(input: int) -> str:
        nonlocal mapper_calls
        mapper_calls += 1
        time.sleep(input / 100)
        return str(input) * 2

    @entrypoint(checkpointer=sync_checkpointer, context_schema=Context)
    def graph(input: list[int]) -> list[str]:
        futures = [mapper(i) for i in input]
        mapped = [f.result() for f in futures]
        answer = interrupt("question")
        return [m + answer for m in mapped]

    assert graph.get_input_jsonschema() == {
        "type": "array",
        "items": {"type": "integer"},
        "title": "LangGraphInput",
    }
    assert graph.get_output_jsonschema() == {
        "type": "array",
        "items": {"type": "string"},
        "title": "LangGraphOutput",
    }
    assert graph.get_context_jsonschema() == {
        "properties": {"model": {"title": "Model", "type": "string"}},
        "required": ["model"],
        "title": "Context",
        "type": "object",
    }

    thread1 = {"configurable": {"thread_id": "1"}}
    assert [*graph.stream([0, 1], thread1, durability=durability)] == [
        {"mapper": "00"},
        {"mapper": "11"},
        {
            "__interrupt__": (
                Interrupt(
                    value="question",
                    id=AnyStr(),
                ),
            )
        },
    ]
    assert mapper_calls == 2

    assert graph.invoke(Command(resume="answer"), thread1, durability=durability) == [
        "00answer",
        "11answer",
    ]
    assert mapper_calls == 2


def test_imp_nested(
    sync_checkpointer: BaseCheckpointer, durability: Durability
) -> None:
    def mynode(input: list[str]) -> list[str]:
        return [it + "a" for it in input]

    builder = StateGraph(list[str])
    builder.add_node(mynode)
    builder.add_edge(START, "mynode")
    add_a = builder.compile()

    @task
    def submapper(input: int) -> str:
        time.sleep(input / 100)
        return str(input)

    @task()
    def mapper(input: int) -> str:
        sub = submapper(input)
        time.sleep(input / 100)
        return sub.result() * 2

    @entrypoint(checkpointer=sync_checkpointer)
    def graph(input: list[int]) -> list[str]:
        futures = [mapper(i) for i in input]
        mapped = [f.result() for f in futures]
        answer = interrupt("question")
        final = [m + answer for m in mapped]
        return add_a.invoke(final)

    assert graph.get_input_jsonschema() == {
        "type": "array",
        "items": {"type": "integer"},
        "title": "LangGraphInput",
    }
    assert graph.get_output_jsonschema() == {
        "type": "array",
        "items": {"type": "string"},
        "title": "LangGraphOutput",
    }

    thread1 = {"configurable": {"thread_id": "1"}}
    assert [*graph.stream([0, 1], thread1, durability=durability)] == [
        {"submapper": "0"},
        {"mapper": "00"},
        {"submapper": "1"},
        {"mapper": "11"},
        {
            "__interrupt__": (
                Interrupt(
                    value="question",
                    id=AnyStr(),
                ),
            )
        },
    ]

    assert graph.invoke(Command(resume="answer"), thread1, durability=durability) == [
        "00answera",
        "11answera",
    ]


def test_imp_stream_order(
    sync_checkpointer: BaseCheckpointer, durability: Durability
) -> None:
    @task()
    def foo(state: dict) -> tuple:
        return state["a"] + "foo", "bar"

    @task
    def bar(a: str, b: str, c: Optional[str] = None) -> dict:
        return {"a": a + b, "c": (c or "") + "bark"}

    @task
    def baz(state: dict) -> dict:
        return {"a": state["a"] + "baz", "c": "something else"}

    @entrypoint(checkpointer=sync_checkpointer)
    def graph(state: dict) -> dict:
        fut_foo = foo(state)
        fut_bar = bar(*fut_foo.result())
        fut_baz = baz(fut_bar.result())
        return fut_baz.result()

    thread1 = {"configurable": {"thread_id": "1"}}
    assert [c for c in graph.stream({"a": "0"}, thread1, durability=durability)] == [
        {
            "foo": (
                "0foo",
                "bar",
            )
        },
        {"bar": {"a": "0foobar", "c": "bark"}},
        {"baz": {"a": "0foobarbaz", "c": "something else"}},
        {"graph": {"a": "0foobarbaz", "c": "something else"}},
    ]

    assert graph.get_state(thread1).values == {"a": "0foobarbaz", "c": "something else"}


def test_invoke_checkpoint_three(
    mocker: MockerFixture, sync_checkpointer: BaseCheckpointer
) -> None:
    adder = mocker.Mock(side_effect=lambda x: x["total"] + x["input"])

    def raise_if_above_10(input: int) -> int:
        if input > 10:
            raise ValueError("Input is too large")
        return input

    one = (
        NodeBuilder()
        .subscribe_to("input")
        .read_from("total")
        .do(adder)
        .write_to("output", "total")
        .do(raise_if_above_10)
    )

    app = Pregel(
        nodes={"one": one},
        channels={
            "total": BinaryOperatorAggregate(int, operator.add),
            "input": LastValue(int),
            "output": LastValue(int),
        },
        input_channels="input",
        output_channels="output",
        checkpointer=sync_checkpointer,
    )

    thread_1 = {"configurable": {"thread_id": "1"}}
    # total starts out as 0, so output is 0+2=2
    assert app.invoke(2, thread_1, durability="async") == 2
    state = app.get_state(thread_1)
    assert state is not None
    assert state.values.get("total") == 2
    assert state.next == ()
    assert (
        state.config["configurable"]["checkpoint_id"]
        == sync_checkpointer.get(thread_1)["id"]
    )
    # total is now 2, so output is 2+3=5
    assert app.invoke(3, thread_1, durability="async") == 5
    state = app.get_state(thread_1)
    assert state is not None
    assert state.values.get("total") == 7
    assert (
        state.config["configurable"]["checkpoint_id"]
        == sync_checkpointer.get(thread_1)["id"]
    )
    # total is now 2+5=7, so output would be 7+4=11, but raises ValueError
    with pytest.raises(ValueError):
        app.invoke(4, thread_1, durability="async")
    # checkpoint is updated with new input
    state = app.get_state(thread_1)
    assert state is not None
    assert state.values.get("total") == 7
    assert state.next == ("one",)
    """we checkpoint inputs and it failed on "one", so the next node is one"""
    # we can recover from error by sending new inputs
    assert app.invoke(2, thread_1, durability="async") == 9
    state = app.get_state(thread_1)
    assert state is not None
    assert state.values.get("total") == 16, "total is now 7+9=16"
    assert state.next == ()

    thread_2 = {"configurable": {"thread_id": "2"}}
    # on a new thread, total starts out as 0, so output is 0+5=5
    assert app.invoke(5, thread_2) == 5
    state = app.get_state(thread_1)
    assert state is not None
    assert state.values.get("total") == 16
    assert state.next == (), "checkpoint of other thread not touched"
    state = app.get_state(thread_2)
    assert state is not None
    assert state.values.get("total") == 5
    assert state.next == ()

    assert len(list(app.get_state_history(thread_1, limit=1))) == 1
    # list all checkpoints for thread 1
    thread_1_history = [c for c in app.get_state_history(thread_1)]
    # there are 7 checkpoints
    assert len(thread_1_history) == 7
    assert Counter(c.metadata["source"] for c in thread_1_history) == {
        "input": 4,
        "loop": 3,
    }
    # sorted descending
    assert (
        thread_1_history[0].config["configurable"]["checkpoint_id"]
        > thread_1_history[1].config["configurable"]["checkpoint_id"]
    )
    # cursor pagination
    cursored = list(
        app.get_state_history(thread_1, limit=1, before=thread_1_history[0].config)
    )
    assert len(cursored) == 1
    assert cursored[0].config == thread_1_history[1].config
    # the last checkpoint
    assert thread_1_history[0].values["total"] == 16
    # the first "loop" checkpoint
    assert thread_1_history[-2].values["total"] == 2
    # can get each checkpoint using aget with config
    assert (
        sync_checkpointer.get(thread_1_history[0].config)["id"]
        == thread_1_history[0].config["configurable"]["checkpoint_id"]
    )
    assert (
        sync_checkpointer.get(thread_1_history[1].config)["id"]
        == thread_1_history[1].config["configurable"]["checkpoint_id"]
    )

    thread_1_next_config = app.update_state(thread_1_history[1].config, 10)
    # update creates a new checkpoint
    assert (
        thread_1_next_config["configurable"]["checkpoint_id"]
        > thread_1_history[0].config["configurable"]["checkpoint_id"]
    )
    # update makes new checkpoint child of the previous one
    assert (
        app.get_state(thread_1_next_config).parent_config == thread_1_history[1].config
    )
    # 1 more checkpoint in history
    assert len(list(app.get_state_history(thread_1))) == 8
    assert Counter(c.metadata["source"] for c in app.get_state_history(thread_1)) == {
        "update": 1,
        "input": 4,
        "loop": 3,
    }
    # the latest checkpoint is the updated one
    assert app.get_state(thread_1) == app.get_state(thread_1_next_config)


def test_invoke_two_processes_two_in_join_two_out(mocker: MockerFixture) -> None:
    add_one = mocker.Mock(side_effect=lambda x: x + 1)
    add_10_each = mocker.Mock(side_effect=lambda x: sorted(y + 10 for y in x))

    one = NodeBuilder().subscribe_only("input").do(add_one).write_to("inbox")
    chain_three = NodeBuilder().subscribe_only("input").do(add_one).write_to("inbox")
    chain_four = (
        NodeBuilder().subscribe_only("inbox").do(add_10_each).write_to("output")
    )

    app = Pregel(
        nodes={
            "one": one,
            "chain_three": chain_three,
            "chain_four": chain_four,
        },
        channels={
            "inbox": Topic(int),
            "output": LastValue(int),
            "input": LastValue(int),
        },
        input_channels="input",
        output_channels="output",
    )

    # Then invoke app
    # We get a single array result as chain_four waits for all publishers to finish
    # before operating on all elements published to topic_two as an array
    for _ in range(100):
        assert app.invoke(2) == [13, 13]

    with ThreadPoolExecutor() as executor:
        assert [*executor.map(app.invoke, [2] * 100)] == [[13, 13]] * 100


def test_invoke_join_then_call_other_pregel(
    mocker: MockerFixture, sync_checkpointer: BaseCheckpointer
) -> None:
    add_one = mocker.Mock(side_effect=lambda x: x + 1)
    add_10_each = mocker.Mock(side_effect=lambda x: [y + 10 for y in x])

    inner_app = Pregel(
        nodes={
            "one": NodeBuilder().subscribe_only("input").do(add_one).write_to("output")
        },
        channels={
            "output": LastValue(int),
            "input": LastValue(int),
        },
        input_channels="input",
        output_channels="output",
    )

    one = NodeBuilder().subscribe_only("input").do(add_10_each).write_to("inbox_one")
    two = (
        NodeBuilder()
        .subscribe_only("inbox_one")
        .do(inner_app.map())
        .write_to("outbox_one")
    )
    chain_three = NodeBuilder().subscribe_only("outbox_one").do(sum).write_to("output")

    app = Pregel(
        nodes={
            "one": one,
            "two": two,
            "chain_three": chain_three,
        },
        channels={
            "inbox_one": Topic(int),
            "outbox_one": LastValue(int),
            "output": LastValue(int),
            "input": LastValue(int),
        },
        input_channels="input",
        output_channels="output",
    )

    for _ in range(10):
        assert app.invoke([2, 3]) == 27

    with ThreadPoolExecutor() as executor:
        assert [*executor.map(app.invoke, [[2, 3]] * 10)] == [27] * 10

    # add checkpointer
    app.checkpointer = sync_checkpointer
    # subgraph is called twice in the same node, but that works
    assert app.invoke([2, 3], {"configurable": {"thread_id": "1"}}) == 27

    # set inner graph checkpointer NeverCheckpoint
    inner_app.checkpointer = False
    # subgraph still called twice, but checkpointing for inner graph is disabled
    assert app.invoke([2, 3], {"configurable": {"thread_id": "1"}}) == 27


def test_invoke_two_processes_one_in_two_out(mocker: MockerFixture) -> None:
    add_one = mocker.Mock(side_effect=lambda x: x + 1)

    one = (
        NodeBuilder().subscribe_only("input").do(add_one).write_to("output", "between")
    )
    two = NodeBuilder().subscribe_only("between").do(add_one).write_to("output")

    app = Pregel(
        nodes={"one": one, "two": two},
        channels={
            "input": LastValue(int),
            "between": LastValue(int),
            "output": LastValue(int),
        },
        stream_channels=["output", "between"],
        input_channels="input",
        output_channels="output",
    )

    assert [c for c in app.stream(2, stream_mode="updates")] == [
        {"one": {"between": 3, "output": 3}},
        {"two": {"output": 4}},
    ]
    assert [c for c in app.stream(2)] == [
        {"between": 3, "output": 3},
        {"between": 3, "output": 4},
    ]


def test_invoke_two_processes_no_out(mocker: MockerFixture) -> None:
    add_one = mocker.Mock(side_effect=lambda x: x + 1)
    one = NodeBuilder().subscribe_only("input").do(add_one).write_to("between")
    two = NodeBuilder().subscribe_only("between").do(add_one)

    app = Pregel(
        nodes={"one": one, "two": two},
        channels={
            "input": LastValue(int),
            "between": LastValue(int),
            "output": LastValue(int),
        },
        input_channels="input",
        output_channels="output",
    )

    # It finishes executing (once no more messages being published)
    # but returns nothing, as nothing was published to OUT topic
    assert app.invoke(2) is None


def test_invoke_two_processes_no_in(mocker: MockerFixture) -> None:
    add_one = mocker.Mock(side_effect=lambda x: x + 1)

    one = NodeBuilder().subscribe_only("between").do(add_one).write_to("output")
    two = NodeBuilder().subscribe_only("between").do(add_one)

    with pytest.raises(TypeError):
        Pregel(nodes={"one": one, "two": two})


def test_conditional_entrypoint_to_multiple_state_graph(
    snapshot: SnapshotAssertion,
) -> None:
    class OverallState(TypedDict):
        locations: list[str]
        results: Annotated[list[str], operator.add]

    def get_weather(state: OverallState) -> OverallState:
        location = state["location"]
        weather = "sunny" if len(location) > 2 else "cloudy"
        return {"results": [f"It's {weather} in {location}"]}

    def continue_to_weather(state: OverallState) -> list[Send]:
        return [
            Send("get_weather", {"location": location})
            for location in state["locations"]
        ]

    workflow = StateGraph(OverallState)

    workflow.add_node("get_weather", get_weather)
    workflow.add_edge("get_weather", END)
    workflow.set_conditional_entry_point(continue_to_weather, path_map=["get_weather"])

    app = workflow.compile()

    assert json.dumps(app.get_input_jsonschema()) == snapshot
    assert json.dumps(app.get_output_jsonschema()) == snapshot
    assert json.dumps(app.get_graph().to_json(), indent=2) == snapshot
    assert app.get_graph().draw_mermaid(with_styles=False) == snapshot

    assert app.invoke({"locations": ["sf", "nyc"]}, debug=True) == {
        "locations": ["sf", "nyc"],
        "results": ["It's cloudy in sf", "It's sunny in nyc"],
    }

    assert [*app.stream({"locations": ["sf", "nyc"]}, stream_mode="values")][-1] == {
        "locations": ["sf", "nyc"],
        "results": ["It's cloudy in sf", "It's sunny in nyc"],
    }


def test_conditional_state_graph_with_list_edge_inputs(snapshot: SnapshotAssertion):
    class State(TypedDict):
        foo: Annotated[list[str], operator.add]

    graph_builder = StateGraph(State)
    graph_builder.add_node("A", lambda x: {"foo": ["A"]})
    graph_builder.add_node("B", lambda x: {"foo": ["B"]})
    graph_builder.add_edge(START, "A")
    graph_builder.add_edge(START, "B")
    graph_builder.add_edge(["A", "B"], END)

    app = graph_builder.compile()
    assert app.invoke({"foo": []}) == {"foo": ["A", "B"]}

    assert json.dumps(app.get_graph().to_json(), indent=2) == snapshot
    assert app.get_graph().draw_mermaid(with_styles=False) == snapshot


def test_state_graph_w_config_inherited_state_keys(snapshot: SnapshotAssertion) -> None:
    from langchain_core.language_models.fake import FakeStreamingListLLM
    from langchain_core.prompts import PromptTemplate
    from langchain_core.tools import tool

    class BaseState(TypedDict):
        input: str
        agent_outcome: Optional[Union[AgentAction, AgentFinish]]

    class AgentState(BaseState, total=False):
        intermediate_steps: Annotated[list[tuple[AgentAction, str]], operator.add]

    assert get_type_hints(AgentState).keys() == {
        "input",
        "agent_outcome",
        "intermediate_steps",
    }

    class Context(TypedDict, total=False):
        tools: list[str]

    # Assemble the tools
    @tool()
    def search_api(query: str) -> str:
        """Searches the API for the query."""
        return f"result for {query}"

    tools = [search_api]

    # Construct the agent
    prompt = PromptTemplate.from_template("Hello!")

    llm = FakeStreamingListLLM(
        responses=[
            "tool:search_api:query",
            "tool:search_api:another",
            "finish:answer",
        ]
    )

    def agent_parser(input: str) -> dict[str, Union[AgentAction, AgentFinish]]:
        if input.startswith("finish"):
            _, answer = input.split(":")
            return {
                "agent_outcome": AgentFinish(
                    return_values={"answer": answer}, log=input
                )
            }
        else:
            _, tool_name, tool_input = input.split(":")
            return {
                "agent_outcome": AgentAction(
                    tool=tool_name, tool_input=tool_input, log=input
                )
            }

    agent = prompt | llm | agent_parser

    # Define tool execution logic
    def execute_tools(data: AgentState) -> dict:
        agent_action: AgentAction = data.pop("agent_outcome")
        observation = {t.name: t for t in tools}[agent_action.tool].invoke(
            agent_action.tool_input
        )
        return {"intermediate_steps": [(agent_action, observation)]}

    # Define decision-making logic
    def should_continue(data: AgentState) -> str:
        # Logic to decide whether to continue in the loop or exit
        if isinstance(data["agent_outcome"], AgentFinish):
            return "exit"
        else:
            return "continue"

    # Define a new graph
    builder = StateGraph(AgentState, Context)

    builder.add_node("agent", agent)
    builder.add_node("tools", execute_tools)

    builder.set_entry_point("agent")

    builder.add_conditional_edges(
        "agent", should_continue, {"continue": "tools", "exit": END}
    )

    builder.add_edge("tools", "agent")

    app = builder.compile()

    assert json.dumps(app.get_context_jsonschema()) == snapshot
    assert json.dumps(app.get_input_jsonschema()) == snapshot
    assert json.dumps(app.get_output_jsonschema()) == snapshot

    assert builder.channels.keys() == {"input", "agent_outcome", "intermediate_steps"}

    assert app.invoke({"input": "what is weather in sf"}) == {
        "agent_outcome": AgentFinish(
            return_values={"answer": "answer"}, log="finish:answer"
        ),
        "input": "what is weather in sf",
        "intermediate_steps": [
            (
                AgentAction(
                    tool="search_api", tool_input="query", log="tool:search_api:query"
                ),
                "result for query",
            ),
            (
                AgentAction(
                    tool="search_api",
                    tool_input="another",
                    log="tool:search_api:another",
                ),
                "result for another",
            ),
        ],
    }


def test_conditional_entrypoint_graph_state(snapshot: SnapshotAssertion) -> None:
    class AgentState(TypedDict, total=False):
        input: str
        output: str
        steps: Annotated[list[str], operator.add]

    def left(data: AgentState) -> AgentState:
        return {"output": data["input"] + "->left"}

    def right(data: AgentState) -> AgentState:
        return {"output": data["input"] + "->right"}

    def should_start(data: AgentState) -> str:
        assert data["steps"] == [], "Expected input to be read from the state"
        # Logic to decide where to start
        if len(data["input"]) > 10:
            return "go-right"
        else:
            return "go-left"

    # Define a new graph
    workflow = StateGraph(AgentState)

    workflow.add_node("left", left)
    workflow.add_node("right", right)

    workflow.set_conditional_entry_point(
        should_start, {"go-left": "left", "go-right": "right"}
    )

    workflow.add_conditional_edges("left", lambda data: END, {END: END})
    workflow.add_edge("right", END)

    app = workflow.compile()

    assert json.dumps(app.get_input_jsonschema()) == snapshot
    assert json.dumps(app.get_output_jsonschema()) == snapshot
    assert json.dumps(app.get_graph().to_json(), indent=2) == snapshot
    assert app.get_graph().draw_mermaid(with_styles=False) == snapshot

    assert app.invoke({"input": "what is weather in sf"}) == {
        "input": "what is weather in sf",
        "output": "what is weather in sf->right",
        "steps": [],
    }

    assert [*app.stream({"input": "what is weather in sf"})] == [
        {"right": {"output": "what is weather in sf->right"}},
    ]


def test_in_one_fan_out_state_graph_waiting_edge(
    snapshot: SnapshotAssertion, sync_checkpointer: BaseCheckpointer
) -> None:
    def sorted_add(
        x: list[str], y: Union[list[str], list[tuple[str, str]]]
    ) -> list[str]:
        if isinstance(y[0], tuple):
            for rem, _ in y:
                x.remove(rem)
            y = [t[1] for t in y]
        return sorted(operator.add(x, y))

    class State(TypedDict, total=False):
        query: str
        answer: str
        docs: Annotated[list[str], sorted_add]

    workflow = StateGraph(State)

    @workflow.add_node
    def rewrite_query(data: State) -> State:
        return {"query": f"query: {data['query']}"}

    def analyzer_one(data: State) -> State:
        return {"query": f"analyzed: {data['query']}"}

    def retriever_one(data: State) -> State:
        return {"docs": ["doc1", "doc2"]}

    def retriever_two(data: State) -> State:
        time.sleep(0.1)  # to ensure stream order
        return {"docs": ["doc3", "doc4"]}

    def qa(data: State) -> State:
        return {"answer": ",".join(data["docs"])}

    workflow.add_node(analyzer_one)
    workflow.add_node(retriever_one)
    workflow.add_node(retriever_two)
    workflow.add_node(qa)

    workflow.set_entry_point("rewrite_query")
    workflow.add_edge("rewrite_query", "analyzer_one")
    workflow.add_edge("analyzer_one", "retriever_one")
    workflow.add_edge("rewrite_query", "retriever_two")
    workflow.add_edge(["retriever_one", "retriever_two"], "qa")
    workflow.set_finish_point("qa")

    app = workflow.compile()

    if isinstance(sync_checkpointer, InMemorySaver):
        assert app.get_graph().draw_mermaid(with_styles=False) == snapshot

    assert app.invoke({"query": "what is weather in sf"}) == {
        "query": "analyzed: query: what is weather in sf",
        "docs": ["doc1", "doc2", "doc3", "doc4"],
        "answer": "doc1,doc2,doc3,doc4",
    }

    assert [*app.stream({"query": "what is weather in sf"})] == [
        {"rewrite_query": {"query": "query: what is weather in sf"}},
        {"analyzer_one": {"query": "analyzed: query: what is weather in sf"}},
        {"retriever_two": {"docs": ["doc3", "doc4"]}},
        {"retriever_one": {"docs": ["doc1", "doc2"]}},
        {"qa": {"answer": "doc1,doc2,doc3,doc4"}},
    ]

    app_w_interrupt = workflow.compile(
        checkpointer=sync_checkpointer,
        interrupt_after=["retriever_one"],
    )
    config = {"configurable": {"thread_id": "1"}}

    assert [
        c for c in app_w_interrupt.stream({"query": "what is weather in sf"}, config)
    ] == [
        {"rewrite_query": {"query": "query: what is weather in sf"}},
        {"analyzer_one": {"query": "analyzed: query: what is weather in sf"}},
        {"retriever_two": {"docs": ["doc3", "doc4"]}},
        {"retriever_one": {"docs": ["doc1", "doc2"]}},
        {"__interrupt__": ()},
    ]

    assert [c for c in app_w_interrupt.stream(None, config)] == [
        {"qa": {"answer": "doc1,doc2,doc3,doc4"}},
    ]

    app_w_interrupt = workflow.compile(
        checkpointer=sync_checkpointer,
        interrupt_before=["qa"],
    )
    config = {"configurable": {"thread_id": "2"}}

    assert [
        c for c in app_w_interrupt.stream({"query": "what is weather in sf"}, config)
    ] == [
        {"rewrite_query": {"query": "query: what is weather in sf"}},
        {"analyzer_one": {"query": "analyzed: query: what is weather in sf"}},
        {"retriever_two": {"docs": ["doc3", "doc4"]}},
        {"retriever_one": {"docs": ["doc1", "doc2"]}},
        {"__interrupt__": ()},
    ]

    app_w_interrupt.update_state(config, {"docs": ["doc5"]})
    expected_parent_config = list(app_w_interrupt.checkpointer.list(config, limit=2))[
        -1
    ].config
    assert app_w_interrupt.get_state(config) == StateSnapshot(
        values={
            "query": "analyzed: query: what is weather in sf",
            "docs": ["doc1", "doc2", "doc3", "doc4", "doc5"],
        },
        tasks=(PregelTask(AnyStr(), "qa", (PULL, "qa")),),
        next=("qa",),
        config={
            "configurable": {
                "thread_id": "2",
                "checkpoint_ns": "",
                "checkpoint_id": AnyStr(),
            }
        },
        created_at=AnyStr(),
        metadata={
            "parents": {},
            "source": "update",
            "step": 4,
        },
        parent_config=expected_parent_config,
        interrupts=(),
    )

    assert [c for c in app_w_interrupt.stream(None, config, debug=1)] == [
        {"qa": {"answer": "doc1,doc2,doc3,doc4,doc5"}},
    ]


@pytest.mark.parametrize("use_waiting_edge", (True, False))
def test_in_one_fan_out_state_graph_defer_node(
    snapshot: SnapshotAssertion,
    sync_checkpointer: BaseCheckpointer,
    use_waiting_edge: bool,
) -> None:
    def sorted_add(
        x: list[str], y: Union[list[str], list[tuple[str, str]]]
    ) -> list[str]:
        if isinstance(y[0], tuple):
            for rem, _ in y:
                x.remove(rem)
            y = [t[1] for t in y]
        return sorted(operator.add(x, y))

    class State(TypedDict, total=False):
        query: str
        answer: str
        docs: Annotated[list[str], sorted_add]

    workflow = StateGraph(State)

    @workflow.add_node
    def rewrite_query(data: State) -> State:
        return {"query": f"query: {data['query']}"}

    def analyzer_one(data: State) -> State:
        return {"query": f"analyzed: {data['query']}"}

    def retriever_one(data: State) -> State:
        return {"docs": ["doc1", "doc2"]}

    def retriever_two(data: State) -> State:
        time.sleep(0.1)  # to ensure stream order
        return {"docs": ["doc3", "doc4"]}

    def qa(data: State) -> State:
        return {"answer": ",".join(data["docs"])}

    workflow.add_node(analyzer_one)
    workflow.add_node(retriever_one)
    workflow.add_node(retriever_two)
    workflow.add_node(qa, defer=True)

    workflow.set_entry_point("rewrite_query")
    workflow.add_edge("rewrite_query", "retriever_one")
    workflow.add_edge("retriever_one", "analyzer_one")
    workflow.add_edge("rewrite_query", "retriever_two")
    if use_waiting_edge:
        workflow.add_edge(["retriever_one", "retriever_two"], "qa")
    else:
        workflow.add_edge("retriever_one", "qa")
        workflow.add_edge("retriever_two", "qa")
    workflow.set_finish_point("qa")

    app = workflow.compile()

    if isinstance(sync_checkpointer, InMemorySaver):
        assert app.get_graph().draw_mermaid(with_styles=False) == snapshot

    assert app.invoke({"query": "what is weather in sf"}) == {
        "query": "analyzed: query: what is weather in sf",
        "docs": ["doc1", "doc2", "doc3", "doc4"],
        "answer": "doc1,doc2,doc3,doc4",
    }

    assert [*app.stream({"query": "what is weather in sf"})] == [
        {"rewrite_query": {"query": "query: what is weather in sf"}},
        {"retriever_one": {"docs": ["doc1", "doc2"]}},
        {"retriever_two": {"docs": ["doc3", "doc4"]}},
        {"analyzer_one": {"query": "analyzed: query: what is weather in sf"}},
        {"qa": {"answer": "doc1,doc2,doc3,doc4"}},
    ]

    assert [*app.stream({"query": "what is weather in sf"}, stream_mode="debug")] == [
        {
            "type": "task",
            "timestamp": AnyStr(),
            "step": 1,
            "payload": {
                "id": AnyStr(),
                "name": "rewrite_query",
                "input": {"query": "what is weather in sf", "docs": []},
                "triggers": ("branch:to:rewrite_query",),
            },
        },
        {
            "type": "task_result",
            "timestamp": AnyStr(),
            "step": 1,
            "payload": {
                "id": AnyStr(),
                "name": "rewrite_query",
                "error": None,
                "result": [("query", "query: what is weather in sf")],
                "interrupts": [],
            },
        },
        {
            "type": "task",
            "timestamp": AnyStr(),
            "step": 2,
            "payload": {
                "id": AnyStr(),
                "name": "retriever_one",
                "input": {"query": "query: what is weather in sf", "docs": []},
                "triggers": ("branch:to:retriever_one",),
            },
        },
        {
            "type": "task",
            "timestamp": AnyStr(),
            "step": 2,
            "payload": {
                "id": AnyStr(),
                "name": "retriever_two",
                "input": {"query": "query: what is weather in sf", "docs": []},
                "triggers": ("branch:to:retriever_two",),
            },
        },
        {
            "type": "task_result",
            "timestamp": AnyStr(),
            "step": 2,
            "payload": {
                "id": AnyStr(),
                "name": "retriever_one",
                "error": None,
                "result": [("docs", ["doc1", "doc2"])],
                "interrupts": [],
            },
        },
        {
            "type": "task_result",
            "timestamp": AnyStr(),
            "step": 2,
            "payload": {
                "id": AnyStr(),
                "name": "retriever_two",
                "error": None,
                "result": [("docs", ["doc3", "doc4"])],
                "interrupts": [],
            },
        },
        {
            "type": "task",
            "timestamp": AnyStr(),
            "step": 3,
            "payload": {
                "id": AnyStr(),
                "name": "analyzer_one",
                "input": {
                    "query": "query: what is weather in sf",
                    "docs": ["doc1", "doc2", "doc3", "doc4"],
                },
                "triggers": ("branch:to:analyzer_one",),
            },
        },
        {
            "type": "task_result",
            "timestamp": AnyStr(),
            "step": 3,
            "payload": {
                "id": AnyStr(),
                "name": "analyzer_one",
                "error": None,
                "result": [("query", "analyzed: query: what is weather in sf")],
                "interrupts": [],
            },
        },
        {
            "type": "task",
            "timestamp": AnyStr(),
            "step": 4,
            "payload": {
                "id": AnyStr(),
                "name": "qa",
                "input": {
                    "query": "analyzed: query: what is weather in sf",
                    "docs": ["doc1", "doc2", "doc3", "doc4"],
                },
                "triggers": ("branch:to:qa", "join:retriever_one+retriever_two:qa")
                if use_waiting_edge
                else ("branch:to:qa",),
            },
        },
        {
            "type": "task_result",
            "timestamp": AnyStr(),
            "step": 4,
            "payload": {
                "id": AnyStr(),
                "name": "qa",
                "error": None,
                "result": [("answer", "doc1,doc2,doc3,doc4")],
                "interrupts": [],
            },
        },
    ]

    app_w_interrupt = workflow.compile(
        checkpointer=sync_checkpointer,
        interrupt_after=["analyzer_one"],
    )
    config = {"configurable": {"thread_id": "1"}}

    assert [
        c for c in app_w_interrupt.stream({"query": "what is weather in sf"}, config)
    ] == [
        {"rewrite_query": {"query": "query: what is weather in sf"}},
        {"retriever_one": {"docs": ["doc1", "doc2"]}},
        {"retriever_two": {"docs": ["doc3", "doc4"]}},
        {"analyzer_one": {"query": "analyzed: query: what is weather in sf"}},
        {"__interrupt__": ()},
    ]

    assert [c for c in app_w_interrupt.stream(None, config)] == [
        {"qa": {"answer": "doc1,doc2,doc3,doc4"}},
    ]

    app_w_interrupt = workflow.compile(
        checkpointer=sync_checkpointer,
        interrupt_before=["qa"],
    )
    config = {"configurable": {"thread_id": "2"}}

    assert [
        c for c in app_w_interrupt.stream({"query": "what is weather in sf"}, config)
    ] == [
        {"rewrite_query": {"query": "query: what is weather in sf"}},
        {"retriever_one": {"docs": ["doc1", "doc2"]}},
        {"retriever_two": {"docs": ["doc3", "doc4"]}},
        {"analyzer_one": {"query": "analyzed: query: what is weather in sf"}},
        {"__interrupt__": ()},
    ]

    app_w_interrupt.update_state(config, {"docs": ["doc5"]})
    expected_parent_config = list(app_w_interrupt.checkpointer.list(config, limit=2))[
        -1
    ].config
    assert app_w_interrupt.get_state(config) == StateSnapshot(
        values={
            "query": "analyzed: query: what is weather in sf",
            "docs": ["doc1", "doc2", "doc3", "doc4", "doc5"],
        },
        tasks=(PregelTask(AnyStr(), "qa", (PULL, "qa")),),
        next=("qa",),
        config={
            "configurable": {
                "thread_id": "2",
                "checkpoint_ns": "",
                "checkpoint_id": AnyStr(),
            }
        },
        created_at=AnyStr(),
        metadata={
            "parents": {},
            "source": "update",
            "step": 4,
        },
        parent_config=expected_parent_config,
        interrupts=(),
    )

    assert [c for c in app_w_interrupt.stream(None, config, debug=1)] == [
        {"qa": {"answer": "doc1,doc2,doc3,doc4,doc5"}},
    ]


def test_in_one_fan_out_state_graph_waiting_edge_via_branch(
    snapshot: SnapshotAssertion, sync_checkpointer: BaseCheckpointer
) -> None:
    def sorted_add(
        x: list[str], y: Union[list[str], list[tuple[str, str]]]
    ) -> list[str]:
        if isinstance(y[0], tuple):
            for rem, _ in y:
                x.remove(rem)
            y = [t[1] for t in y]
        return sorted(operator.add(x, y))

    class State(TypedDict, total=False):
        query: str
        answer: str
        docs: Annotated[list[str], sorted_add]

    def rewrite_query(data: State) -> State:
        return {"query": f"query: {data['query']}"}

    def analyzer_one(data: State) -> State:
        return {"query": f"analyzed: {data['query']}"}

    def retriever_one(data: State) -> State:
        return {"docs": ["doc1", "doc2"]}

    def retriever_two(data: State) -> State:
        time.sleep(0.1)
        return {"docs": ["doc3", "doc4"]}

    def qa(data: State) -> State:
        return {"answer": ",".join(data["docs"])}

    def rewrite_query_then(data: State) -> Literal["retriever_two"]:
        return "retriever_two"

    workflow = StateGraph(State)

    workflow.add_node("rewrite_query", rewrite_query)
    workflow.add_node("analyzer_one", analyzer_one)
    workflow.add_node("retriever_one", retriever_one)
    workflow.add_node("retriever_two", retriever_two)
    workflow.add_node("qa", qa)

    workflow.set_entry_point("rewrite_query")
    workflow.add_edge("rewrite_query", "analyzer_one")
    workflow.add_edge("analyzer_one", "retriever_one")
    workflow.add_conditional_edges("rewrite_query", rewrite_query_then)
    workflow.add_edge(["retriever_one", "retriever_two"], "qa")
    workflow.set_finish_point("qa")

    app = workflow.compile()

    if isinstance(sync_checkpointer, InMemorySaver):
        assert app.get_graph().draw_mermaid(with_styles=False) == snapshot

    assert app.invoke({"query": "what is weather in sf"}, debug=True) == {
        "query": "analyzed: query: what is weather in sf",
        "docs": ["doc1", "doc2", "doc3", "doc4"],
        "answer": "doc1,doc2,doc3,doc4",
    }

    assert [*app.stream({"query": "what is weather in sf"})] == [
        {"rewrite_query": {"query": "query: what is weather in sf"}},
        {"analyzer_one": {"query": "analyzed: query: what is weather in sf"}},
        {"retriever_two": {"docs": ["doc3", "doc4"]}},
        {"retriever_one": {"docs": ["doc1", "doc2"]}},
        {"qa": {"answer": "doc1,doc2,doc3,doc4"}},
    ]

    app_w_interrupt = workflow.compile(
        checkpointer=sync_checkpointer,
        interrupt_after=["retriever_one"],
    )
    config = {"configurable": {"thread_id": "1"}}

    assert [
        c for c in app_w_interrupt.stream({"query": "what is weather in sf"}, config)
    ] == [
        {"rewrite_query": {"query": "query: what is weather in sf"}},
        {"analyzer_one": {"query": "analyzed: query: what is weather in sf"}},
        {"retriever_two": {"docs": ["doc3", "doc4"]}},
        {"retriever_one": {"docs": ["doc1", "doc2"]}},
        {"__interrupt__": ()},
    ]

    assert [c for c in app_w_interrupt.stream(None, config)] == [
        {"qa": {"answer": "doc1,doc2,doc3,doc4"}},
    ]


def test_in_one_fan_out_state_graph_waiting_edge_custom_state_class_pydantic2(
    snapshot: SnapshotAssertion,
    sync_checkpointer: BaseCheckpointer,
) -> None:
    def sorted_add(
        x: list[str], y: Union[list[str], list[tuple[str, str]]]
    ) -> list[str]:
        if isinstance(y[0], tuple):
            for rem, _ in y:
                x.remove(rem)
            y = [t[1] for t in y]
        return sorted(operator.add(x, y))

    class InnerObject(BaseModel):
        yo: int

    class State(BaseModel):
        model_config = ConfigDict(arbitrary_types_allowed=True)

        query: str
        inner: Annotated[InnerObject, lambda x, y: y]
        answer: Optional[str] = None
        docs: Annotated[list[str], sorted_add]

    class StateUpdate(BaseModel):
        query: Optional[str] = None
        answer: Optional[str] = None
        docs: Optional[list[str]] = None

    class UpdateDocs34(BaseModel):
        docs: list[str] = Field(default_factory=lambda: ["doc3", "doc4"])

    class Input(BaseModel):
        query: str
        inner: InnerObject

    class Output(BaseModel):
        answer: str
        docs: list[str]

    def rewrite_query(data: State) -> State:
        assert isinstance(data.inner, InnerObject)
        return {"query": f"query: {data.query}"}

    def analyzer_one(data: State) -> State:
        assert isinstance(data.inner, InnerObject)
        return StateUpdate(query=f"analyzed: {data.query}")

    def retriever_one(data: State) -> State:
        return {"docs": ["doc1", "doc2"]}

    def retriever_two(data: State) -> State:
        time.sleep(0.1)
        return UpdateDocs34()

    def qa(data: State) -> State:
        return {"answer": ",".join(data.docs)}

    def decider(data: State) -> str:
        assert isinstance(data, State)
        return "retriever_two"

    workflow = StateGraph(State, input_schema=Input, output_schema=Output)

    workflow.add_node("rewrite_query", rewrite_query)
    workflow.add_node("analyzer_one", analyzer_one)
    workflow.add_node("retriever_one", retriever_one)
    workflow.add_node("retriever_two", retriever_two)
    workflow.add_node("qa", qa)

    workflow.set_entry_point("rewrite_query")
    workflow.add_edge("rewrite_query", "analyzer_one")
    workflow.add_edge("analyzer_one", "retriever_one")
    workflow.add_conditional_edges(
        "rewrite_query", decider, {"retriever_two": "retriever_two"}
    )
    workflow.add_edge(["retriever_one", "retriever_two"], "qa")
    workflow.set_finish_point("qa")

    app = workflow.compile()

    if isinstance(sync_checkpointer, InMemorySaver):
        assert app.get_graph().draw_mermaid(with_styles=False) == snapshot
        assert app.get_input_jsonschema() == snapshot
        assert app.get_output_jsonschema() == snapshot

    with pytest.raises(ValidationError):
        app.invoke({"query": {}})

    assert app.invoke({"query": "what is weather in sf", "inner": {"yo": 1}}) == {
        "docs": ["doc1", "doc2", "doc3", "doc4"],
        "answer": "doc1,doc2,doc3,doc4",
    }

    assert [*app.stream({"query": "what is weather in sf", "inner": {"yo": 1}})] == [
        {"rewrite_query": {"query": "query: what is weather in sf"}},
        {"analyzer_one": {"query": "analyzed: query: what is weather in sf"}},
        {"retriever_two": {"docs": ["doc3", "doc4"]}},
        {"retriever_one": {"docs": ["doc1", "doc2"]}},
        {"qa": {"answer": "doc1,doc2,doc3,doc4"}},
    ]

    app_w_interrupt = workflow.compile(
        checkpointer=sync_checkpointer,
        interrupt_after=["retriever_one"],
    )
    config = {"configurable": {"thread_id": "1"}}

    assert [
        c
        for c in app_w_interrupt.stream(
            {"query": "what is weather in sf", "inner": {"yo": 1}}, config
        )
    ] == [
        {"rewrite_query": {"query": "query: what is weather in sf"}},
        {"analyzer_one": {"query": "analyzed: query: what is weather in sf"}},
        {"retriever_two": {"docs": ["doc3", "doc4"]}},
        {"retriever_one": {"docs": ["doc1", "doc2"]}},
        {"__interrupt__": ()},
    ]

    assert [c for c in app_w_interrupt.stream(None, config)] == [
        {"qa": {"answer": "doc1,doc2,doc3,doc4"}},
    ]

    assert app_w_interrupt.update_state(
        config, {"docs": ["doc5"]}, as_node="rewrite_query"
    ) == {
        "configurable": {
            "thread_id": "1",
            "checkpoint_id": AnyStr(),
            "checkpoint_ns": "",
        }
    }


def test_in_one_fan_out_state_graph_waiting_edge_custom_state_class_pydantic_input(
    sync_checkpointer: BaseCheckpointer,
) -> None:
    def sorted_add(
        x: list[str], y: Union[list[str], list[tuple[str, str]]]
    ) -> list[str]:
        if isinstance(y[0], tuple):
            for rem, _ in y:
                x.remove(rem)
            y = [t[1] for t in y]
        return sorted(operator.add(x, y))

    class InnerObject(BaseModel):
        yo: int

    class QueryModel(BaseModel):
        query: str

    class State(QueryModel):
        inner: InnerObject
        answer: Optional[str] = None
        docs: Annotated[list[str], sorted_add]

    class StateUpdate(BaseModel):
        query: Optional[str] = None
        answer: Optional[str] = None
        docs: Optional[list[str]] = None

    class Input(QueryModel):
        inner: InnerObject

    class Output(BaseModel):
        answer: str
        docs: list[str]

    def rewrite_query(data: State) -> State:
        return {"query": f"query: {data.query}"}

    def analyzer_one(data: State) -> State:
        return StateUpdate(query=f"analyzed: {data.query}")

    def retriever_one(data: State) -> State:
        return {"docs": ["doc1", "doc2"]}

    def retriever_two(data: State) -> State:
        time.sleep(0.1)
        return {"docs": ["doc3", "doc4"]}

    def qa(data: State) -> State:
        return {"answer": ",".join(data.docs)}

    def decider(data: State) -> str:
        assert isinstance(data, State)
        return "retriever_two"

    workflow = StateGraph(State, input_schema=Input, output_schema=Output)

    workflow.add_node("rewrite_query", rewrite_query)
    workflow.add_node("analyzer_one", analyzer_one)
    workflow.add_node("retriever_one", retriever_one)
    workflow.add_node("retriever_two", retriever_two)
    workflow.add_node("qa", qa)

    workflow.set_entry_point("rewrite_query")
    workflow.add_edge("rewrite_query", "analyzer_one")
    workflow.add_edge("analyzer_one", "retriever_one")
    workflow.add_conditional_edges(
        "rewrite_query", decider, {"retriever_two": "retriever_two"}
    )
    workflow.add_edge(["retriever_one", "retriever_two"], "qa")
    workflow.set_finish_point("qa")

    app = workflow.compile()

    assert app.invoke(
        Input(query="what is weather in sf", inner=InnerObject(yo=1))
    ) == {
        "docs": ["doc1", "doc2", "doc3", "doc4"],
        "answer": "doc1,doc2,doc3,doc4",
    }

    assert [
        *app.stream(Input(query="what is weather in sf", inner=InnerObject(yo=1)))
    ] == [
        {"rewrite_query": {"query": "query: what is weather in sf"}},
        {"analyzer_one": {"query": "analyzed: query: what is weather in sf"}},
        {"retriever_two": {"docs": ["doc3", "doc4"]}},
        {"retriever_one": {"docs": ["doc1", "doc2"]}},
        {"qa": {"answer": "doc1,doc2,doc3,doc4"}},
    ]

    app_w_interrupt = workflow.compile(
        checkpointer=sync_checkpointer,
        interrupt_after=["retriever_one"],
    )
    config = {"configurable": {"thread_id": "1"}}

    assert [
        c
        for c in app_w_interrupt.stream(
            Input(query="what is weather in sf", inner=InnerObject(yo=1)), config
        )
    ] == [
        {"rewrite_query": {"query": "query: what is weather in sf"}},
        {"analyzer_one": {"query": "analyzed: query: what is weather in sf"}},
        {"retriever_two": {"docs": ["doc3", "doc4"]}},
        {"retriever_one": {"docs": ["doc1", "doc2"]}},
        {"__interrupt__": ()},
    ]

    assert [c for c in app_w_interrupt.stream(None, config)] == [
        {"qa": {"answer": "doc1,doc2,doc3,doc4"}},
    ]

    assert app_w_interrupt.update_state(
        config, {"docs": ["doc5"]}, as_node="rewrite_query"
    ) == {
        "configurable": {
            "thread_id": "1",
            "checkpoint_id": AnyStr(),
            "checkpoint_ns": "",
        }
    }


def test_in_one_fan_out_state_graph_waiting_edge_plus_regular(
    sync_checkpointer: BaseCheckpointer,
) -> None:
    def sorted_add(
        x: list[str], y: Union[list[str], list[tuple[str, str]]]
    ) -> list[str]:
        if isinstance(y[0], tuple):
            for rem, _ in y:
                x.remove(rem)
            y = [t[1] for t in y]
        return sorted(operator.add(x, y))

    class State(TypedDict, total=False):
        query: str
        answer: str
        docs: Annotated[list[str], sorted_add]

    def rewrite_query(data: State) -> State:
        return {"query": f"query: {data['query']}"}

    def analyzer_one(data: State) -> State:
        time.sleep(0.1)
        return {"query": f"analyzed: {data['query']}"}

    def retriever_one(data: State) -> State:
        return {"docs": ["doc1", "doc2"]}

    def retriever_two(data: State) -> State:
        time.sleep(0.2)
        return {"docs": ["doc3", "doc4"]}

    def qa(data: State) -> State:
        return {"answer": ",".join(data["docs"])}

    workflow = StateGraph(State)

    workflow.add_node("rewrite_query", rewrite_query)
    workflow.add_node("analyzer_one", analyzer_one)
    workflow.add_node("retriever_one", retriever_one)
    workflow.add_node("retriever_two", retriever_two)
    workflow.add_node("qa", qa)

    workflow.set_entry_point("rewrite_query")
    workflow.add_edge("rewrite_query", "analyzer_one")
    workflow.add_edge("analyzer_one", "retriever_one")
    workflow.add_edge("rewrite_query", "retriever_two")
    workflow.add_edge(["retriever_one", "retriever_two"], "qa")
    workflow.set_finish_point("qa")

    # silly edge, to make sure having been triggered before doesn't break
    # semantics of named barrier (== waiting edges)
    workflow.add_edge("rewrite_query", "qa")

    app = workflow.compile()

    assert app.invoke({"query": "what is weather in sf"}) == {
        "query": "analyzed: query: what is weather in sf",
        "docs": ["doc1", "doc2", "doc3", "doc4"],
        "answer": "doc1,doc2,doc3,doc4",
    }

    assert [*app.stream({"query": "what is weather in sf"})] in (
        [
            {"rewrite_query": {"query": "query: what is weather in sf"}},
            {"qa": {"answer": ""}},
            {"analyzer_one": {"query": "analyzed: query: what is weather in sf"}},
            {"retriever_two": {"docs": ["doc3", "doc4"]}},
            {"retriever_one": {"docs": ["doc1", "doc2"]}},
            {"qa": {"answer": "doc1,doc2,doc3,doc4"}},
        ],
        [
            {"rewrite_query": {"query": "query: what is weather in sf"}},
            {"analyzer_one": {"query": "analyzed: query: what is weather in sf"}},
            {"qa": {"answer": ""}},
            {"retriever_two": {"docs": ["doc3", "doc4"]}},
            {"retriever_one": {"docs": ["doc1", "doc2"]}},
            {"qa": {"answer": "doc1,doc2,doc3,doc4"}},
        ],
    )

    app_w_interrupt = workflow.compile(
        checkpointer=sync_checkpointer,
        interrupt_after=["retriever_one"],
    )
    config = {"configurable": {"thread_id": "1"}}

    assert [
        c for c in app_w_interrupt.stream({"query": "what is weather in sf"}, config)
    ] in (
        [
            {"rewrite_query": {"query": "query: what is weather in sf"}},
            {"qa": {"answer": ""}},
            {"analyzer_one": {"query": "analyzed: query: what is weather in sf"}},
            {"retriever_two": {"docs": ["doc3", "doc4"]}},
            {"retriever_one": {"docs": ["doc1", "doc2"]}},
            {"__interrupt__": ()},
        ],
        [
            {"rewrite_query": {"query": "query: what is weather in sf"}},
            {"analyzer_one": {"query": "analyzed: query: what is weather in sf"}},
            {"qa": {"answer": ""}},
            {"retriever_two": {"docs": ["doc3", "doc4"]}},
            {"retriever_one": {"docs": ["doc1", "doc2"]}},
            {"__interrupt__": ()},
        ],
    )

    assert [c for c in app_w_interrupt.stream(None, config)] == [
        {"qa": {"answer": "doc1,doc2,doc3,doc4"}},
    ]


@pytest.mark.parametrize("with_cache", [True, False])
def test_in_one_fan_out_state_graph_waiting_edge_multiple(
    with_cache: bool, cache: BaseCache
) -> None:
    def sorted_add(
        x: list[str], y: Union[list[str], list[tuple[str, str]]]
    ) -> list[str]:
        if isinstance(y[0], tuple):
            for rem, _ in y:
                x.remove(rem)
            y = [t[1] for t in y]
        return sorted(operator.add(x, y))

    class State(TypedDict, total=False):
        query: str
        answer: str
        docs: Annotated[list[str], sorted_add]

    rewrite_query_count = 0

    def rewrite_query(data: State) -> State:
        nonlocal rewrite_query_count
        rewrite_query_count += 1
        return {"query": f"query: {data['query']}"}

    def analyzer_one(data: State) -> State:
        return {"query": f"analyzed: {data['query']}"}

    def retriever_one(data: State) -> State:
        return {"docs": ["doc1", "doc2"]}

    def retriever_two(data: State) -> State:
        time.sleep(0.1)
        return {"docs": ["doc3", "doc4"]}

    def qa(data: State) -> State:
        return {"answer": ",".join(data["docs"])}

    def decider(data: State) -> None:
        return None

    def decider_cond(data: State) -> str:
        if data["query"].count("analyzed") > 1:
            return "qa"
        else:
            return "rewrite_query"

    workflow = StateGraph(State)

    workflow.add_node(
        "rewrite_query",
        rewrite_query,
        cache_policy=CachePolicy() if with_cache else None,
    )
    workflow.add_node("analyzer_one", analyzer_one)
    workflow.add_node("retriever_one", retriever_one)
    workflow.add_node("retriever_two", retriever_two)
    workflow.add_node("decider", decider)
    workflow.add_node("qa", qa)

    workflow.set_entry_point("rewrite_query")
    workflow.add_edge("rewrite_query", "analyzer_one")
    workflow.add_edge("analyzer_one", "retriever_one")
    workflow.add_edge("rewrite_query", "retriever_two")
    workflow.add_edge(["retriever_one", "retriever_two"], "decider")
    workflow.add_conditional_edges("decider", decider_cond)
    workflow.set_finish_point("qa")

    app = workflow.compile(cache=cache)

    assert app.invoke({"query": "what is weather in sf"}) == {
        "query": "analyzed: query: analyzed: query: what is weather in sf",
        "answer": "doc1,doc1,doc2,doc2,doc3,doc3,doc4,doc4",
        "docs": ["doc1", "doc1", "doc2", "doc2", "doc3", "doc3", "doc4", "doc4"],
    }

    assert [*app.stream({"query": "what is weather in sf"})] == [
        {
            "rewrite_query": {"query": "query: what is weather in sf"},
            "__metadata__": {"cached": True},
        }
        if with_cache
        else {"rewrite_query": {"query": "query: what is weather in sf"}},
        {"analyzer_one": {"query": "analyzed: query: what is weather in sf"}},
        {"retriever_two": {"docs": ["doc3", "doc4"]}},
        {"retriever_one": {"docs": ["doc1", "doc2"]}},
        {"decider": None},
        {
            "rewrite_query": {"query": "query: analyzed: query: what is weather in sf"},
            "__metadata__": {"cached": True},
        }
        if with_cache
        else {
            "rewrite_query": {"query": "query: analyzed: query: what is weather in sf"}
        },
        {
            "analyzer_one": {
                "query": "analyzed: query: analyzed: query: what is weather in sf"
            }
        },
        {"retriever_two": {"docs": ["doc3", "doc4"]}},
        {"retriever_one": {"docs": ["doc1", "doc2"]}},
        {"decider": None},
        {"qa": {"answer": "doc1,doc1,doc2,doc2,doc3,doc3,doc4,doc4"}},
    ]
    assert rewrite_query_count == 2 if with_cache else 4

    # clear the cache
    if with_cache:
        app.clear_cache()

        assert app.invoke({"query": "what is weather in sf"}) == {
            "query": "analyzed: query: analyzed: query: what is weather in sf",
            "answer": "doc1,doc1,doc2,doc2,doc3,doc3,doc4,doc4",
            "docs": ["doc1", "doc1", "doc2", "doc2", "doc3", "doc3", "doc4", "doc4"],
        }
        assert rewrite_query_count == 4


def test_callable_in_conditional_edges_with_no_path_map() -> None:
    class State(TypedDict, total=False):
        query: str

    def rewrite(data: State) -> State:
        return {"query": f"query: {data['query']}"}

    def analyze(data: State) -> State:
        return {"query": f"analyzed: {data['query']}"}

    class ChooseAnalyzer:
        def __call__(self, data: State) -> str:
            return "analyzer"

    workflow = StateGraph(State)
    workflow.add_node("rewriter", rewrite)
    workflow.add_node("analyzer", analyze)
    workflow.add_conditional_edges("rewriter", ChooseAnalyzer())
    workflow.set_entry_point("rewriter")
    app = workflow.compile()

    assert app.invoke({"query": "what is weather in sf"}) == {
        "query": "analyzed: query: what is weather in sf",
    }


def test_function_in_conditional_edges_with_no_path_map() -> None:
    class State(TypedDict, total=False):
        query: str

    def rewrite(data: State) -> State:
        return {"query": f"query: {data['query']}"}

    def analyze(data: State) -> State:
        return {"query": f"analyzed: {data['query']}"}

    def choose_analyzer(data: State) -> str:
        return "analyzer"

    workflow = StateGraph(State)
    workflow.add_node("rewriter", rewrite)
    workflow.add_node("analyzer", analyze)
    workflow.add_conditional_edges("rewriter", choose_analyzer)
    workflow.set_entry_point("rewriter")
    app = workflow.compile()

    assert app.invoke({"query": "what is weather in sf"}) == {
        "query": "analyzed: query: what is weather in sf",
    }


def test_in_one_fan_out_state_graph_waiting_edge_multiple_cond_edge() -> None:
    def sorted_add(
        x: list[str], y: Union[list[str], list[tuple[str, str]]]
    ) -> list[str]:
        if isinstance(y[0], tuple):
            for rem, _ in y:
                x.remove(rem)
            y = [t[1] for t in y]
        return sorted(operator.add(x, y))

    class State(TypedDict, total=False):
        query: str
        answer: str
        docs: Annotated[list[str], sorted_add]

    def rewrite_query(data: State) -> State:
        return {"query": f"query: {data['query']}"}

    def retriever_picker(data: State) -> list[str]:
        return ["analyzer_one", "retriever_two"]

    def analyzer_one(data: State) -> State:
        return {"query": f"analyzed: {data['query']}"}

    def retriever_one(data: State) -> State:
        return {"docs": ["doc1", "doc2"]}

    def retriever_two(data: State) -> State:
        time.sleep(0.1)
        return {"docs": ["doc3", "doc4"]}

    def qa(data: State) -> State:
        return {"answer": ",".join(data["docs"])}

    def decider(data: State) -> None:
        return None

    def decider_cond(data: State) -> str:
        if data["query"].count("analyzed") > 1:
            return "qa"
        else:
            return "rewrite_query"

    workflow = StateGraph(State)

    workflow.add_node("rewrite_query", rewrite_query)
    workflow.add_node("analyzer_one", analyzer_one)
    workflow.add_node("retriever_one", retriever_one)
    workflow.add_node("retriever_two", retriever_two)
    workflow.add_node("decider", decider)
    workflow.add_node("qa", qa)

    workflow.set_entry_point("rewrite_query")
    workflow.add_conditional_edges("rewrite_query", retriever_picker)
    workflow.add_edge("analyzer_one", "retriever_one")
    workflow.add_edge(["retriever_one", "retriever_two"], "decider")
    workflow.add_conditional_edges("decider", decider_cond)
    workflow.set_finish_point("qa")

    app = workflow.compile()

    assert app.invoke({"query": "what is weather in sf"}) == {
        "query": "analyzed: query: analyzed: query: what is weather in sf",
        "answer": "doc1,doc1,doc2,doc2,doc3,doc3,doc4,doc4",
        "docs": ["doc1", "doc1", "doc2", "doc2", "doc3", "doc3", "doc4", "doc4"],
    }

    assert [*app.stream({"query": "what is weather in sf"})] == [
        {"rewrite_query": {"query": "query: what is weather in sf"}},
        {"analyzer_one": {"query": "analyzed: query: what is weather in sf"}},
        {"retriever_two": {"docs": ["doc3", "doc4"]}},
        {"retriever_one": {"docs": ["doc1", "doc2"]}},
        {"decider": None},
        {"rewrite_query": {"query": "query: analyzed: query: what is weather in sf"}},
        {
            "analyzer_one": {
                "query": "analyzed: query: analyzed: query: what is weather in sf"
            }
        },
        {"retriever_two": {"docs": ["doc3", "doc4"]}},
        {"retriever_one": {"docs": ["doc1", "doc2"]}},
        {"decider": None},
        {"qa": {"answer": "doc1,doc1,doc2,doc2,doc3,doc3,doc4,doc4"}},
    ]


def test_simple_multi_edge(snapshot: SnapshotAssertion) -> None:
    class State(TypedDict):
        my_key: Annotated[str, operator.add]

    def up(state: State):
        pass

    def side(state: State):
        pass

    def other(state: State):
        return {"my_key": "_more"}

    def down(state: State):
        pass

    graph = StateGraph(State)

    graph.add_node("up", up)
    graph.add_node("side", side)
    graph.add_node("other", other)
    graph.add_node("down", down)

    graph.set_entry_point("up")
    graph.add_edge("up", "side")
    graph.add_edge("up", "other")
    graph.add_edge(["up", "side"], "down")
    graph.set_finish_point("down")

    app = graph.compile()

    assert app.get_graph().draw_mermaid(with_styles=False) == snapshot
    assert app.invoke({"my_key": "my_value"}) == {"my_key": "my_value_more"}
    assert [*app.stream({"my_key": "my_value"})] in (
        [
            {"up": None},
            {"side": None},
            {"other": {"my_key": "_more"}},
            {"down": None},
        ],
        [
            {"up": None},
            {"other": {"my_key": "_more"}},
            {"side": None},
            {"down": None},
        ],
    )


def test_nested_graph_xray(snapshot: SnapshotAssertion) -> None:
    class State(TypedDict):
        my_key: Annotated[str, operator.add]
        market: str

    def logic(state: State):
        pass

    tool_two_graph = StateGraph(State)
    tool_two_graph.add_node("tool_two_slow", logic)
    tool_two_graph.add_node("tool_two_fast", logic)
    tool_two_graph.set_conditional_entry_point(
        lambda s: "tool_two_slow" if s["market"] == "DE" else "tool_two_fast",
        ["tool_two_slow", "tool_two_fast"],
    )
    tool_two = tool_two_graph.compile()

    graph = StateGraph(State)
    graph.add_node("tool_one", logic)
    graph.add_node("tool_two", tool_two)
    graph.add_node("tool_three", logic)
    graph.set_conditional_entry_point(
        lambda s: "tool_one", ["tool_one", "tool_two", "tool_three"]
    )
    app = graph.compile()

    assert app.get_graph(xray=True).to_json() == snapshot
    assert app.get_graph(xray=True).draw_mermaid() == snapshot


def test_nested_graph(snapshot: SnapshotAssertion) -> None:
    def never_called_fn(state: Any):
        assert 0, "This function should never be called"

    never_called = RunnableLambda(never_called_fn)

    class InnerState(TypedDict):
        my_key: str
        my_other_key: str

    def up(state: InnerState):
        return {"my_key": state["my_key"] + " there", "my_other_key": state["my_key"]}

    inner = StateGraph(InnerState)
    inner.add_node("up", up)
    inner.set_entry_point("up")
    inner.set_finish_point("up")

    class State(TypedDict):
        my_key: str
        never_called: Any

    def side(state: State):
        return {"my_key": state["my_key"] + " and back again"}

    graph = StateGraph(State)
    graph.add_node("inner", inner.compile())
    graph.add_node("side", side)
    graph.set_entry_point("inner")
    graph.add_edge("inner", "side")
    graph.set_finish_point("side")

    app = graph.compile()

    assert app.get_graph().draw_mermaid(with_styles=False) == snapshot
    assert app.get_graph(xray=True).draw_mermaid() == snapshot
    assert app.invoke(
        {"my_key": "my value", "never_called": never_called},
        print_mode=["values", "updates"],
    ) == {
        "my_key": "my value there and back again",
        "never_called": never_called,
    }
    assert [*app.stream({"my_key": "my value", "never_called": never_called})] == [
        {"inner": {"my_key": "my value there"}},
        {"side": {"my_key": "my value there and back again"}},
    ]
    assert [
        *app.stream(
            {"my_key": "my value", "never_called": never_called}, stream_mode="values"
        )
    ] == [
        {
            "my_key": "my value",
            "never_called": never_called,
        },
        {
            "my_key": "my value there",
            "never_called": never_called,
        },
        {
            "my_key": "my value there and back again",
            "never_called": never_called,
        },
    ]

    chain = app | RunnablePassthrough()

    assert chain.invoke({"my_key": "my value", "never_called": never_called}) == {
        "my_key": "my value there and back again",
        "never_called": never_called,
    }
    assert [*chain.stream({"my_key": "my value", "never_called": never_called})] == [
        {"inner": {"my_key": "my value there"}},
        {"side": {"my_key": "my value there and back again"}},
    ]


def test_subgraph_checkpoint_true(
    sync_checkpointer: BaseCheckpointer, durability: Durability
) -> None:
    class InnerState(TypedDict):
        my_key: Annotated[str, operator.add]
        my_other_key: str

    def inner_1(state: InnerState):
        return {"my_key": " got here", "my_other_key": state["my_key"]}

    def inner_2(state: InnerState):
        return {"my_key": " and there"}

    inner = StateGraph(InnerState)
    inner.add_node("inner_1", inner_1)
    inner.add_node("inner_2", inner_2)
    inner.add_edge("inner_1", "inner_2")
    inner.set_entry_point("inner_1")
    inner.set_finish_point("inner_2")

    class State(TypedDict):
        my_key: str

    graph = StateGraph(State)
    graph.add_node("inner", inner.compile(checkpointer=True))
    graph.add_edge(START, "inner")
    graph.add_conditional_edges(
        "inner", lambda s: "inner" if s["my_key"].count("there") < 2 else END
    )
    app = graph.compile(checkpointer=sync_checkpointer)

    config = {"configurable": {"thread_id": "2"}}
    assert [
        c
        for c in app.stream(
            {"my_key": ""}, config, subgraphs=True, durability=durability
        )
    ] == [
        (("inner",), {"inner_1": {"my_key": " got here", "my_other_key": ""}}),
        (("inner",), {"inner_2": {"my_key": " and there"}}),
        ((), {"inner": {"my_key": " got here and there"}}),
        (
            ("inner",),
            {
                "inner_1": {
                    "my_key": " got here",
                    "my_other_key": " got here and there got here and there",
                }
            },
        ),
        (("inner",), {"inner_2": {"my_key": " and there"}}),
        (
            (),
            {
                "inner": {
                    "my_key": " got here and there got here and there got here and there"
                }
            },
        ),
    ]

    checkpoints = list(app.get_state_history(config))
    if durability != "exit":
        assert len(checkpoints) == 4
    else:
        assert len(checkpoints) == 1


def test_subgraph_durability_inherited(durability: Durability) -> None:
    sync_checkpointer = InMemorySaver()

    class InnerState(TypedDict):
        my_key: Annotated[str, operator.add]
        my_other_key: str

    def inner_1(state: InnerState):
        return {"my_key": " got here", "my_other_key": state["my_key"]}

    def inner_2(state: InnerState):
        return {"my_key": " and there"}

    inner = StateGraph(InnerState)
    inner.add_node("inner_1", inner_1)
    inner.add_node("inner_2", inner_2)
    inner.add_edge("inner_1", "inner_2")
    inner.set_entry_point("inner_1")
    inner.set_finish_point("inner_2")

    class State(TypedDict):
        my_key: str

    inner_app = inner.compile(checkpointer=sync_checkpointer)
    graph = StateGraph(State)
    graph.add_node("inner", inner_app)
    graph.add_edge(START, "inner")
    graph.add_conditional_edges(
        "inner", lambda s: "inner" if s["my_key"].count("there") < 2 else END
    )
    app = graph.compile(checkpointer=sync_checkpointer)
    thread_id = str(uuid.uuid4())
    config = {"configurable": {"thread_id": thread_id}}
    app.invoke({"my_key": ""}, config, subgraphs=True, durability=durability)
    if durability != "exit":
        checkpoints = list(sync_checkpointer.list(config))
        assert len(checkpoints) == 12
    else:
        checkpoints = list(sync_checkpointer.list(config))
        assert len(checkpoints) == 1


def test_subgraph_checkpoint_true_interrupt(
    sync_checkpointer: BaseCheckpointer, durability: Durability
) -> None:
    # Define subgraph
    class SubgraphState(TypedDict):
        # note that none of these keys are shared with the parent graph state
        bar: str
        baz: str

    def subgraph_node_1(state: SubgraphState):
        baz_value = interrupt("Provide baz value")
        return {"baz": baz_value}

    def subgraph_node_2(state: SubgraphState):
        return {"bar": state["bar"] + state["baz"]}

    subgraph_builder = StateGraph(SubgraphState)
    subgraph_builder.add_node(subgraph_node_1)
    subgraph_builder.add_node(subgraph_node_2)
    subgraph_builder.add_edge(START, "subgraph_node_1")
    subgraph_builder.add_edge("subgraph_node_1", "subgraph_node_2")
    subgraph = subgraph_builder.compile(checkpointer=True)

    class ParentState(TypedDict):
        foo: str

    def node_1(state: ParentState):
        return {"foo": "hi! " + state["foo"]}

    def node_2(state: ParentState):
        response = subgraph.invoke({"bar": state["foo"]})
        return {"foo": response["bar"]}

    builder = StateGraph(ParentState)
    builder.add_node("node_1", node_1)
    builder.add_node("node_2", node_2)
    builder.add_edge(START, "node_1")
    builder.add_edge("node_1", "node_2")

    graph = builder.compile(checkpointer=sync_checkpointer)
    config = {"configurable": {"thread_id": "1"}}

    assert graph.invoke({"foo": "foo"}, config, durability=durability) == {
        "foo": "hi! foo",
        "__interrupt__": [
            Interrupt(
                value="Provide baz value",
                id=AnyStr(),
            )
        ],
    }
    assert graph.get_state(config, subgraphs=True).tasks[0].state.values == {
        "bar": "hi! foo"
    }
    assert graph.invoke(Command(resume="baz"), config, durability=durability) == {
        "foo": "hi! foobaz"
    }


def test_stream_subgraphs_during_execution(
    sync_checkpointer: BaseCheckpointer,
) -> None:
    class InnerState(TypedDict):
        my_key: Annotated[str, operator.add]
        my_other_key: str

    def inner_1(state: InnerState):
        return {"my_key": "got here", "my_other_key": state["my_key"]}

    def inner_2(state: InnerState):
        time.sleep(0.5)
        return {
            "my_key": " and there",
            "my_other_key": state["my_key"],
        }

    inner = StateGraph(InnerState)
    inner.add_node("inner_1", inner_1)
    inner.add_node("inner_2", inner_2)
    inner.add_edge("inner_1", "inner_2")
    inner.set_entry_point("inner_1")
    inner.set_finish_point("inner_2")

    class State(TypedDict):
        my_key: Annotated[str, operator.add]

    def outer_1(state: State):
        time.sleep(0.2)
        return {"my_key": " and parallel"}

    def outer_2(state: State):
        return {"my_key": " and back again"}

    graph = StateGraph(State)
    graph.add_node("inner", inner.compile())
    graph.add_node("outer_1", outer_1)
    graph.add_node("outer_2", outer_2)

    graph.add_edge(START, "inner")
    graph.add_edge(START, "outer_1")
    graph.add_edge(["inner", "outer_1"], "outer_2")
    graph.add_edge("outer_2", END)

    app = graph.compile(checkpointer=sync_checkpointer)

    start = time.perf_counter()
    chunks: list[tuple[float, Any]] = []
    config = {"configurable": {"thread_id": "2"}}
    for c in app.stream({"my_key": ""}, config, subgraphs=True):
        chunks.append((round(time.perf_counter() - start, 1), c))
    for idx in range(len(chunks)):
        elapsed, c = chunks[idx]
        chunks[idx] = (round(elapsed - chunks[0][0], 1), c)

    assert chunks == [
        # arrives before "inner" finishes
        (
            FloatBetween(0.0, 0.1),
            (
                (AnyStr("inner:"),),
                {"inner_1": {"my_key": "got here", "my_other_key": ""}},
            ),
        ),
        (FloatBetween(0.2, 0.3), ((), {"outer_1": {"my_key": " and parallel"}})),
        (
            FloatBetween(0.5, 0.8),
            (
                (AnyStr("inner:"),),
                {"inner_2": {"my_key": " and there", "my_other_key": "got here"}},
            ),
        ),
        (FloatBetween(0.5, 0.8), ((), {"inner": {"my_key": "got here and there"}})),
        (FloatBetween(0.5, 0.8), ((), {"outer_2": {"my_key": " and back again"}})),
    ]


def test_stream_buffering_single_node(sync_checkpointer: BaseCheckpointer) -> None:
    class State(TypedDict):
        my_key: Annotated[str, operator.add]

    def node(state: State, writer: StreamWriter):
        writer("Before sleep")
        time.sleep(0.2)
        writer("After sleep")
        return {"my_key": "got here"}

    builder = StateGraph(State)
    builder.add_node("node", node)
    builder.add_edge(START, "node")
    builder.add_edge("node", END)
    graph = builder.compile(checkpointer=sync_checkpointer)

    start = time.perf_counter()
    chunks: list[tuple[float, Any]] = []
    config = {"configurable": {"thread_id": "2"}}
    for c in graph.stream({"my_key": ""}, config, stream_mode="custom"):
        chunks.append((round(time.perf_counter() - start, 1), c))

    assert chunks == [
        (FloatBetween(0.0, 0.1), "Before sleep"),
        (FloatBetween(0.2, 0.3), "After sleep"),
    ]


<<<<<<< HEAD
def test_nested_graph_resume_reuses_cached_task_writes(
    sync_checkpointer: BaseCheckpointer,
) -> None:
    # Reproduces issue where a helper @task inside a nested graph re-executes
    # on resume instead of reusing cached writes. Ensures it runs only once.
    counter_parent = 0
    counter_sub = 0

    @task
    def get_time_parent() -> float:
        nonlocal counter_parent
        counter_parent += 1
        return time.time()

    @task
    def get_time_subgraph() -> float:
        nonlocal counter_sub
        counter_sub += 1
        return time.time()

    class State(TypedDict):
        state_counter: int

    # Subgraph that calls a helper task and then interrupts
    sub = StateGraph(State)

    def human_node(_: State):
        _ = get_time_subgraph().result()
        interrupt("what is your name?")

    sub.add_node("human_node", human_node)
    sub.set_entry_point("human_node")
    sub.set_finish_point("human_node")
    subgraph = sub.compile(checkpointer=sync_checkpointer)

    # Parent graph that calls a helper task and interrupts, then enters subgraph
    parent = StateGraph(State)

    def parent_node(_: State):
        _ = get_time_parent().result()
        interrupt("what is your parent name?")

    parent.add_node("parent_node", parent_node)
    parent.add_node("subgraph", subgraph)
    parent.add_edge(START, "parent_node")
    parent.add_edge("parent_node", "subgraph")
    parent.add_edge("subgraph", END)
    graph = parent.compile(checkpointer=sync_checkpointer)

    cfg_parent = {"configurable": {"thread_id": str(uuid.uuid4())}}

    # First run – interrupts in parent node
    for _ in graph.stream({"state_counter": 1}, cfg_parent):
        pass

    # Resume 1 – proceeds into subgraph, interrupts there
    for _ in graph.stream(Command(resume="resume-1"), cfg_parent):
        pass

    # Resume 2 – completes without re-running subgraph helper task
    for _ in graph.stream(Command(resume="resume-2"), cfg_parent):
        pass

    assert counter_parent == 1
    assert counter_sub == 1


=======
>>>>>>> 45f47081
def test_nested_graph_interrupts_parallel(
    sync_checkpointer: BaseCheckpointer, durability: Durability
) -> None:
    class InnerState(TypedDict):
        my_key: Annotated[str, operator.add]
        my_other_key: str

    def inner_1(state: InnerState):
        time.sleep(0.1)
        return {"my_key": "got here", "my_other_key": state["my_key"]}

    def inner_2(state: InnerState):
        return {
            "my_key": " and there",
            "my_other_key": state["my_key"],
        }

    inner = StateGraph(InnerState)
    inner.add_node("inner_1", inner_1)
    inner.add_node("inner_2", inner_2)
    inner.add_edge("inner_1", "inner_2")
    inner.set_entry_point("inner_1")
    inner.set_finish_point("inner_2")

    class State(TypedDict):
        my_key: Annotated[str, operator.add]

    def outer_1(state: State):
        return {"my_key": " and parallel"}

    def outer_2(state: State):
        return {"my_key": " and back again"}

    graph = StateGraph(State)
    graph.add_node("inner", inner.compile(interrupt_before=["inner_2"]))
    graph.add_node("outer_1", outer_1)
    graph.add_node("outer_2", outer_2)

    graph.add_edge(START, "inner")
    graph.add_edge(START, "outer_1")
    graph.add_edge(["inner", "outer_1"], "outer_2")
    graph.set_finish_point("outer_2")

    app = graph.compile(checkpointer=sync_checkpointer)

    # test invoke w/ nested interrupt
    config = {"configurable": {"thread_id": "1"}}
    assert app.invoke({"my_key": ""}, config, durability=durability) == {
        "my_key": " and parallel",
    }

    assert app.invoke(None, config, durability=durability) == {
        "my_key": "got here and there and parallel and back again",
    }

    # below combo of assertions is asserting two things
    # - outer_1 finishes before inner interrupts (because we see its output in stream, which only happens after node finishes)
    # - the writes of outer are persisted in 1st call and used in 2nd call, ie outer isn't called again (because we dont see outer_1 output again in 2nd stream)
    # test stream updates w/ nested interrupt
    config = {"configurable": {"thread_id": "2"}}
    assert [
        *app.stream({"my_key": ""}, config, subgraphs=True, durability=durability)
    ] == [
        # we got to parallel node first
        ((), {"outer_1": {"my_key": " and parallel"}}),
        ((AnyStr("inner:"),), {"inner_1": {"my_key": "got here", "my_other_key": ""}}),
        ((), {"__interrupt__": ()}),
    ]
    assert [*app.stream(None, config, durability=durability)] == [
        {"outer_1": {"my_key": " and parallel"}, "__metadata__": {"cached": True}},
        {"inner": {"my_key": "got here and there"}},
        {"outer_2": {"my_key": " and back again"}},
    ]

    # test stream values w/ nested interrupt
    config = {"configurable": {"thread_id": "3"}}
    assert [
        *app.stream(
            {"my_key": ""},
            config,
            stream_mode="values",
            durability=durability,
        )
    ] == [
        {"my_key": ""},
        {"my_key": " and parallel"},
    ]
    assert [*app.stream(None, config, stream_mode="values", durability=durability)] == [
        {"my_key": ""},
        {"my_key": "got here and there and parallel"},
        {"my_key": "got here and there and parallel and back again"},
    ]

    # test interrupts BEFORE the parallel node
    app = graph.compile(checkpointer=sync_checkpointer, interrupt_before=["outer_1"])
    config = {"configurable": {"thread_id": "4"}}
    assert [
        *app.stream(
            {"my_key": ""},
            config,
            stream_mode="values",
            durability=durability,
        )
    ] == [{"my_key": ""}]
    # while we're waiting for the node w/ interrupt inside to finish
    assert [*app.stream(None, config, stream_mode="values", durability=durability)] == [
        {"my_key": ""},
        {"my_key": " and parallel"},
    ]
    assert [*app.stream(None, config, stream_mode="values", durability=durability)] == [
        {"my_key": ""},
        {"my_key": "got here and there and parallel"},
        {"my_key": "got here and there and parallel and back again"},
    ]

    # test interrupts AFTER the parallel node
    app = graph.compile(checkpointer=sync_checkpointer, interrupt_after=["outer_1"])
    config = {"configurable": {"thread_id": "5"}}
    assert [
        *app.stream(
            {"my_key": ""},
            config,
            stream_mode="values",
            durability=durability,
        )
    ] == [
        {"my_key": ""},
        {"my_key": " and parallel"},
    ]
    assert [*app.stream(None, config, stream_mode="values", durability=durability)] == [
        {"my_key": ""},
        {"my_key": "got here and there and parallel"},
    ]
    assert [*app.stream(None, config, stream_mode="values", durability=durability)] == [
        {"my_key": "got here and there and parallel"},
        {"my_key": "got here and there and parallel and back again"},
    ]


def test_doubly_nested_graph_interrupts(
    sync_checkpointer: BaseCheckpointer, durability: Durability
) -> None:
    class State(TypedDict):
        my_key: str

    class ChildState(TypedDict):
        my_key: str

    class GrandChildState(TypedDict):
        my_key: str

    def grandchild_1(state: ChildState):
        return {"my_key": state["my_key"] + " here"}

    def grandchild_2(state: ChildState):
        return {
            "my_key": state["my_key"] + " and there",
        }

    grandchild = StateGraph(GrandChildState)
    grandchild.add_node("grandchild_1", grandchild_1)
    grandchild.add_node("grandchild_2", grandchild_2)
    grandchild.add_edge("grandchild_1", "grandchild_2")
    grandchild.set_entry_point("grandchild_1")
    grandchild.set_finish_point("grandchild_2")

    child = StateGraph(ChildState)
    child.add_node(
        "child_1",
        grandchild.compile(interrupt_before=["grandchild_2"]),
    )
    child.set_entry_point("child_1")
    child.set_finish_point("child_1")

    def parent_1(state: State):
        return {"my_key": "hi " + state["my_key"]}

    def parent_2(state: State):
        return {"my_key": state["my_key"] + " and back again"}

    graph = StateGraph(State)
    graph.add_node("parent_1", parent_1)
    graph.add_node("child", child.compile())
    graph.add_node("parent_2", parent_2)
    graph.set_entry_point("parent_1")
    graph.add_edge("parent_1", "child")
    graph.add_edge("child", "parent_2")
    graph.set_finish_point("parent_2")

    app = graph.compile(checkpointer=sync_checkpointer)

    # test invoke w/ nested interrupt
    config = {"configurable": {"thread_id": "1"}}
    assert app.invoke({"my_key": "my value"}, config, durability=durability) == {
        "my_key": "hi my value",
    }

    assert app.invoke(None, config, durability=durability) == {
        "my_key": "hi my value here and there and back again",
    }

    # test stream updates w/ nested interrupt
    nodes: list[str] = []
    config = {
        "configurable": {"thread_id": "2", CONFIG_KEY_NODE_FINISHED: nodes.append}
    }
    assert [*app.stream({"my_key": "my value"}, config, durability=durability)] == [
        {"parent_1": {"my_key": "hi my value"}},
        {"__interrupt__": ()},
    ]
    assert nodes == ["parent_1", "grandchild_1"]
    assert [*app.stream(None, config, durability=durability)] == [
        {"child": {"my_key": "hi my value here and there"}},
        {"parent_2": {"my_key": "hi my value here and there and back again"}},
    ]
    assert nodes == [
        "parent_1",
        "grandchild_1",
        "grandchild_2",
        "child_1",
        "child",
        "parent_2",
    ]

    # test stream values w/ nested interrupt
    config = {"configurable": {"thread_id": "3"}}
    assert [
        *app.stream(
            {"my_key": "my value"},
            config,
            stream_mode="values",
            durability=durability,
        )
    ] == [
        {"my_key": "my value"},
        {"my_key": "hi my value"},
    ]
    assert [*app.stream(None, config, stream_mode="values", durability=durability)] == [
        {"my_key": "hi my value"},
        {"my_key": "hi my value here and there"},
        {"my_key": "hi my value here and there and back again"},
    ]


def test_repeat_condition(snapshot: SnapshotAssertion) -> None:
    class AgentState(TypedDict):
        hello: str

    def router(state: AgentState) -> str:
        return "hmm"

    workflow = StateGraph(AgentState)
    workflow.add_node("Researcher", lambda x: x)
    workflow.add_node("Chart Generator", lambda x: x)
    workflow.add_node("Call Tool", lambda x: x)
    workflow.add_conditional_edges(
        "Researcher",
        router,
        {
            "redo": "Researcher",
            "continue": "Chart Generator",
            "call_tool": "Call Tool",
            "end": END,
        },
    )
    workflow.add_conditional_edges(
        "Chart Generator",
        router,
        {"continue": "Researcher", "call_tool": "Call Tool", "end": END},
    )
    workflow.add_conditional_edges(
        "Call Tool",
        # Each agent node updates the 'sender' field
        # the tool calling node does not, meaning
        # this edge will route back to the original agent
        # who invoked the tool
        lambda x: x["sender"],
        {
            "Researcher": "Researcher",
            "Chart Generator": "Chart Generator",
        },
    )
    workflow.set_entry_point("Researcher")

    app = workflow.compile()
    assert app.get_graph().draw_mermaid(with_styles=False) == snapshot


def test_checkpoint_metadata(sync_checkpointer: BaseCheckpointer) -> None:
    """This test verifies that a run's configurable fields are merged with the
    previous checkpoint config for each step in the run.
    """
    # set up test
    from langchain_core.language_models.fake_chat_models import (
        FakeMessagesListChatModel,
    )
    from langchain_core.messages import AIMessage, AnyMessage
    from langchain_core.prompts import ChatPromptTemplate
    from langchain_core.tools import tool

    # graph state
    class BaseState(TypedDict):
        messages: Annotated[list[AnyMessage], add_messages]

    # initialize graph nodes
    @tool()
    def search_api(query: str) -> str:
        """Searches the API for the query."""
        return f"result for {query}"

    tools = [search_api]

    prompt = ChatPromptTemplate.from_messages(
        [
            ("system", "You are a nice assistant."),
            ("placeholder", "{messages}"),
        ]
    )

    model = FakeMessagesListChatModel(
        responses=[
            AIMessage(
                content="",
                tool_calls=[
                    {
                        "id": "tool_call123",
                        "name": "search_api",
                        "args": {"query": "query"},
                    },
                ],
            ),
            AIMessage(content="answer"),
        ]
    )

    @traceable(run_type="llm")
    def agent(state: BaseState) -> BaseState:
        formatted = prompt.invoke(state)
        response = model.invoke(formatted)
        return {"messages": response, "usage_metadata": {"total_tokens": 123}}

    def should_continue(data: BaseState) -> str:
        # Logic to decide whether to continue in the loop or exit
        if not data["messages"][-1].tool_calls:
            return "exit"
        else:
            return "continue"

    # define graphs w/ and w/o interrupt
    workflow = StateGraph(BaseState)
    workflow.add_node("agent", agent)
    workflow.add_node("tools", ToolNode(tools))
    workflow.set_entry_point("agent")
    workflow.add_conditional_edges(
        "agent", should_continue, {"continue": "tools", "exit": END}
    )
    workflow.add_edge("tools", "agent")

    # graph w/o interrupt
    app = workflow.compile(checkpointer=sync_checkpointer)

    # graph w/ interrupt
    app_w_interrupt = workflow.compile(
        checkpointer=sync_checkpointer, interrupt_before=["tools"]
    )

    # assertions

    # invoke graph w/o interrupt
    assert app.invoke(
        {"messages": ["what is weather in sf"]},
        {
            "configurable": {
                "thread_id": "1",
                "test_config_1": "foo",
                "test_config_2": "bar",
            },
        },
    ) == {
        "messages": [
            _AnyIdHumanMessage(content="what is weather in sf"),
            _AnyIdAIMessage(
                content="",
                tool_calls=[
                    {
                        "name": "search_api",
                        "args": {"query": "query"},
                        "id": "tool_call123",
                        "type": "tool_call",
                    }
                ],
            ),
            _AnyIdToolMessage(
                content="result for query",
                name="search_api",
                tool_call_id="tool_call123",
            ),
            _AnyIdAIMessage(content="answer"),
        ]
    }

    config = {"configurable": {"thread_id": "1"}}

    # assert that checkpoint metadata contains the run's configurable fields
    chkpnt_metadata_1 = sync_checkpointer.get_tuple(config).metadata
    assert chkpnt_metadata_1["test_config_1"] == "foo"
    assert chkpnt_metadata_1["test_config_2"] == "bar"

    # Verify that all checkpoint metadata have the expected keys. This check
    # is needed because a run may have an arbitrary number of steps depending
    # on how the graph is constructed.
    chkpnt_tuples_1 = sync_checkpointer.list(config)
    for chkpnt_tuple in chkpnt_tuples_1:
        assert chkpnt_tuple.metadata["test_config_1"] == "foo"
        assert chkpnt_tuple.metadata["test_config_2"] == "bar"

    # invoke graph, but interrupt before tool call
    app_w_interrupt.invoke(
        {"messages": ["what is weather in sf"]},
        {
            "configurable": {
                "thread_id": "2",
                "test_config_3": "foo",
                "test_config_4": "bar",
            },
        },
    )

    config = {"configurable": {"thread_id": "2"}}

    # assert that checkpoint metadata contains the run's configurable fields
    chkpnt_metadata_2 = sync_checkpointer.get_tuple(config).metadata
    assert chkpnt_metadata_2["test_config_3"] == "foo"
    assert chkpnt_metadata_2["test_config_4"] == "bar"

    # resume graph execution
    app_w_interrupt.invoke(
        input=None,
        config={
            "configurable": {
                "thread_id": "2",
                "test_config_3": "foo",
                "test_config_4": "bar",
            }
        },
    )

    # assert that checkpoint metadata contains the run's configurable fields
    chkpnt_metadata_3 = sync_checkpointer.get_tuple(config).metadata
    assert chkpnt_metadata_3["test_config_3"] == "foo"
    assert chkpnt_metadata_3["test_config_4"] == "bar"

    # Verify that all checkpoint metadata have the expected keys. This check
    # is needed because a run may have an arbitrary number of steps depending
    # on how the graph is constructed.
    chkpnt_tuples_2 = sync_checkpointer.list(config)
    for chkpnt_tuple in chkpnt_tuples_2:
        assert chkpnt_tuple.metadata["test_config_3"] == "foo"
        assert chkpnt_tuple.metadata["test_config_4"] == "bar"


def test_remove_message_via_state_update(
    sync_checkpointer: BaseCheckpointer,
) -> None:
    from langchain_core.messages import AIMessage, HumanMessage, RemoveMessage

    workflow = StateGraph(state_schema=Annotated[list[AnyMessage], add_messages])  # type: ignore[arg-type]
    workflow.add_node(
        "chatbot",
        lambda state: [
            AIMessage(
                content="Hello! How can I help you",
            )
        ],
    )

    workflow.set_entry_point("chatbot")
    workflow.add_edge("chatbot", END)

    app = workflow.compile(checkpointer=sync_checkpointer)
    config = {"configurable": {"thread_id": "1"}}
    output = app.invoke([HumanMessage(content="Hi")], config=config)
    app.update_state(config, values=[RemoveMessage(id=output[-1].id)])

    updated_state = app.get_state(config)

    assert len(updated_state.values) == 1
    assert updated_state.values[-1].content == "Hi"

    app.checkpointer.delete_thread(config["configurable"]["thread_id"])

    # Verify that the message was removed from the checkpointer
    assert app.checkpointer.get_tuple(config) is None
    assert [*app.get_state_history(config)] == []


def test_remove_message_from_node():
    from langchain_core.messages import AIMessage, HumanMessage, RemoveMessage

    workflow = StateGraph(state_schema=Annotated[list[AnyMessage], add_messages])  # type: ignore[arg-type]
    workflow.add_node(
        "chatbot",
        lambda state: [
            AIMessage(
                content="Hello!",
            ),
            AIMessage(
                content="How can I help you?",
            ),
        ],
    )
    workflow.add_node("delete_messages", lambda state: [RemoveMessage(id=state[-2].id)])
    workflow.set_entry_point("chatbot")
    workflow.add_edge("chatbot", "delete_messages")
    workflow.add_edge("delete_messages", END)

    app = workflow.compile()
    output = app.invoke([HumanMessage(content="Hi")])
    assert len(output) == 2
    assert output[-1].content == "How can I help you?"


def test_xray_lance(snapshot: SnapshotAssertion):
    from langchain_core.messages import AnyMessage, HumanMessage

    class Analyst(BaseModel):
        affiliation: str = Field(
            description="Primary affiliation of the investment analyst.",
        )
        name: str = Field(
            description="Name of the investment analyst.",
            pattern=r"^[a-zA-Z0-9_-]{1,64}$",
        )
        role: str = Field(
            description="Role of the investment analyst in the context of the topic.",
        )
        description: str = Field(
            description="Description of the investment analyst focus, concerns, and motives.",
        )

        @property
        def persona(self) -> str:
            return f"Name: {self.name}\nRole: {self.role}\nAffiliation: {self.affiliation}\nDescription: {self.description}\n"

    class Perspectives(BaseModel):
        analysts: list[Analyst] = Field(
            description="Comprehensive list of investment analysts with their roles and affiliations.",
        )

    class Section(BaseModel):
        section_title: str = Field(..., title="Title of the section")
        context: str = Field(
            ..., title="Provide a clear summary of the focus area that you researched."
        )
        findings: str = Field(
            ...,
            title="Give a clear and detailed overview of your findings based upon the expert interview.",
        )
        thesis: str = Field(
            ...,
            title="Give a clear and specific investment thesis based upon these findings.",
        )

    class InterviewState(TypedDict):
        messages: Annotated[list[AnyMessage], add_messages]
        analyst: Analyst
        section: Section

    class ResearchGraphState(TypedDict):
        analysts: list[Analyst]
        topic: str
        max_analysts: int
        sections: list[Section]
        interviews: Annotated[list, operator.add]

    # Conditional edge
    def route_messages(state):
        return "ask_question"

    def generate_question(state):
        return ...

    def generate_answer(state):
        return ...

    # Add nodes and edges
    interview_builder = StateGraph(InterviewState)
    interview_builder.add_node("ask_question", generate_question)
    interview_builder.add_node("answer_question", generate_answer)

    # Flow
    interview_builder.add_edge(START, "ask_question")
    interview_builder.add_edge("ask_question", "answer_question")
    interview_builder.add_conditional_edges(
        "answer_question", route_messages, ["ask_question", END]
    )

    # Interview
    interview_graph = interview_builder.compile().with_config(
        run_name="Conduct Interviews"
    )

    # View
    assert interview_graph.get_graph().to_json() == snapshot

    def run_all_interviews(state: ResearchGraphState):
        """Edge to run the interview sub-graph using Send"""
        return [
            Send(
                "conduct_interview",
                {
                    "analyst": Analyst(),
                    "messages": [
                        HumanMessage(
                            content="So you said you were writing an article on ...?"
                        )
                    ],
                },
            )
            for s in state["analysts"]
        ]

    def generate_sections(state: ResearchGraphState):
        return ...

    def generate_analysts(state: ResearchGraphState):
        return ...

    builder = StateGraph(ResearchGraphState)
    builder.add_node("generate_analysts", generate_analysts)
    builder.add_node("conduct_interview", interview_builder.compile())
    builder.add_node("generate_sections", generate_sections)

    builder.add_edge(START, "generate_analysts")
    builder.add_conditional_edges(
        "generate_analysts", run_all_interviews, ["conduct_interview"]
    )
    builder.add_edge("conduct_interview", "generate_sections")
    builder.add_edge("generate_sections", END)

    graph = builder.compile()

    # View
    assert graph.get_graph().to_json() == snapshot
    assert graph.get_graph(xray=1).to_json() == snapshot


def test_channel_values(sync_checkpointer: BaseCheckpointer) -> None:
    config = {"configurable": {"thread_id": "1"}}
    chain = NodeBuilder().subscribe_only("input").write_to("output")
    app = Pregel(
        nodes={
            "one": chain,
        },
        channels={
            "ephemeral": EphemeralValue(Any),
            "input": LastValue(int),
            "output": LastValue(int),
        },
        input_channels=["input", "ephemeral"],
        output_channels="output",
        checkpointer=sync_checkpointer,
    )
    app.invoke({"input": 1, "ephemeral": "meow"}, config)
    assert sync_checkpointer.get(config)["channel_values"] == {"input": 1, "output": 1}


def test_xray_issue(snapshot: SnapshotAssertion) -> None:
    class State(TypedDict):
        messages: Annotated[list, add_messages]

    def node(name):
        def _node(state: State):
            return {"messages": [("human", f"entered {name} node")]}

        return _node

    parent = StateGraph(State)
    child = StateGraph(State)

    child.add_node("c_one", node("c_one"))
    child.add_node("c_two", node("c_two"))

    child.add_edge("__start__", "c_one")
    child.add_edge("c_two", "c_one")

    child.add_conditional_edges(
        "c_one", lambda x: str(randrange(0, 2)), {"0": "c_two", "1": "__end__"}
    )

    parent.add_node("p_one", node("p_one"))
    parent.add_node("p_two", child.compile())

    parent.add_edge("__start__", "p_one")
    parent.add_edge("p_two", "p_one")

    parent.add_conditional_edges(
        "p_one", lambda x: str(randrange(0, 2)), {"0": "p_two", "1": "__end__"}
    )

    app = parent.compile()

    assert app.get_graph(xray=True).draw_mermaid() == snapshot


def test_xray_bool(snapshot: SnapshotAssertion) -> None:
    class State(TypedDict):
        messages: Annotated[list, add_messages]

    def node(name):
        def _node(state: State):
            return {"messages": [("human", f"entered {name} node")]}

        return _node

    grand_parent = StateGraph(State)

    child = StateGraph(State)

    child.add_node("c_one", node("c_one"))
    child.add_node("c_two", node("c_two"))

    child.add_edge("__start__", "c_one")
    child.add_edge("c_two", "c_one")

    child.add_conditional_edges(
        "c_one", lambda x: str(randrange(0, 2)), {"0": "c_two", "1": "__end__"}
    )

    parent = StateGraph(State)
    parent.add_node("p_one", node("p_one"))
    parent.add_node("p_two", child.compile())
    parent.add_edge("__start__", "p_one")
    parent.add_edge("p_two", "p_one")
    parent.add_conditional_edges(
        "p_one", lambda x: str(randrange(0, 2)), {"0": "p_two", "1": "__end__"}
    )

    grand_parent.add_node("gp_one", node("gp_one"))
    grand_parent.add_node("gp_two", parent.compile())
    grand_parent.add_edge("__start__", "gp_one")
    grand_parent.add_edge("gp_two", "gp_one")
    grand_parent.add_conditional_edges(
        "gp_one", lambda x: str(randrange(0, 2)), {"0": "gp_two", "1": "__end__"}
    )

    app = grand_parent.compile()
    assert app.get_graph(xray=True).draw_mermaid() == snapshot


def test_multiple_sinks_subgraphs(snapshot: SnapshotAssertion) -> None:
    class State(TypedDict):
        messages: Annotated[list, add_messages]

    subgraph_builder = StateGraph(State)
    subgraph_builder.add_node("one", lambda x: x)
    subgraph_builder.add_node("two", lambda x: x)
    subgraph_builder.add_node("three", lambda x: x)
    subgraph_builder.add_edge("__start__", "one")
    subgraph_builder.add_conditional_edges("one", lambda x: "two", ["two", "three"])
    subgraph = subgraph_builder.compile()

    builder = StateGraph(State)
    builder.add_node("uno", lambda x: x)
    builder.add_node("dos", lambda x: x)
    builder.add_node("subgraph", subgraph)
    builder.add_edge("__start__", "uno")
    builder.add_conditional_edges("uno", lambda x: "dos", ["dos", "subgraph"])

    app = builder.compile()
    assert app.get_graph(xray=True).draw_mermaid() == snapshot


def test_store_injected(
    sync_checkpointer: BaseCheckpointer, sync_store: BaseStore
) -> None:
    class State(TypedDict):
        count: Annotated[int, operator.add]

    doc_id = str(uuid.uuid4())
    doc = {"some-key": "this-is-a-val"}
    uid = uuid.uuid4().hex
    namespace = (f"foo-{uid}", "bar")
    thread_1 = str(uuid.uuid4())
    thread_2 = str(uuid.uuid4())

    class Node:
        def __init__(self, i: Optional[int] = None):
            self.i = i

        def __call__(self, inputs: State, config: RunnableConfig, store: BaseStore):
            assert isinstance(store, BaseStore)
            store.put(
                (
                    namespace
                    if self.i is not None
                    and config["configurable"]["thread_id"] in (thread_1, thread_2)
                    else (f"foo_{self.i}", "bar")
                ),
                doc_id,
                {
                    **doc,
                    "from_thread": config["configurable"]["thread_id"],
                    "some_val": inputs["count"],
                },
            )
            return {"count": 1}

    builder = StateGraph(State)
    builder.add_node("node", Node())
    builder.add_edge("__start__", "node")
    N = 50
    M = 1

    for i in range(N):
        builder.add_node(f"node_{i}", Node(i))
        builder.add_edge("__start__", f"node_{i}")

    graph = builder.compile(store=sync_store, checkpointer=sync_checkpointer)

    results = graph.batch(
        [{"count": 0}] * M,
        ([{"configurable": {"thread_id": str(uuid.uuid4())}}] * (M - 1))
        + [{"configurable": {"thread_id": thread_1}}],
    )
    result = results[-1]
    assert result == {"count": N + 1}
    returned_doc = sync_store.get(namespace, doc_id).value
    assert returned_doc == {**doc, "from_thread": thread_1, "some_val": 0}
    assert len(sync_store.search(namespace)) == 1
    # Check results after another turn of the same thread
    result = graph.invoke({"count": 0}, {"configurable": {"thread_id": thread_1}})
    assert result == {"count": (N + 1) * 2}
    returned_doc = sync_store.get(namespace, doc_id).value
    assert returned_doc == {**doc, "from_thread": thread_1, "some_val": N + 1}
    assert len(sync_store.search(namespace)) == 1

    result = graph.invoke({"count": 0}, {"configurable": {"thread_id": thread_2}})
    assert result == {"count": N + 1}
    returned_doc = sync_store.get(namespace, doc_id).value
    assert returned_doc == {
        **doc,
        "from_thread": thread_2,
        "some_val": 0,
    }  # Overwrites the whole doc
    assert len(sync_store.search(namespace)) == 1  # still overwriting the same one


def test_enum_node_names():
    class NodeName(str, enum.Enum):
        BAZ = "baz"

    class State(TypedDict):
        foo: str
        bar: str

    def baz(state: State):
        return {"bar": state["foo"] + "!"}

    graph = StateGraph(State)
    graph.add_node(NodeName.BAZ, baz)
    graph.add_edge(START, NodeName.BAZ)
    graph.add_edge(NodeName.BAZ, END)
    graph = graph.compile()

    assert graph.invoke({"foo": "hello"}) == {"foo": "hello", "bar": "hello!"}


def test_debug_retry(sync_checkpointer: BaseCheckpointer):
    class State(TypedDict):
        messages: Annotated[list[str], operator.add]

    def node(name):
        def _node(state: State):
            return {"messages": [f"entered {name} node"]}

        return _node

    builder = StateGraph(State)
    builder.add_node("one", node("one"))
    builder.add_node("two", node("two"))
    builder.add_edge(START, "one")
    builder.add_edge("one", "two")
    builder.add_edge("two", END)

    graph = builder.compile(checkpointer=sync_checkpointer)

    config = {"configurable": {"thread_id": "1"}}
    graph.invoke({"messages": []}, config=config, durability="async")

    # re-run step: 1
    target_config = next(
        c.parent_config
        for c in sync_checkpointer.list(config)
        if c.metadata["step"] == 1
    )
    update_config = graph.update_state(target_config, values=None)

    events = [
        *graph.stream(
            None, config=update_config, stream_mode="debug", durability="async"
        )
    ]

    checkpoint_events = list(
        reversed([e["payload"] for e in events if e["type"] == "checkpoint"])
    )

    checkpoint_history = {
        c.config["configurable"]["checkpoint_id"]: c
        for c in graph.get_state_history(config)
    }

    def lax_normalize_config(config: Optional[dict]) -> Optional[dict]:
        if config is None:
            return None
        return config["configurable"]

    for stream in checkpoint_events:
        stream_conf = lax_normalize_config(stream["config"])
        stream_parent_conf = lax_normalize_config(stream["parent_config"])
        assert stream_conf != stream_parent_conf

        # ensure the streamed checkpoint == checkpoint from checkpointer.list()
        history = checkpoint_history[stream["config"]["configurable"]["checkpoint_id"]]
        history_conf = lax_normalize_config(history.config)
        assert stream_conf == history_conf

        history_parent_conf = lax_normalize_config(history.parent_config)
        assert stream_parent_conf == history_parent_conf


def test_debug_subgraphs(sync_checkpointer: BaseCheckpointer, durability: Durability):
    class State(TypedDict):
        messages: Annotated[list[str], operator.add]

    def node(name):
        def _node(state: State):
            return {"messages": [f"entered {name} node"]}

        return _node

    parent = StateGraph(State)
    child = StateGraph(State)

    child.add_node("c_one", node("c_one"))
    child.add_node("c_two", node("c_two"))
    child.add_edge(START, "c_one")
    child.add_edge("c_one", "c_two")
    child.add_edge("c_two", END)

    parent.add_node("p_one", node("p_one"))
    parent.add_node("p_two", child.compile())
    parent.add_edge(START, "p_one")
    parent.add_edge("p_one", "p_two")
    parent.add_edge("p_two", END)

    graph = parent.compile(checkpointer=sync_checkpointer)

    config = {"configurable": {"thread_id": "1"}}
    events = [
        *graph.stream(
            {"messages": []},
            config=config,
            stream_mode="debug",
            durability=durability,
        )
    ]

    checkpoint_events = list(
        reversed([e["payload"] for e in events if e["type"] == "checkpoint"])
    )
    if durability == "exit":
        checkpoint_events = checkpoint_events[:1]
    checkpoint_history = list(graph.get_state_history(config))

    assert len(checkpoint_events) == len(checkpoint_history)

    def lax_normalize_config(config: Optional[dict]) -> Optional[dict]:
        if config is None:
            return None
        return config["configurable"]

    for stream, history in zip(checkpoint_events, checkpoint_history):
        assert stream["values"] == history.values
        assert stream["next"] == list(history.next)
        assert lax_normalize_config(stream["config"]) == lax_normalize_config(
            history.config
        )
        assert lax_normalize_config(stream["parent_config"]) == lax_normalize_config(
            history.parent_config
        )

        assert len(stream["tasks"]) == len(history.tasks)
        for stream_task, history_task in zip(stream["tasks"], history.tasks):
            assert stream_task["id"] == history_task.id
            assert stream_task["name"] == history_task.name
            assert stream_task["interrupts"] == history_task.interrupts
            assert stream_task.get("error") == history_task.error
            assert stream_task.get("state") == history_task.state


def test_debug_nested_subgraphs(
    sync_checkpointer: BaseCheckpointer, durability: Durability
):
    from collections import defaultdict

    class State(TypedDict):
        messages: Annotated[list[str], operator.add]

    def node(name):
        def _node(state: State):
            return {"messages": [f"entered {name} node"]}

        return _node

    grand_parent = StateGraph(State)
    parent = StateGraph(State)
    child = StateGraph(State)

    child.add_node("c_one", node("c_one"))
    child.add_node("c_two", node("c_two"))
    child.add_edge(START, "c_one")
    child.add_edge("c_one", "c_two")
    child.add_edge("c_two", END)

    parent.add_node("p_one", node("p_one"))
    parent.add_node("p_two", child.compile())
    parent.add_edge(START, "p_one")
    parent.add_edge("p_one", "p_two")
    parent.add_edge("p_two", END)

    grand_parent.add_node("gp_one", node("gp_one"))
    grand_parent.add_node("gp_two", parent.compile())
    grand_parent.add_edge(START, "gp_one")
    grand_parent.add_edge("gp_one", "gp_two")
    grand_parent.add_edge("gp_two", END)

    graph = grand_parent.compile(checkpointer=sync_checkpointer)

    config = {"configurable": {"thread_id": "1"}}
    events = [
        *graph.stream(
            {"messages": []},
            config=config,
            stream_mode="debug",
            subgraphs=True,
            durability=durability,
        )
    ]

    stream_ns: dict[tuple, dict] = defaultdict(list)
    for ns, e in events:
        if e["type"] == "checkpoint":
            stream_ns[ns].append(e["payload"])

    assert list(stream_ns.keys()) == [
        (),
        (AnyStr("gp_two:"),),
        (AnyStr("gp_two:"), AnyStr("p_two:")),
    ]

    history_ns = {
        ns: list(
            graph.get_state_history(
                {"configurable": {"thread_id": "1", "checkpoint_ns": "|".join(ns)}}
            )
        )[::-1]
        for ns in stream_ns.keys()
    }

    def normalize_config(config: Optional[dict]) -> Optional[dict]:
        if config is None:
            return None

        clean_config = {}
        clean_config["thread_id"] = config["configurable"]["thread_id"]
        clean_config["checkpoint_id"] = config["configurable"]["checkpoint_id"]
        clean_config["checkpoint_ns"] = config["configurable"]["checkpoint_ns"]
        if "checkpoint_map" in config["configurable"]:
            clean_config["checkpoint_map"] = config["configurable"]["checkpoint_map"]

        return clean_config

    for checkpoint_events, checkpoint_history, ns in zip(
        stream_ns.values(), history_ns.values(), stream_ns.keys()
    ):
        if durability == "exit":
            checkpoint_events = checkpoint_events[-1:]
            if ns:  # Save no checkpoints for subgraphs when durability="exit"
                assert not checkpoint_history
                continue
        assert len(checkpoint_events) == len(checkpoint_history)
        for stream, history in zip(checkpoint_events, checkpoint_history):
            assert stream["values"] == history.values
            assert stream["next"] == list(history.next)
            assert normalize_config(stream["config"]) == normalize_config(
                history.config
            )
            assert normalize_config(stream["parent_config"]) == normalize_config(
                history.parent_config
            )

            assert len(stream["tasks"]) == len(history.tasks)
            for stream_task, history_task in zip(stream["tasks"], history.tasks):
                assert stream_task["id"] == history_task.id
                assert stream_task["name"] == history_task.name
                assert stream_task["interrupts"] == history_task.interrupts
                assert stream_task.get("error") == history_task.error
                assert stream_task.get("state") == history_task.state


def test_add_sequence():
    class State(TypedDict):
        foo: Annotated[list[str], operator.add]
        bar: str

    def step1(state: State):
        return {"foo": ["step1"], "bar": "baz"}

    def step2(state: State):
        return {"foo": ["step2"]}

    # test raising if less than 1 steps
    with pytest.raises(ValueError):
        StateGraph(State).add_sequence([])

    # test raising if duplicate step names
    with pytest.raises(ValueError):
        StateGraph(State).add_sequence([step1, step1])

    with pytest.raises(ValueError):
        StateGraph(State).add_sequence([("foo", step1), ("foo", step1)])

    # test unnamed steps
    builder = StateGraph(State)
    builder.add_sequence([step1, step2])
    builder.add_edge(START, "step1")
    graph = builder.compile()
    result = graph.invoke({"foo": []})
    assert result == {"foo": ["step1", "step2"], "bar": "baz"}
    stream_chunks = list(graph.stream({"foo": []}))
    assert stream_chunks == [
        {"step1": {"foo": ["step1"], "bar": "baz"}},
        {"step2": {"foo": ["step2"]}},
    ]

    # test named steps
    builder_named_steps = StateGraph(State)
    builder_named_steps.add_sequence([("meow1", step1), ("meow2", step2)])
    builder_named_steps.add_edge(START, "meow1")
    graph_named_steps = builder_named_steps.compile()
    result = graph_named_steps.invoke({"foo": []})
    stream_chunks = list(graph_named_steps.stream({"foo": []}))
    assert result == {"foo": ["step1", "step2"], "bar": "baz"}
    assert stream_chunks == [
        {"meow1": {"foo": ["step1"], "bar": "baz"}},
        {"meow2": {"foo": ["step2"]}},
    ]

    builder_named_steps = StateGraph(State)
    builder_named_steps.add_sequence(
        [
            ("meow1", lambda state: {"foo": ["foo"]}),
            ("meow2", lambda state: {"bar": state["foo"][0] + "bar"}),
        ],
    )
    builder_named_steps.add_edge(START, "meow1")
    graph_named_steps = builder_named_steps.compile()
    result = graph_named_steps.invoke({"foo": []})
    stream_chunks = list(graph_named_steps.stream({"foo": []}))
    # filtered by output schema
    assert result == {"bar": "foobar", "foo": ["foo"]}
    assert stream_chunks == [
        {"meow1": {"foo": ["foo"]}},
        {"meow2": {"bar": "foobar"}},
    ]

    # test two sequences

    def a(state: State):
        return {"foo": ["a"]}

    def b(state: State):
        return {"foo": ["b"]}

    builder_two_sequences = StateGraph(State)
    builder_two_sequences.add_sequence([a])
    builder_two_sequences.add_sequence([b])
    builder_two_sequences.add_edge(START, "a")
    builder_two_sequences.add_edge("a", "b")
    graph_two_sequences = builder_two_sequences.compile()

    result = graph_two_sequences.invoke({"foo": []})
    assert result == {"foo": ["a", "b"]}

    stream_chunks = list(graph_two_sequences.stream({"foo": []}))
    assert stream_chunks == [
        {"a": {"foo": ["a"]}},
        {"b": {"foo": ["b"]}},
    ]

    # test mixed nodes and sequences

    def c(state: State):
        return {"foo": ["c"]}

    def d(state: State):
        return {"foo": ["d"]}

    def e(state: State):
        return {"foo": ["e"]}

    def foo(state: State):
        if state["foo"][0] == "a":
            return "d"
        else:
            return "c"

    builder_complex = StateGraph(State)
    builder_complex.add_sequence([a, b])
    builder_complex.add_conditional_edges("b", foo)
    builder_complex.add_node(c)
    builder_complex.add_sequence([d, e])
    builder_complex.add_edge(START, "a")
    graph_complex = builder_complex.compile()

    result = graph_complex.invoke({"foo": []})
    assert result == {"foo": ["a", "b", "d", "e"]}

    result = graph_complex.invoke({"foo": ["start"]})
    assert result == {"foo": ["start", "a", "b", "c"]}

    stream_chunks = list(graph_complex.stream({"foo": []}))
    assert stream_chunks == [
        {"a": {"foo": ["a"]}},
        {"b": {"foo": ["b"]}},
        {"d": {"foo": ["d"]}},
        {"e": {"foo": ["e"]}},
    ]


def test_runnable_passthrough_node_graph() -> None:
    class State(TypedDict):
        changeme: str

    async def dummy(state):
        return state

    agent = dummy | RunnablePassthrough.assign(prediction=RunnableLambda(lambda x: x))

    graph_builder = StateGraph(State)

    graph_builder.add_node("agent", agent)
    graph_builder.add_edge(START, "agent")

    graph = graph_builder.compile()

    assert graph.get_graph(xray=True).to_json() == graph.get_graph(xray=False).to_json()


@pytest.mark.parametrize("subgraph_persist", [True, False])
def test_parent_command(
    sync_checkpointer: BaseCheckpointer, subgraph_persist: bool
) -> None:
    from langchain_core.messages import BaseMessage
    from langchain_core.tools import tool

    @tool(return_direct=True)
    def get_user_name() -> Command:
        """Retrieve user name"""
        return Command(update={"user_name": "Meow"}, graph=Command.PARENT)

    subgraph_builder = StateGraph(MessagesState)
    subgraph_builder.add_node("tool", get_user_name)
    subgraph_builder.add_edge(START, "tool")
    subgraph = subgraph_builder.compile(checkpointer=subgraph_persist)

    class CustomParentState(TypedDict):
        messages: Annotated[list[BaseMessage], add_messages]
        # this key is not available to the child graph
        user_name: str

    builder = StateGraph(CustomParentState)
    builder.add_node("alice", subgraph)
    builder.add_edge(START, "alice")
    graph = builder.compile(checkpointer=sync_checkpointer)

    config = {"configurable": {"thread_id": "1"}}

    assert graph.invoke(
        {"messages": [("user", "get user name")]}, config, durability="exit"
    ) == {
        "messages": [
            _AnyIdHumanMessage(
                content="get user name", additional_kwargs={}, response_metadata={}
            ),
        ],
        "user_name": "Meow",
    }
    assert graph.get_state(config) == StateSnapshot(
        values={
            "messages": [
                _AnyIdHumanMessage(
                    content="get user name", additional_kwargs={}, response_metadata={}
                ),
            ],
            "user_name": "Meow",
        },
        next=(),
        config={
            "configurable": {
                "thread_id": "1",
                "checkpoint_ns": "",
                "checkpoint_id": AnyStr(),
            }
        },
        metadata={
            "source": "loop",
            "step": 1,
            "parents": {},
        },
        created_at=AnyStr(),
        parent_config=None,
        tasks=(),
        interrupts=(),
    )


def test_interrupt_subgraph(sync_checkpointer: BaseCheckpointer):
    class State(TypedDict):
        baz: str

    def foo(state):
        return {"baz": "foo"}

    def bar(state):
        value = interrupt("Please provide baz value:")
        return {"baz": value}

    child_builder = StateGraph(State)
    child_builder.add_node(bar)
    child_builder.add_edge(START, "bar")

    builder = StateGraph(State)
    builder.add_node(foo)
    builder.add_node("bar", child_builder.compile())
    builder.add_edge(START, "foo")
    builder.add_edge("foo", "bar")
    graph = builder.compile(checkpointer=sync_checkpointer)

    thread1 = {"configurable": {"thread_id": "1"}}
    # First run, interrupted at bar
    assert graph.invoke({"baz": ""}, thread1)
    # Resume with answer
    assert graph.invoke(Command(resume="bar"), thread1)


@pytest.mark.parametrize("resume_style", ["null", "map"])
def test_interrupt_multiple(
    sync_checkpointer: BaseCheckpointer, resume_style: Literal["null", "map"]
):
    class State(TypedDict):
        my_key: Annotated[str, operator.add]

    def node(s: State) -> State:
        answer = interrupt({"value": 1})
        answer2 = interrupt({"value": 2})
        return {"my_key": answer + " " + answer2}

    builder = StateGraph(State)
    builder.add_node("node", node)
    builder.add_edge(START, "node")

    graph = builder.compile(checkpointer=sync_checkpointer)
    thread1 = {"configurable": {"thread_id": "1"}}

    result = [e for e in graph.stream({"my_key": "DE", "market": "DE"}, thread1)]
    assert result == [
        {
            "__interrupt__": (
                Interrupt(
                    value={"value": 1},
                    id=AnyStr(),
                ),
            )
        }
    ]

    result = [
        event
        for event in graph.stream(
            Command(
                resume="answer 1"
                if resume_style == "null"
                else {result[0]["__interrupt__"][0].id: "answer 1"},
                update={"my_key": " foofoo "},
            ),
            thread1,
        )
    ]
    assert result == [
        {
            "__interrupt__": (
                Interrupt(
                    value={"value": 2},
                    id=AnyStr(),
                ),
            )
        }
    ]

    assert [
        event
        for event in graph.stream(
            Command(
                resume="answer 2"
                if resume_style == "null"
                else {result[0]["__interrupt__"][0].id: "answer 2"}
            ),
            thread1,
            stream_mode="values",
        )
    ] == [
        {"my_key": "DE foofoo "},
        {"my_key": "DE foofoo answer 1 answer 2"},
    ]


def test_interrupt_loop(sync_checkpointer: BaseCheckpointer):
    class State(TypedDict):
        age: int
        other: str

    def ask_age(s: State):
        """Ask an expert for help."""
        question = "How old are you?"
        value = None
        for _ in range(10):
            value: str = interrupt(question)
            if not value.isdigit() or int(value) < 18:
                question = "invalid response"
                value = None
            else:
                break

        return {"age": int(value)}

    builder = StateGraph(State)
    builder.add_node("node", ask_age)
    builder.add_edge(START, "node")

    graph = builder.compile(checkpointer=sync_checkpointer)
    thread1 = {"configurable": {"thread_id": "1"}}

    assert [e for e in graph.stream({"other": ""}, thread1)] == [
        {
            "__interrupt__": (
                Interrupt(
                    value="How old are you?",
                    id=AnyStr(),
                ),
            )
        }
    ]

    assert [
        event
        for event in graph.stream(
            Command(resume="13"),
            thread1,
        )
    ] == [
        {
            "__interrupt__": (
                Interrupt(
                    value="invalid response",
                    id=AnyStr(),
                ),
            )
        }
    ]

    assert [
        event
        for event in graph.stream(
            Command(resume="15"),
            thread1,
        )
    ] == [
        {
            "__interrupt__": (
                Interrupt(
                    value="invalid response",
                    id=AnyStr(),
                ),
            )
        }
    ]

    assert [event for event in graph.stream(Command(resume="19"), thread1)] == [
        {"node": {"age": 19}},
    ]


def test_interrupt_functional(
    sync_checkpointer: BaseCheckpointer, snapshot: SnapshotAssertion
) -> None:
    @task
    def foo(state: dict) -> dict:
        return {"a": state["a"] + "foo"}

    @task
    def bar(state: dict) -> dict:
        return {"a": state["a"] + "bar", "b": state["b"]}

    @entrypoint(checkpointer=sync_checkpointer)
    def graph(inputs: dict) -> dict:
        fut_foo = foo(inputs)
        value = interrupt("Provide value for bar:")
        bar_input = {**fut_foo.result(), "b": value}
        fut_bar = bar(bar_input)
        return fut_bar.result()

    config = {"configurable": {"thread_id": "1"}}
    # First run, interrupted at bar
    assert graph.invoke({"a": ""}, config) == {
        "__interrupt__": [
            Interrupt(
                value="Provide value for bar:",
                id=AnyStr(),
            )
        ]
    }
    # Resume with an answer
    res = graph.invoke(Command(resume="bar"), config)
    assert res == {"a": "foobar", "b": "bar"}


def test_interrupt_task_functional(
    sync_checkpointer: BaseCheckpointer, snapshot: SnapshotAssertion
) -> None:
    @task
    def foo(state: dict) -> dict:
        return {"a": state["a"] + "foo"}

    @task
    def bar(state: dict) -> dict:
        value = interrupt("Provide value for bar:")
        return {"a": state["a"] + value}

    @entrypoint(checkpointer=sync_checkpointer)
    def graph(inputs: dict) -> dict:
        fut_foo = foo(inputs)
        fut_bar = bar(fut_foo.result())
        return fut_bar.result()

    config = {"configurable": {"thread_id": "1"}}
    # First run, interrupted at bar
    assert graph.invoke({"a": ""}, config) == {
        "__interrupt__": [
            Interrupt(
                value="Provide value for bar:",
                id=AnyStr(),
            ),
        ]
    }
    # Resume with an answer
    res = graph.invoke(Command(resume="bar"), config)
    assert res == {"a": "foobar"}

    # Test that we can interrupt the same task multiple times
    config = {"configurable": {"thread_id": "2"}}

    @entrypoint(checkpointer=sync_checkpointer)
    def graph(inputs: dict) -> dict:
        foo_result = foo(inputs).result()
        bar_result = bar(foo_result).result()
        baz_result = bar(bar_result).result()
        return baz_result

    # First run, interrupted at bar
    assert graph.invoke({"a": ""}, config) == {
        "__interrupt__": [
            Interrupt(
                value="Provide value for bar:",
                id=AnyStr(),
            ),
        ]
    }
    # Provide resumes
    graph.invoke(Command(resume="bar"), config)
    assert graph.invoke(Command(resume="baz"), config) == {"a": "foobarbaz"}


def test_root_mixed_return() -> None:
    def my_node(state: list[str]):
        return [Command(update=["a"]), ["b"]]

    graph = StateGraph(Annotated[list[str], operator.add])

    graph.add_node(my_node)
    graph.add_edge(START, "my_node")
    graph = graph.compile()

    assert graph.invoke([]) == ["a", "b"]


def test_dict_mixed_return() -> None:
    class State(TypedDict):
        foo: Annotated[str, operator.add]

    def my_node(state: State):
        return [Command(update={"foo": "a"}), {"foo": "b"}]

    graph = StateGraph(State)
    graph.add_node(my_node)
    graph.add_edge(START, "my_node")
    graph = graph.compile()

    assert graph.invoke({"foo": ""}) == {"foo": "ab"}


def test_command_pydantic_dataclass() -> None:
    class PydanticState(BaseModel):
        foo: str

    @dataclass
    class DataclassState:
        foo: str

    for State in (PydanticState, DataclassState):

        def node_a(state) -> Command[Literal["node_b"]]:
            return Command(
                update=State(foo="foo"),
                goto="node_b",
            )

        def node_b(state):
            return {"foo": state.foo + "bar"}

        builder = StateGraph(State)
        builder.add_edge(START, "node_a")
        builder.add_node(node_a)
        builder.add_node(node_b)
        graph = builder.compile()
        assert graph.invoke(State(foo="")) == {"foo": "foobar"}


def test_command_with_static_breakpoints(
    sync_checkpointer: BaseCheckpointer,
) -> None:
    """Test that we can use Command to resume and update with static breakpoints."""

    class State(TypedDict):
        """The graph state."""

        foo: str

    def node1(state: State):
        return {
            "foo": state["foo"] + "|node-1",
        }

    def node2(state: State):
        return {
            "foo": state["foo"] + "|node-2",
        }

    builder = StateGraph(State)
    builder.add_node("node1", node1)
    builder.add_node("node2", node2)
    builder.add_edge(START, "node1")
    builder.add_edge("node1", "node2")

    graph = builder.compile(checkpointer=sync_checkpointer, interrupt_before=["node1"])
    config = {"configurable": {"thread_id": str(uuid.uuid4())}}

    # Start the graph and interrupt at the first node
    graph.invoke({"foo": "abc"}, config)
    result = graph.invoke(Command(resume="node1"), config)
    assert result == {"foo": "abc|node-1|node-2"}


def test_multistep_plan(sync_checkpointer: BaseCheckpointer):
    from langchain_core.messages import AnyMessage

    class State(TypedDict, total=False):
        plan: list[Union[str, list[str]]]
        messages: Annotated[list[AnyMessage], add_messages]

    def planner(state: State):
        if state.get("plan") is None:
            # create plan somehow
            plan = ["step1", ["step2", "step3"], "step4"]
            # pick the first step to execute next
            first_step, *plan = plan
            # put the rest of plan in state
            return Command(goto=first_step, update={"plan": plan})
        elif state["plan"]:
            # go to the next step of the plan
            next_step, *next_plan = state["plan"]
            return Command(goto=next_step, update={"plan": next_plan})
        else:
            # the end of the plan
            pass

    def step1(state: State):
        return Command(goto="planner", update={"messages": [("human", "step1")]})

    def step2(state: State):
        return Command(goto="planner", update={"messages": [("human", "step2")]})

    def step3(state: State):
        return Command(goto="planner", update={"messages": [("human", "step3")]})

    def step4(state: State):
        return Command(goto="planner", update={"messages": [("human", "step4")]})

    builder = StateGraph(State)
    builder.add_node(planner)
    builder.add_node(step1)
    builder.add_node(step2)
    builder.add_node(step3)
    builder.add_node(step4)
    builder.add_edge(START, "planner")
    graph = builder.compile(checkpointer=sync_checkpointer)

    config = {"configurable": {"thread_id": "1"}}

    assert graph.invoke({"messages": [("human", "start")]}, config) == {
        "messages": [
            _AnyIdHumanMessage(content="start"),
            _AnyIdHumanMessage(content="step1"),
            _AnyIdHumanMessage(content="step2"),
            _AnyIdHumanMessage(content="step3"),
            _AnyIdHumanMessage(content="step4"),
        ],
        "plan": [],
    }


def test_command_goto_with_static_breakpoints(
    sync_checkpointer: BaseCheckpointer,
) -> None:
    """Use Command goto with static breakpoints."""

    class State(TypedDict):
        """The graph state."""

        foo: Annotated[str, operator.add]

    def node1(state: State):
        return {
            "foo": "|node-1",
        }

    def node2(state: State):
        return {
            "foo": "|node-2",
        }

    builder = StateGraph(State)
    builder.add_node("node1", node1)
    builder.add_node("node2", node2)
    builder.add_edge(START, "node1")
    builder.add_edge("node1", "node2")

    graph = builder.compile(checkpointer=sync_checkpointer, interrupt_before=["node1"])

    config = {"configurable": {"thread_id": str(uuid.uuid4())}}

    # Start the graph and interrupt at the first node
    graph.invoke({"foo": "abc"}, config)
    result = graph.invoke(Command(goto=["node2"]), config)
    assert result == {"foo": "abc|node-1|node-2|node-2"}


def test_parallel_node_execution():
    """Test that parallel nodes execute concurrently."""

    class State(TypedDict):
        results: Annotated[list[str], operator.add]

    def slow_node(state: State):
        time.sleep(1)
        return {"results": ["slow"]}

    def fast_node(state: State):
        time.sleep(2)
        return {"results": ["fast"]}

    builder = StateGraph(State)
    builder.add_node("slow", slow_node)
    builder.add_node("fast", fast_node)
    builder.add_edge(START, "slow")
    builder.add_edge(START, "fast")

    graph = builder.compile()

    start = time.perf_counter()
    result = graph.invoke({"results": []})
    duration = time.perf_counter() - start

    # Fast node result should be available first
    assert "fast" in result["results"][0]

    # Total duration should be less than sum of both nodes
    assert duration < 3.0


def test_multiple_interrupt_state_persistence(
    sync_checkpointer: BaseCheckpointer,
) -> None:
    """Test that state is preserved correctly across multiple interrupts."""

    class State(TypedDict):
        steps: Annotated[list[str], operator.add]

    def interruptible_node(state: State):
        first = interrupt("First interrupt")
        second = interrupt("Second interrupt")
        return {"steps": [first, second]}

    builder = StateGraph(State)
    builder.add_node("node", interruptible_node)
    builder.add_edge(START, "node")

    app = builder.compile(checkpointer=sync_checkpointer)
    config = {"configurable": {"thread_id": "1"}}

    # First execution - should hit first interrupt
    app.invoke({"steps": []}, config)

    # State should still be empty since node hasn't returned
    state = app.get_state(config)
    assert state.values == {"steps": []}

    # Resume after first interrupt - should hit second interrupt
    app.invoke(Command(resume="step1"), config)

    # State should still be empty since node hasn't returned
    state = app.get_state(config)
    assert state.values == {"steps": []}

    # Resume after second interrupt - node should complete
    result = app.invoke(Command(resume="step2"), config)

    # Now state should contain both steps since node returned
    assert result["steps"] == ["step1", "step2"]
    state = app.get_state(config)
    assert state.values["steps"] == ["step1", "step2"]


def test_concurrent_execution_thread_safety():
    """Test thread safety during concurrent execution."""

    class State(TypedDict):
        counter: Annotated[int, operator.add]

    results = deque()  # thread-safe queue
    threads: list[threading.Thread] = []

    def slow_node(state: State):
        time.sleep(0.1)
        return {"counter": 1}

    builder = StateGraph(State)
    builder.add_node("node", slow_node)
    builder.add_edge(START, "node")
    graph = builder.compile()

    def run_graph():
        result = graph.invoke({"counter": 0})
        results.append(result)

    # Start multiple threads
    for _ in range(10):
        thread = threading.Thread(target=run_graph)
        thread.start()
        threads.append(thread)

    # Wait for all threads
    for thread in threads:
        thread.join()

    # Verify results are independent
    assert len(results) == 10
    for result in results:
        assert result["counter"] == 1


def test_checkpoint_recovery(
    sync_checkpointer: BaseCheckpointer, durability: Durability
):
    """Test recovery from checkpoints after failures."""

    class State(TypedDict):
        steps: Annotated[list[str], operator.add]
        attempt: int  # Track number of attempts

    def failing_node(state: State):
        # Fail on first attempt, succeed on retry
        if state["attempt"] == 1:
            raise RuntimeError("Simulated failure")
        return {"steps": ["node1"]}

    def second_node(state: State):
        return {"steps": ["node2"]}

    builder = StateGraph(State)
    builder.add_node("node1", failing_node)
    builder.add_node("node2", second_node)
    builder.add_edge(START, "node1")
    builder.add_edge("node1", "node2")

    graph = builder.compile(checkpointer=sync_checkpointer)
    config = {"configurable": {"thread_id": "1"}}

    # First attempt should fail
    with pytest.raises(RuntimeError):
        graph.invoke(
            {"steps": ["start"], "attempt": 1},
            config,
            durability=durability,
        )

    # Verify checkpoint state
    state = graph.get_state(config)
    assert state is not None
    assert state.values == {"steps": ["start"], "attempt": 1}  # input state saved
    assert state.next == ("node1",)  # Should retry failed node
    assert "RuntimeError('Simulated failure')" in state.tasks[0].error

    # Retry with updated attempt count
    result = graph.invoke({"steps": [], "attempt": 2}, config, durability=durability)
    assert result == {"steps": ["start", "node1", "node2"], "attempt": 2}

    # Verify checkpoint history shows both attempts
    history = list(graph.get_state_history(config))
    if durability != "exit":
        assert len(history) == 6  # Initial + failed attempt + successful attempt
    else:
        assert len(history) == 2  # error + success

    # Verify the error was recorded in checkpoint
    failed_checkpoint = next(c for c in history if c.tasks and c.tasks[0].error)
    assert "RuntimeError('Simulated failure')" in failed_checkpoint.tasks[0].error

    # Verify delete leaves it empty
    graph.checkpointer.delete_thread(config["configurable"]["thread_id"])
    assert graph.checkpointer.get_tuple(config) is None
    assert [*graph.get_state_history(config)] == []


def test_multiple_updates_root() -> None:
    def node_a(state):
        return [Command(update="a1"), Command(update="a2")]

    def node_b(state):
        return "b"

    graph = (
        StateGraph(Annotated[str, operator.add])
        .add_sequence([node_a, node_b])
        .add_edge(START, "node_a")
        .compile()
    )

    assert graph.invoke("") == "a1a2b"

    # only streams the last update from node_a
    assert [c for c in graph.stream("", stream_mode="updates")] == [
        {"node_a": ["a1", "a2"]},
        {"node_b": "b"},
    ]


def test_multiple_updates() -> None:
    class State(TypedDict):
        foo: Annotated[str, operator.add]

    def node_a(state):
        return [Command(update={"foo": "a1"}), Command(update={"foo": "a2"})]

    def node_b(state):
        return {"foo": "b"}

    graph = (
        StateGraph(State)
        .add_sequence([node_a, node_b])
        .add_edge(START, "node_a")
        .compile()
    )

    assert graph.invoke({"foo": ""}) == {
        "foo": "a1a2b",
    }

    # only streams the last update from node_a
    assert [c for c in graph.stream({"foo": ""}, stream_mode="updates")] == [
        {"node_a": [{"foo": "a1"}, {"foo": "a2"}]},
        {"node_b": {"foo": "b"}},
    ]


def test_falsy_return_from_task(sync_checkpointer: BaseCheckpointer):
    """Test with a falsy return from a task."""

    @task
    def falsy_task() -> bool:
        return False

    @entrypoint(checkpointer=sync_checkpointer)
    def graph(state: dict) -> dict:
        """React tool."""
        falsy_task().result()
        interrupt("test")

    configurable = {"configurable": {"thread_id": uuid.uuid4()}}
    assert [
        chunk
        for chunk in graph.stream(
            {"a": 5}, configurable, stream_mode="debug", durability="exit"
        )
    ] == [
        {
            "payload": {
                "config": {
                    "configurable": {
                        "checkpoint_id": AnyStr(),
                        "checkpoint_ns": "",
                        "thread_id": AnyStr(),
                    },
                },
                "metadata": {
                    "parents": {},
                    "source": "input",
                    "step": -1,
                },
                "next": [
                    "graph",
                ],
                "parent_config": None,
                "tasks": [
                    {
                        "id": AnyStr(),
                        "interrupts": (),
                        "name": "graph",
                        "state": None,
                    },
                ],
                "values": None,
            },
            "step": -1,
            "timestamp": AnyStr(),
            "type": "checkpoint",
        },
        {
            "payload": {
                "id": AnyStr(),
                "input": {
                    "a": 5,
                },
                "name": "graph",
                "triggers": ("__start__",),
            },
            "step": 0,
            "timestamp": AnyStr(),
            "type": "task",
        },
        {
            "payload": {
                "id": AnyStr(),
                "input": (
                    (),
                    {},
                ),
                "name": "falsy_task",
                "triggers": ("__pregel_push",),
            },
            "step": 0,
            "timestamp": AnyStr(),
            "type": "task",
        },
        {
            "payload": {
                "error": None,
                "id": AnyStr(),
                "interrupts": [],
                "name": "falsy_task",
                "result": [
                    (
                        "__return__",
                        False,
                    ),
                ],
            },
            "step": 0,
            "timestamp": AnyStr(),
            "type": "task_result",
        },
        {
            "payload": {
                "error": None,
                "id": AnyStr(),
                "interrupts": [
                    {
                        "id": AnyStr(),
                        "value": "test",
                    },
                ],
                "name": "graph",
                "result": [],
            },
            "step": 0,
            "timestamp": AnyStr(),
            "type": "task_result",
        },
    ]
    assert [
        c
        for c in graph.stream(
            Command(resume="123"),
            configurable,
            stream_mode="debug",
            durability="exit",
        )
    ] == [
        {
            "payload": {
                "config": {
                    "configurable": {
                        "checkpoint_id": AnyStr(),
                        "checkpoint_ns": "",
                        "thread_id": AnyStr(),
                    },
                },
                "metadata": {
                    "parents": {},
                    "source": "input",
                    "step": -1,
                },
                "next": [
                    "graph",
                ],
                "parent_config": None,
                "tasks": [
                    {
                        "id": AnyStr(),
                        "interrupts": (
                            {
                                "id": AnyStr(),
                                "value": "test",
                            },
                        ),
                        "name": "graph",
                        "state": None,
                    },
                ],
                "values": None,
            },
            "step": -1,
            "timestamp": AnyStr(),
            "type": "checkpoint",
        },
        {
            "payload": {
                "id": AnyStr(),
                "input": {
                    "a": 5,
                },
                "name": "graph",
                "triggers": ("__start__",),
            },
            "step": 0,
            "timestamp": AnyStr(),
            "type": "task",
        },
        {
            "payload": {
                "id": AnyStr(),
                "input": (
                    (),
                    {},
                ),
                "name": "falsy_task",
                "triggers": ("__pregel_push",),
            },
            "step": 0,
            "timestamp": AnyStr(),
            "type": "task",
        },
        {
            "payload": {
                "error": None,
                "id": AnyStr(),
                "interrupts": [],
                "name": "graph",
                "result": [
                    (
                        "__end__",
                        None,
                    ),
                ],
            },
            "step": 0,
            "timestamp": AnyStr(),
            "type": "task_result",
        },
        {
            "payload": {
                "config": {
                    "configurable": {
                        "checkpoint_id": AnyStr(),
                        "checkpoint_ns": "",
                        "thread_id": AnyStr(),
                    },
                },
                "metadata": {
                    "parents": {},
                    "source": "loop",
                    "step": 0,
                },
                "next": [],
                "parent_config": None,
                "tasks": [],
                "values": None,
            },
            "step": 0,
            "timestamp": AnyStr(),
            "type": "checkpoint",
        },
    ]


def test_multiple_interrupts_functional(sync_checkpointer: BaseCheckpointer):
    """Test multiple interrupts with functional API."""

    counter = 0

    @task
    def double(x: int) -> int:
        """Increment the counter."""
        nonlocal counter
        counter += 1
        return 2 * x

    @entrypoint(checkpointer=sync_checkpointer)
    def graph(state: dict) -> dict:
        """React tool."""

        values = []

        for idx in [1, 2, 3]:
            values.extend([double(idx).result(), interrupt({"a": "boo"})])

        return {"values": values}

    configurable = {"configurable": {"thread_id": str(uuid.uuid4())}}
    graph.invoke({}, configurable)
    graph.invoke(Command(resume="a"), configurable)
    graph.invoke(Command(resume="b"), configurable)
    result = graph.invoke(Command(resume="c"), configurable)
    # `double` value should be cached appropriately when used w/ `interrupt`
    assert result == {
        "values": [2, "a", 4, "b", 6, "c"],
    }
    assert counter == 3


def test_multiple_interrupts_functional_cache(
    sync_checkpointer: BaseCheckpointer, cache: BaseCache
):
    """Test multiple interrupts with functional API."""

    counter = 0

    @task(cache_policy=CachePolicy())
    def double(x: int) -> int:
        """Increment the counter."""
        nonlocal counter
        counter += 1
        return 2 * x

    @entrypoint(checkpointer=sync_checkpointer, cache=cache)
    def graph(state: dict) -> dict:
        """React tool."""

        values = []

        for idx in [1, 1, 2, 2, 3, 3]:
            values.extend([double(idx).result(), interrupt({"a": "boo"})])

        return {"values": values}

    configurable = {"configurable": {"thread_id": str(uuid.uuid4())}}
    graph.invoke({}, configurable)
    graph.invoke(Command(resume="a"), configurable)
    graph.invoke(Command(resume="b"), configurable)
    graph.invoke(Command(resume="c"), configurable)
    graph.invoke(Command(resume="d"), configurable)
    graph.invoke(Command(resume="e"), configurable)
    result = graph.invoke(Command(resume="f"), configurable)
    # `double` value should be cached appropriately when used w/ `interrupt`
    assert result == {
        "values": [2, "a", 2, "b", 4, "c", 4, "d", 6, "e", 6, "f"],
    }
    assert counter == 3

    # should all be cached now
    configurable = {"configurable": {"thread_id": str(uuid.uuid4())}}
    graph.invoke({}, configurable)
    graph.invoke(Command(resume="a"), configurable)
    graph.invoke(Command(resume="b"), configurable)
    graph.invoke(Command(resume="c"), configurable)
    graph.invoke(Command(resume="d"), configurable)
    graph.invoke(Command(resume="e"), configurable)
    result = graph.invoke(Command(resume="f"), configurable)
    # `double` value should be cached appropriately when used w/ `interrupt`
    assert result == {
        "values": [2, "a", 2, "b", 4, "c", 4, "d", 6, "e", 6, "f"],
    }
    assert counter == 3

    # clear cache
    double.clear_cache(cache)

    # should recompute now
    configurable = {"configurable": {"thread_id": str(uuid.uuid4())}}
    graph.invoke({}, configurable)
    graph.invoke(Command(resume="a"), configurable)
    graph.invoke(Command(resume="b"), configurable)
    graph.invoke(Command(resume="c"), configurable)
    graph.invoke(Command(resume="d"), configurable)
    graph.invoke(Command(resume="e"), configurable)
    result = graph.invoke(Command(resume="f"), configurable)
    # `double` value should be cached appropriately when used w/ `interrupt`
    assert result == {
        "values": [2, "a", 2, "b", 4, "c", 4, "d", 6, "e", 6, "f"],
    }
    assert counter == 6


def test_double_interrupt_subgraph(sync_checkpointer: BaseCheckpointer) -> None:
    class AgentState(TypedDict):
        input: str

    def node_1(state: AgentState):
        result = interrupt("interrupt node 1")
        return {"input": result}

    def node_2(state: AgentState):
        result = interrupt("interrupt node 2")
        return {"input": result}

    subgraph_builder = (
        StateGraph(AgentState)
        .add_node("node_1", node_1)
        .add_node("node_2", node_2)
        .add_edge(START, "node_1")
        .add_edge("node_1", "node_2")
        .add_edge("node_2", END)
    )

    # invoke the sub graph
    subgraph = subgraph_builder.compile(checkpointer=sync_checkpointer)
    thread = {"configurable": {"thread_id": str(uuid.uuid4())}}
    assert [c for c in subgraph.stream({"input": "test"}, thread)] == [
        {
            "__interrupt__": (
                Interrupt(
                    value="interrupt node 1",
                    id=AnyStr(),
                ),
            )
        },
    ]
    # resume from the first interrupt
    assert [c for c in subgraph.stream(Command(resume="123"), thread)] == [
        {
            "node_1": {"input": "123"},
        },
        {
            "__interrupt__": (
                Interrupt(
                    value="interrupt node 2",
                    id=AnyStr(),
                ),
            )
        },
    ]
    # resume from the second interrupt
    assert [c for c in subgraph.stream(Command(resume="123"), thread)] == [
        {
            "node_2": {"input": "123"},
        },
    ]

    subgraph = subgraph_builder.compile()

    def invoke_sub_agent(state: AgentState):
        return subgraph.invoke(state)

    thread = {"configurable": {"thread_id": str(uuid.uuid4())}}
    parent_agent = (
        StateGraph(AgentState)
        .add_node("invoke_sub_agent", invoke_sub_agent)
        .add_edge(START, "invoke_sub_agent")
        .add_edge("invoke_sub_agent", END)
        .compile(checkpointer=sync_checkpointer)
    )

    assert [c for c in parent_agent.stream({"input": "test"}, thread)] == [
        {
            "__interrupt__": (
                Interrupt(
                    value="interrupt node 1",
                    id=AnyStr(),
                ),
            )
        },
    ]

    # resume from the first interrupt
    assert [c for c in parent_agent.stream(Command(resume=True), thread)] == [
        {
            "__interrupt__": (
                Interrupt(
                    value="interrupt node 2",
                    id=AnyStr(),
                ),
            )
        }
    ]

    # resume from 2nd interrupt
    assert [c for c in parent_agent.stream(Command(resume=True), thread)] == [
        {
            "invoke_sub_agent": {"input": True},
        },
    ]


def test_multi_resume(sync_checkpointer: BaseCheckpointer) -> None:
    class ChildState(TypedDict):
        prompt: str
        human_input: str
        human_inputs: list[str]

    def get_human_input(state: ChildState):
        human_input = interrupt(state["prompt"])

        return {
            "human_input": human_input,
            "human_inputs": [human_input],
        }

    child_graph = (
        StateGraph(ChildState)
        .add_node("get_human_input", get_human_input)
        .add_edge(START, "get_human_input")
        .add_edge("get_human_input", END)
        .compile(checkpointer=sync_checkpointer)
    )

    class ParentState(TypedDict):
        prompts: list[str]
        human_inputs: Annotated[list[str], operator.add]

    def assign_workers(state: ParentState) -> list[Send]:
        return [
            Send(
                "child_graph",
                {"prompt": prompt},
            )
            for prompt in state["prompts"]
        ]

    def cleanup(state: ParentState):
        assert len(state["human_inputs"]) == len(state["prompts"])

    parent_graph = (
        StateGraph(ParentState)
        .add_node("child_graph", child_graph)
        .add_node("cleanup", cleanup)
        .add_conditional_edges(START, assign_workers, ["child_graph"])
        .add_edge("child_graph", "cleanup")
        .add_edge("cleanup", END)
        .compile(checkpointer=sync_checkpointer)
    )

    thread_config: RunnableConfig = {
        "configurable": {
            "thread_id": uuid.uuid4(),
        },
    }

    prompts = ["a", "b", "c", "d", "e"]

    events = parent_graph.invoke(
        {"prompts": prompts}, thread_config, stream_mode="values"
    )

    assert len(events["__interrupt__"]) == len(prompts)
    interrupt_values = {i.value for i in events["__interrupt__"]}
    assert interrupt_values == set(prompts)

    resume_map: dict[str, str] = {
        i.id: f"human input for prompt {i.value}"
        for i in parent_graph.get_state(thread_config).interrupts
    }

    result = parent_graph.invoke(Command(resume=resume_map), thread_config)
    assert result == {
        "prompts": prompts,
        "human_inputs": [f"human input for prompt {prompt}" for prompt in prompts],
    }


def test_sync_streaming_with_functional_api() -> None:
    """Test streaming with functional API.

    This test verifies that we're able to stream results as they're being generated
    rather than have all the results arrive at once after the graph has completed.

    The time of arrival between the two updates corresponding to the two `slow` tasks
    should be greater than the time delay between the two tasks.
    """

    time_delay = 0.05

    @task()
    def slow() -> dict:
        time.sleep(time_delay)  # Simulate a delay of 10 ms
        return {"tic": time.time()}

    @entrypoint()
    def graph(inputs: dict) -> list:
        first = slow().result()
        second = slow().result()
        return [first, second]

    arrival_times = []

    for chunk in graph.stream({}):
        if "slow" not in chunk:  # We'll just look at the updates from `slow`
            continue
        arrival_times.append(time.time())

    assert len(arrival_times) == 2
    delta = arrival_times[1] - arrival_times[0]
    # Delta cannot be less than 10 ms if it is streaming as results are generated.
    assert delta > time_delay


def test_entrypoint_without_checkpointer() -> None:
    """Test no checkpointer."""
    states = []
    config = {"configurable": {"thread_id": "1"}}

    # Test without previous
    @entrypoint()
    def foo(inputs: Any) -> Any:
        states.append(inputs)
        return inputs

    assert foo.invoke({"a": "1"}, config) == {"a": "1"}

    @entrypoint()
    def foo(inputs: Any, *, previous: Any) -> Any:
        states.append(previous)
        return {"previous": previous, "current": inputs}

    assert foo.invoke({"a": "1"}, config) == {"current": {"a": "1"}, "previous": None}
    assert foo.invoke({"a": "1"}, config) == {"current": {"a": "1"}, "previous": None}


def test_entrypoint_stateful(sync_checkpointer: BaseCheckpointer) -> None:
    """Test stateful entrypoint invoke."""

    # Test invoke
    states = []

    @entrypoint(checkpointer=sync_checkpointer)
    def foo(inputs, *, previous: Any) -> Any:
        states.append(previous)
        return {"previous": previous, "current": inputs}

    config = {"configurable": {"thread_id": "1"}}

    assert foo.invoke({"a": "1"}, config) == {"current": {"a": "1"}, "previous": None}
    assert foo.invoke({"a": "2"}, config) == {
        "current": {"a": "2"},
        "previous": {"current": {"a": "1"}, "previous": None},
    }
    assert foo.invoke({"a": "3"}, config) == {
        "current": {"a": "3"},
        "previous": {
            "current": {"a": "2"},
            "previous": {"current": {"a": "1"}, "previous": None},
        },
    }
    assert states == [
        None,
        {"current": {"a": "1"}, "previous": None},
        {"current": {"a": "2"}, "previous": {"current": {"a": "1"}, "previous": None}},
    ]

    # Test stream
    @entrypoint(checkpointer=sync_checkpointer)
    def foo(inputs, *, previous: Any) -> Any:
        return {"previous": previous, "current": inputs}

    config = {"configurable": {"thread_id": "2"}}
    items = [item for item in foo.stream({"a": "1"}, config)]
    assert items == [{"foo": {"current": {"a": "1"}, "previous": None}}]


def test_entrypoint_stateful_update_state(
    sync_checkpointer: BaseCheckpointer,
) -> None:
    """Test stateful entrypoint invoke."""

    # Test invoke
    states = []

    @entrypoint(checkpointer=sync_checkpointer)
    def foo(inputs, *, previous: Any) -> Any:
        states.append(previous)
        return {"previous": previous, "current": inputs}

    config = {"configurable": {"thread_id": "1"}}

    # assert print(foo.input_channels)
    foo.update_state(config, {"a": "-1"})
    assert foo.invoke({"a": "1"}, config) == {
        "current": {"a": "1"},
        "previous": {"a": "-1"},
    }
    assert foo.invoke({"a": "2"}, config) == {
        "current": {"a": "2"},
        "previous": {"current": {"a": "1"}, "previous": {"a": "-1"}},
    }
    assert foo.invoke({"a": "3"}, config) == {
        "current": {"a": "3"},
        "previous": {
            "current": {"a": "2"},
            "previous": {"current": {"a": "1"}, "previous": {"a": "-1"}},
        },
    }

    # update state
    foo.update_state(config, {"a": "3"})

    # Test stream
    assert [item for item in foo.stream({"a": "1"}, config)] == [
        {"foo": {"current": {"a": "1"}, "previous": {"a": "3"}}}
    ]
    assert states == [
        {"a": "-1"},
        {"current": {"a": "1"}, "previous": {"a": "-1"}},
        {
            "current": {"a": "2"},
            "previous": {"current": {"a": "1"}, "previous": {"a": "-1"}},
        },
        {"a": "3"},
    ]


def test_entrypoint_from_sync_generator() -> None:
    """@entrypoint does not support sync generators."""
    previous_return_values = []

    with pytest.raises(NotImplementedError):

        @entrypoint()
        def foo(inputs, previous=None) -> Any:
            previous_return_values.append(previous)
            yield "a"
            yield "b"


def test_multiple_subgraphs(sync_checkpointer: BaseCheckpointer) -> None:
    class State(TypedDict):
        a: int
        b: int

    class Output(TypedDict):
        result: int

    # Define the subgraphs
    def add(state):
        return {"result": state["a"] + state["b"]}

    add_subgraph = (
        StateGraph(State, output_schema=Output)
        .add_node(add)
        .add_edge(START, "add")
        .compile()
    )

    def multiply(state):
        return {"result": state["a"] * state["b"]}

    multiply_subgraph = (
        StateGraph(State, output_schema=Output)
        .add_node(multiply)
        .add_edge(START, "multiply")
        .compile()
    )

    # Test calling the same subgraph multiple times
    def call_same_subgraph(state):
        result = add_subgraph.invoke(state)
        another_result = add_subgraph.invoke({"a": result["result"], "b": 10})
        return another_result

    parent_call_same_subgraph = (
        StateGraph(State, output_schema=Output)
        .add_node(call_same_subgraph)
        .add_edge(START, "call_same_subgraph")
        .compile(checkpointer=sync_checkpointer)
    )
    config = {"configurable": {"thread_id": "1"}}
    assert parent_call_same_subgraph.invoke({"a": 2, "b": 3}, config) == {"result": 15}

    # Test calling multiple subgraphs
    class Output(TypedDict):
        add_result: int
        multiply_result: int

    def call_multiple_subgraphs(state):
        add_result = add_subgraph.invoke(state)
        multiply_result = multiply_subgraph.invoke(state)
        return {
            "add_result": add_result["result"],
            "multiply_result": multiply_result["result"],
        }

    parent_call_multiple_subgraphs = (
        StateGraph(State, output_schema=Output)
        .add_node(call_multiple_subgraphs)
        .add_edge(START, "call_multiple_subgraphs")
        .compile(checkpointer=sync_checkpointer)
    )
    config = {"configurable": {"thread_id": "2"}}
    assert parent_call_multiple_subgraphs.invoke({"a": 2, "b": 3}, config) == {
        "add_result": 5,
        "multiply_result": 6,
    }


def test_multiple_subgraphs_functional(sync_checkpointer: BaseCheckpointer) -> None:
    # Define addition subgraph
    @entrypoint()
    def add(inputs: tuple[int, int]):
        a, b = inputs
        return a + b

    # Define multiplication subgraph using tasks
    @task
    def multiply_task(a, b):
        return a * b

    @entrypoint()
    def multiply(inputs: tuple[int, int]):
        return multiply_task(*inputs).result()

    # Test calling the same subgraph multiple times
    @task
    def call_same_subgraph(a, b):
        result = add.invoke([a, b])
        another_result = add.invoke([result, 10])
        return another_result

    @entrypoint(checkpointer=sync_checkpointer)
    def parent_call_same_subgraph(inputs):
        return call_same_subgraph(*inputs).result()

    config = {"configurable": {"thread_id": "1"}}
    assert parent_call_same_subgraph.invoke([2, 3], config) == 15

    # Test calling multiple subgraphs
    @task
    def call_multiple_subgraphs(a, b):
        add_result = add.invoke([a, b])
        multiply_result = multiply.invoke([a, b])
        return [add_result, multiply_result]

    @entrypoint(checkpointer=sync_checkpointer)
    def parent_call_multiple_subgraphs(inputs):
        return call_multiple_subgraphs(*inputs).result()

    config = {"configurable": {"thread_id": "2"}}
    assert parent_call_multiple_subgraphs.invoke([2, 3], config) == [5, 6]


def test_multiple_subgraphs_mixed_entrypoint(
    sync_checkpointer: BaseCheckpointer,
) -> None:
    """Test calling multiple StateGraph subgraphs from an entrypoint."""

    class State(TypedDict):
        a: int
        b: int

    class Output(TypedDict):
        result: int

    # Define the subgraphs
    def add(state):
        return {"result": state["a"] + state["b"]}

    add_subgraph = (
        StateGraph(State, output_schema=Output)
        .add_node(add)
        .add_edge(START, "add")
        .compile()
    )

    def multiply(state):
        return {"result": state["a"] * state["b"]}

    multiply_subgraph = (
        StateGraph(State, output_schema=Output)
        .add_node(multiply)
        .add_edge(START, "multiply")
        .compile()
    )

    # Test calling the same subgraph multiple times
    @task
    def call_same_subgraph(a, b):
        result = add_subgraph.invoke({"a": a, "b": b})["result"]
        another_result = add_subgraph.invoke({"a": result, "b": 10})["result"]
        return another_result

    @entrypoint(checkpointer=sync_checkpointer)
    def parent_call_same_subgraph(inputs):
        return call_same_subgraph(*inputs).result()

    config = {"configurable": {"thread_id": "1"}}
    assert parent_call_same_subgraph.invoke([2, 3], config) == 15

    # Test calling multiple subgraphs
    @task
    def call_multiple_subgraphs(a, b):
        add_result = add_subgraph.invoke({"a": a, "b": b})["result"]
        multiply_result = multiply_subgraph.invoke({"a": a, "b": b})["result"]
        return [add_result, multiply_result]

    @entrypoint(checkpointer=sync_checkpointer)
    def parent_call_multiple_subgraphs(inputs):
        return call_multiple_subgraphs(*inputs).result()

    config = {"configurable": {"thread_id": "2"}}
    assert parent_call_multiple_subgraphs.invoke([2, 3], config) == [5, 6]


def test_multiple_subgraphs_mixed_state_graph(
    sync_checkpointer: BaseCheckpointer,
) -> None:
    """Test calling multiple entrypoint "subgraphs" from a StateGraph."""

    class State(TypedDict):
        a: int
        b: int

    class Output(TypedDict):
        result: int

    # Define addition subgraph
    @entrypoint()
    def add(inputs: tuple[int, int]):
        a, b = inputs
        return a + b

    # Define multiplication subgraph using tasks
    @task
    def multiply_task(a, b):
        return a * b

    @entrypoint()
    def multiply(inputs: tuple[int, int]):
        return multiply_task(*inputs).result()

    # Test calling the same subgraph multiple times
    def call_same_subgraph(state):
        result = add.invoke([state["a"], state["b"]])
        another_result = add.invoke([result, 10])
        return {"result": another_result}

    parent_call_same_subgraph = (
        StateGraph(State, output_schema=Output)
        .add_node(call_same_subgraph)
        .add_edge(START, "call_same_subgraph")
        .compile(checkpointer=sync_checkpointer)
    )
    config = {"configurable": {"thread_id": "1"}}
    assert parent_call_same_subgraph.invoke({"a": 2, "b": 3}, config) == {"result": 15}

    # Test calling multiple subgraphs
    class Output(TypedDict):
        add_result: int
        multiply_result: int

    def call_multiple_subgraphs(state):
        add_result = add.invoke([state["a"], state["b"]])
        multiply_result = multiply.invoke([state["a"], state["b"]])
        return {
            "add_result": add_result,
            "multiply_result": multiply_result,
        }

    parent_call_multiple_subgraphs = (
        StateGraph(State, output_schema=Output)
        .add_node(call_multiple_subgraphs)
        .add_edge(START, "call_multiple_subgraphs")
        .compile(checkpointer=sync_checkpointer)
    )
    config = {"configurable": {"thread_id": "2"}}
    assert parent_call_multiple_subgraphs.invoke({"a": 2, "b": 3}, config) == {
        "add_result": 5,
        "multiply_result": 6,
    }


def test_multiple_subgraphs_checkpointer(
    sync_checkpointer: BaseCheckpointer,
) -> None:
    class SubgraphState(TypedDict):
        sub_counter: Annotated[int, operator.add]

    def subgraph_node(state):
        return {"sub_counter": 2}

    sub_graph_1 = (
        StateGraph(SubgraphState)
        .add_node(subgraph_node)
        .add_edge(START, "subgraph_node")
        .compile(checkpointer=True)
    )

    class OtherSubgraphState(TypedDict):
        other_sub_counter: Annotated[int, operator.add]

    def other_subgraph_node(state):
        return {"other_sub_counter": 3}

    sub_graph_2 = (
        StateGraph(OtherSubgraphState)
        .add_node(other_subgraph_node)
        .add_edge(START, "other_subgraph_node")
        .compile()
    )

    class ParentState(TypedDict):
        parent_counter: int

    def parent_node(state):
        result = sub_graph_1.invoke({"sub_counter": state["parent_counter"]})
        other_result = sub_graph_2.invoke({"other_sub_counter": result["sub_counter"]})
        return {"parent_counter": other_result["other_sub_counter"]}

    parent_graph = (
        StateGraph(ParentState)
        .add_node(parent_node)
        .add_edge(START, "parent_node")
        .compile(checkpointer=sync_checkpointer)
    )

    config = {"configurable": {"thread_id": "1"}}
    assert parent_graph.invoke({"parent_counter": 0}, config) == {"parent_counter": 5}
    assert parent_graph.invoke({"parent_counter": 0}, config) == {"parent_counter": 7}
    config = {"configurable": {"thread_id": "2"}}
    assert [
        c
        for c in parent_graph.stream(
            {"parent_counter": 0}, config, subgraphs=True, stream_mode="updates"
        )
    ] == [
        (("parent_node",), {"subgraph_node": {"sub_counter": 2}}),
        (
            (AnyStr("parent_node:"), "1"),
            {"other_subgraph_node": {"other_sub_counter": 3}},
        ),
        ((), {"parent_node": {"parent_counter": 5}}),
    ]
    assert [
        c
        for c in parent_graph.stream(
            {"parent_counter": 0}, config, subgraphs=True, stream_mode="updates"
        )
    ] == [
        (("parent_node",), {"subgraph_node": {"sub_counter": 2}}),
        (
            (AnyStr("parent_node:"), "1"),
            {"other_subgraph_node": {"other_sub_counter": 3}},
        ),
        ((), {"parent_node": {"parent_counter": 7}}),
    ]


def test_entrypoint_output_schema_with_return_and_save() -> None:
    """Test output schema inference with entrypoint.final."""

    # Un-parameterized entrypoint.final is interpreted as entrypoint.final[Any, Any]
    @entrypoint()
    def foo2(inputs, *, previous: Any) -> entrypoint.final:
        return entrypoint.final(value="foo", save=1)

    assert foo2.get_output_jsonschema() == {
        "title": "LangGraphOutput",
    }

    @entrypoint()
    def foo(inputs, *, previous: Any) -> entrypoint.final[str, int]:
        return entrypoint.final(value="foo", save=1)

    assert foo.get_output_jsonschema() == {
        "title": "LangGraphOutput",
        "type": "string",
    }

    with pytest.raises(TypeError):
        # Raise an exception on an improperly parameterized entrypoint.final
        # User is attempting to parameterize in this case, so we'll offer
        # a bit of help if it's not done correctly.
        @entrypoint()
        def foo(inputs, *, previous: Any) -> entrypoint.final[int]:
            return entrypoint.final(value=1, save=1)  # type: ignore


def test_entrypoint_with_return_and_save(
    sync_checkpointer: BaseCheckpointer,
) -> None:
    """Test entrypoint with return and save."""
    previous_ = None

    @entrypoint(checkpointer=sync_checkpointer)
    def foo(msg: str, *, previous: Any) -> entrypoint.final[int, list[str]]:
        nonlocal previous_
        previous_ = previous
        previous = previous or []
        return entrypoint.final(value=len(previous), save=previous + [msg])

    assert foo.get_output_jsonschema() == {
        "title": "LangGraphOutput",
        "type": "integer",
    }

    config = {"configurable": {"thread_id": "1"}}
    assert foo.invoke("hello", config) == 0
    assert previous_ is None
    assert foo.invoke("goodbye", config) == 1
    assert previous_ == ["hello"]
    assert foo.invoke("definitely", config) == 2
    assert previous_ == ["hello", "goodbye"]


def test_overriding_injectable_args_with_tasks(sync_store: BaseStore) -> None:
    """Test overriding injectable args in tasks."""

    @task
    def foo(store: BaseStore, writer: StreamWriter, value: Any) -> None:
        assert store is value
        assert writer is value

    @entrypoint(store=sync_store)
    def main(inputs, store: BaseStore) -> str:
        assert store is not None
        foo(store=None, writer=None, value=None).result()
        foo(store="hello", writer="hello", value="hello").result()
        return "OK"

    assert main.invoke({}) == "OK"


def test_named_tasks_functional() -> None:
    class Foo:
        def foo(self, value: str) -> dict:
            return value + "foo"

    f = Foo()

    # class method task
    foo = task(f.foo, name="custom_foo")
    other_foo = task(f.foo, name="other_foo")

    # regular function task
    @task(name="custom_bar")
    def bar(value: str) -> dict:
        return value + "|bar"

    def baz(update: str, value: str) -> dict:
        return value + f"|{update}"

    # partial function task (unnamed)
    baz_task = task(functools.partial(baz, "baz"))
    # partial function task (named_)
    custom_baz_task = task(functools.partial(baz, "custom_baz"), name="custom_baz")

    class Qux:
        def __call__(self, value: str) -> dict:
            return value + "|qux"

    qux_task = task(Qux(), name="qux")

    @entrypoint()
    def workflow(inputs: dict) -> dict:
        foo_result = foo(inputs).result()
        other_foo(inputs).result()
        fut_bar = bar(foo_result)
        fut_baz = baz_task(fut_bar.result())
        fut_custom_baz = custom_baz_task(fut_baz.result())
        fut_qux = qux_task(fut_custom_baz.result())
        return fut_qux.result()

    assert list(workflow.stream("", stream_mode="updates")) == [
        {"custom_foo": "foo"},
        {"other_foo": "foo"},
        {"custom_bar": "foo|bar"},
        {"baz": "foo|bar|baz"},
        {"custom_baz": "foo|bar|baz|custom_baz"},
        {"qux": "foo|bar|baz|custom_baz|qux"},
        {"workflow": "foo|bar|baz|custom_baz|qux"},
    ]


def test_tags_stream_mode_messages() -> None:
    model = GenericFakeChatModel(messages=iter(["foo"]), tags=["meow"])
    graph = (
        StateGraph(MessagesState)
        .add_node(
            "call_model", lambda state: {"messages": model.invoke(state["messages"])}
        )
        .add_edge(START, "call_model")
        .compile()
    )
    assert list(
        graph.stream(
            {
                "messages": "hi",
            },
            stream_mode="messages",
        )
    ) == [
        (
            _AnyIdAIMessageChunk(content="foo", chunk_position="last"),
            {
                "langgraph_step": 1,
                "langgraph_node": "call_model",
                "langgraph_triggers": ("branch:to:call_model",),
                "langgraph_path": ("__pregel_pull", "call_model"),
                "langgraph_checkpoint_ns": AnyStr("call_model:"),
                "checkpoint_ns": AnyStr("call_model:"),
                "ls_provider": "genericfakechatmodel",
                "ls_model_type": "chat",
                "tags": ["meow"],
            },
        )
    ]


def test_stream_mode_messages_command() -> None:
    from langchain_core.messages import HumanMessage

    def my_node(state):
        return {"messages": HumanMessage(content="foo")}

    def my_other_node(state):
        return Command(update={"messages": HumanMessage(content="bar")})

    def my_last_node(state):
        return [Command(update={"messages": HumanMessage(content="baz")})]

    graph = (
        StateGraph(MessagesState)
        .add_sequence([my_node, my_other_node, my_last_node])
        .add_edge(START, "my_node")
        .compile()
    )
    assert list(
        graph.stream(
            {
                "messages": [],
            },
            stream_mode="messages",
        )
    ) == [
        (
            _AnyIdHumanMessage(content="foo"),
            {
                "langgraph_step": 1,
                "langgraph_node": "my_node",
                "langgraph_triggers": ("branch:to:my_node",),
                "langgraph_path": ("__pregel_pull", "my_node"),
                "langgraph_checkpoint_ns": AnyStr("my_node:"),
            },
        ),
        (
            _AnyIdHumanMessage(content="bar"),
            {
                "langgraph_step": 2,
                "langgraph_node": "my_other_node",
                "langgraph_triggers": ("branch:to:my_other_node",),
                "langgraph_path": ("__pregel_pull", "my_other_node"),
                "langgraph_checkpoint_ns": AnyStr("my_other_node:"),
            },
        ),
        (
            _AnyIdHumanMessage(content="baz"),
            {
                "langgraph_step": 3,
                "langgraph_node": "my_last_node",
                "langgraph_triggers": ("branch:to:my_last_node",),
                "langgraph_path": ("__pregel_pull", "my_last_node"),
                "langgraph_checkpoint_ns": AnyStr("my_last_node:"),
            },
        ),
    ]


def test_node_destinations() -> None:
    class State(TypedDict):
        foo: Annotated[str, operator.add]

    def node_a(state: State):
        value = state["foo"]
        if value == "a":
            goto = "node_b"
        else:
            goto = "node_c"

        return Command(
            update={"foo": value},
            goto=goto,
            graph=Command.PARENT,
        )

    subgraph = StateGraph(State).add_node(node_a).add_edge(START, "node_a").compile()

    # test calling subgraph inside a node function
    def call_subgraph(state: State):
        return subgraph.invoke(state)

    def node_b(state: State):
        return {"foo": "b"}

    def node_c(state: State):
        return {"foo": "c"}

    for subgraph_node in (subgraph, call_subgraph):
        # destinations w/ tuples
        builder = StateGraph(State)
        builder.add_edge(START, "child")
        builder.add_node("child", subgraph_node, destinations=("node_b", "node_c"))
        builder.add_node(node_b)
        builder.add_node(node_c)
        compiled_graph = builder.compile()
        assert compiled_graph.invoke({"foo": ""}) == {"foo": "c"}

        graph = compiled_graph.get_graph()
        assert [
            Edge(source="__start__", target="child", data=None, conditional=False),
            Edge(source="child", target="node_b", data=None, conditional=True),
            Edge(source="child", target="node_c", data=None, conditional=True),
            Edge(source="node_b", target="__end__", data=None, conditional=False),
            Edge(source="node_c", target="__end__", data=None, conditional=False),
        ] == graph.edges

        # destinations w/ dicts
        builder = StateGraph(State)
        builder.add_edge(START, "child")
        builder.add_node(
            "child", subgraph_node, destinations={"node_b": "foo", "node_c": "bar"}
        )
        builder.add_node(node_b)
        builder.add_node(node_c)
        compiled_graph = builder.compile()
        assert compiled_graph.invoke({"foo": ""}) == {"foo": "c"}

        graph = compiled_graph.get_graph()
        assert [
            Edge(source="__start__", target="child", data=None, conditional=False),
            Edge(source="child", target="node_b", data="foo", conditional=True),
            Edge(source="child", target="node_c", data="bar", conditional=True),
            Edge(source="node_b", target="__end__", data=None, conditional=False),
            Edge(source="node_c", target="__end__", data=None, conditional=False),
        ] == graph.edges


def test_pydantic_none_state_update() -> None:
    class State(BaseModel):
        foo: Optional[str]

    def node_a(state: State) -> State:
        return State(foo=None)

    graph = StateGraph(State).add_node(node_a).add_edge(START, "node_a").compile()
    assert graph.invoke({"foo": ""}) == {"foo": None}


def test_pydantic_state_update_command() -> None:
    class State(BaseModel):
        foo: Optional[str]

    def node_a(state: State) -> State:
        return Command(update=State(foo=None))

    graph = StateGraph(State).add_node(node_a).add_edge(START, "node_a").compile()
    assert graph.invoke({"foo": ""}) == {"foo": None}

    class State(BaseModel):
        foo: Optional[str] = None
        bar: Optional[str] = None

    def node_a(state: State):
        return State(foo="foo")

    def node_b(state: State):
        return Command(update=State(bar="bar"))

    builder = StateGraph(State)
    builder.add_node(node_a)
    builder.add_node(node_b)
    builder.add_edge(START, "node_a")
    builder.add_edge("node_a", "node_b")
    builder.add_edge("node_b", END)
    graph = builder.compile()

    assert graph.invoke(State()) == {"foo": "foo", "bar": "bar"}


def test_pydantic_state_mutation() -> None:
    class Inner(BaseModel):
        a: int = 0

    class State(BaseModel):
        inner: Inner = Inner()
        outer: int = 0

    def my_node(state: State) -> State:
        state.inner.a = 5
        state.outer = 10
        return state

    graph = StateGraph(State).add_node(my_node).add_edge(START, "my_node").compile()

    assert graph.invoke({"outer": 1}) == {"outer": 10, "inner": Inner(a=5)}

    # test w/ default_factory
    class State(BaseModel):
        inner: Inner = Field(default_factory=Inner)
        outer: int = 0

    def my_node(state: State) -> State:
        state.inner.a = 5
        state.outer = 10
        return state

    graph = StateGraph(State).add_node(my_node).add_edge(START, "my_node").compile()

    assert graph.invoke({"outer": 1}) == {"outer": 10, "inner": Inner(a=5)}


def test_pydantic_state_mutation_command() -> None:
    class Inner(BaseModel):
        a: int = 0

    class State(BaseModel):
        inner: Inner = Inner()
        outer: int = 0

    def my_node(state: State) -> State:
        state.inner.a = 5
        state.outer = 10
        return Command(update=state)

    graph = StateGraph(State).add_node(my_node).add_edge(START, "my_node").compile()

    assert graph.invoke({"outer": 1}) == {"outer": 10, "inner": Inner(a=5)}

    # test w/ default_factory
    class State(BaseModel):
        inner: Inner = Field(default_factory=Inner)
        outer: int = 0

    def my_node(state: State) -> State:
        state.inner.a = 5
        state.outer = 10
        return Command(update=state)

    graph = StateGraph(State).add_node(my_node).add_edge(START, "my_node").compile()

    assert graph.invoke({"outer": 1}) == {"outer": 10, "inner": Inner(a=5)}


def test_get_stream_writer() -> None:
    class State(TypedDict):
        foo: str

    def my_node(state):
        writer = get_stream_writer()
        writer("custom!")
        return state

    graph = StateGraph(State).add_node(my_node).add_edge(START, "my_node").compile()
    assert list(graph.stream({"foo": "bar"}, stream_mode="custom")) == ["custom!"]
    assert list(graph.stream({"foo": "bar"}, stream_mode="values")) == [
        {"foo": "bar"},
        {"foo": "bar"},
    ]
    assert list(graph.stream({"foo": "bar"}, stream_mode=["custom", "updates"])) == [
        (
            "custom",
            "custom!",
        ),
        (
            "updates",
            {
                "my_node": {
                    "foo": "bar",
                },
            },
        ),
    ]


def test_stream_messages_dedupe_inputs() -> None:
    from langchain_core.messages import AIMessage

    def call_model(state):
        return {"messages": AIMessage("hi", id="1")}

    def route(state):
        return Command(goto="node_2", graph=Command.PARENT)

    subgraph = (
        StateGraph(MessagesState)
        .add_node(call_model)
        .add_node(route)
        .add_edge(START, "call_model")
        .add_edge("call_model", "route")
        .compile()
    )

    graph = (
        StateGraph(MessagesState)
        .add_node("node_1", subgraph)
        .add_node("node_2", lambda state: state)
        .add_edge(START, "node_1")
        .compile()
    )

    chunks = [
        chunk
        for ns, chunk in graph.stream(
            {"messages": "hi"}, stream_mode="messages", subgraphs=True
        )
    ]

    assert len(chunks) == 1
    assert chunks[0][0] == AIMessage("hi", id="1")
    assert chunks[0][1]["langgraph_node"] == "call_model"


def test_stream_messages_dedupe_state(sync_checkpointer: BaseCheckpointer) -> None:
    from langchain_core.messages import AIMessage

    to_emit = [AIMessage("bye", id="1"), AIMessage("bye again", id="2")]

    def call_model(state):
        return {"messages": to_emit.pop(0)}

    def route(state):
        return Command(goto="node_2", graph=Command.PARENT)

    subgraph = (
        StateGraph(MessagesState)
        .add_node(call_model)
        .add_node(route)
        .add_edge(START, "call_model")
        .add_edge("call_model", "route")
        .compile()
    )

    graph = (
        StateGraph(MessagesState)
        .add_node("node_1", subgraph)
        .add_node("node_2", lambda state: state)
        .add_edge(START, "node_1")
        .compile(checkpointer=sync_checkpointer)
    )

    thread1 = {"configurable": {"thread_id": "1"}}

    chunks = [
        chunk
        for ns, chunk in graph.stream(
            {"messages": "hi"}, thread1, stream_mode="messages", subgraphs=True
        )
    ]

    assert len(chunks) == 1
    assert chunks[0][0] == AIMessage("bye", id="1")
    assert chunks[0][1]["langgraph_node"] == "call_model"

    chunks = [
        chunk
        for ns, chunk in graph.stream(
            {"messages": "hi again"},
            thread1,
            stream_mode="messages",
            subgraphs=True,
        )
    ]

    assert len(chunks) == 1
    assert chunks[0][0] == AIMessage("bye again", id="2")
    assert chunks[0][1]["langgraph_node"] == "call_model"


def test_interrupt_subgraph_reenter_checkpointer_true(
    sync_checkpointer: BaseCheckpointer,
) -> None:
    class SubgraphState(TypedDict):
        foo: str
        bar: str

    class ParentState(TypedDict):
        foo: str
        counter: int

    called = []
    bar_values = []

    def subnode_1(state: SubgraphState):
        called.append("subnode_1")
        bar_values.append(state.get("bar"))
        return {"foo": "subgraph_1"}

    def subnode_2(state: SubgraphState):
        called.append("subnode_2")
        value = interrupt("Provide value")
        value += "baz"
        return {"foo": "subgraph_2", "bar": value}

    subgraph = (
        StateGraph(SubgraphState)
        .add_node(subnode_1)
        .add_node(subnode_2)
        .add_edge(START, "subnode_1")
        .add_edge("subnode_1", "subnode_2")
        .compile(checkpointer=True)
    )

    def call_subgraph(state: ParentState):
        called.append("call_subgraph")
        return subgraph.invoke(state)

    def node(state: ParentState):
        called.append("parent")
        if state["counter"] < 1:
            return Command(
                goto="call_subgraph", update={"counter": state["counter"] + 1}
            )

        return {"foo": state["foo"] + "|" + "parent"}

    parent = (
        StateGraph(ParentState)
        .add_node(call_subgraph)
        .add_node(node)
        .add_edge(START, "call_subgraph")
        .add_edge("call_subgraph", "node")
        .compile(checkpointer=sync_checkpointer)
    )

    config = {"configurable": {"thread_id": "1"}}
    assert parent.invoke({"foo": "", "counter": 0}, config) == {
        "foo": "",
        "counter": 0,
        "__interrupt__": [
            Interrupt(
                value="Provide value",
                id=AnyStr(),
            )
        ],
    }
    assert parent.invoke(Command(resume="bar"), config) == {
        "foo": "subgraph_2",
        "counter": 1,
        "__interrupt__": [
            Interrupt(
                value="Provide value",
                id=AnyStr(),
            )
        ],
    }
    assert parent.invoke(Command(resume="qux"), config) == {
        "foo": "subgraph_2|parent",
        "counter": 1,
    }
    assert called == [
        "call_subgraph",
        "subnode_1",
        "subnode_2",
        "call_subgraph",
        "subnode_2",
        "parent",
        "call_subgraph",
        "subnode_1",
        "subnode_2",
        "call_subgraph",
        "subnode_2",
        "parent",
    ]

    # invoke parent again (new turn)
    assert parent.invoke({"foo": "meow", "counter": 0}, config) == {
        "foo": "meow",
        "counter": 0,
        "__interrupt__": [
            Interrupt(
                value="Provide value",
                id=AnyStr(),
            )
        ],
    }
    # confirm that we preserve the state values from the previous invocation
    assert bar_values == [None, "barbaz", "quxbaz"]


def test_empty_invoke() -> None:
    def reducer_merge_dicts(
        dict1: dict[Any, Any], dict2: dict[Any, Any]
    ) -> dict[Any, Any]:
        merged = {**dict1, **dict2}
        return merged

    class SimpleGraphState(BaseModel):
        x1: Annotated[list[str], operator.add] = []
        x2: Annotated[dict[str, Any], reducer_merge_dicts] = {}

    def update_x1_1(state: SimpleGraphState):
        print(state)
        return {"x1": ["111"]}

    def update_x1_2(state: SimpleGraphState):
        print(state)
        state.x1.append("222")
        return {"x1": ["222"]}

    def update_x2_1(state: SimpleGraphState):
        print(state)
        return {"x2": {"111": 111}}

    def update_x2_2(state: SimpleGraphState):
        print(state)
        return {"x2": {"222": 222}}

    graph = StateGraph(SimpleGraphState)
    graph.add_node("x1_1_node", update_x1_1)
    graph.add_node("x1_2_node", update_x1_2)
    graph.add_node("x2_1_node", update_x2_1)
    graph.add_node("x2_2_node", update_x2_2)
    graph.add_edge("x1_1_node", "x1_2_node")
    graph.add_edge("x1_2_node", "x2_1_node")
    graph.add_edge("x2_1_node", "x2_2_node")

    graph.add_edge(START, "x1_1_node")
    graph.add_edge("x2_2_node", END)

    compiled = graph.compile()

    assert compiled.invoke(SimpleGraphState()).get("x2") == {
        "111": 111,
        "222": 222,
    }


def test_parallel_interrupts(sync_checkpointer: BaseCheckpointer) -> None:
    # --- CHILD GRAPH ---

    class ChildState(BaseModel):
        prompt: str = Field(..., description="What is going to be asked to the user?")
        human_input: Optional[str] = Field(None, description="What the human said")
        human_inputs: Annotated[list[str], operator.add] = Field(
            default_factory=list, description="All of my messages"
        )

    def get_human_input(state: ChildState):
        human_input = interrupt(state.prompt)

        return dict(
            human_input=human_input,  # update child state
            human_inputs=[human_input],  # update parent state
        )

    child_graph_builder = StateGraph(ChildState)
    child_graph_builder.add_node("get_human_input", get_human_input)
    child_graph_builder.add_edge(START, "get_human_input")
    child_graph_builder.add_edge("get_human_input", END)
    child_graph = child_graph_builder.compile()

    # --- PARENT GRAPH ---

    class ParentState(BaseModel):
        prompts: list[str] = Field(
            ..., description="What is going to be asked to the user?"
        )
        human_inputs: Annotated[list[str], operator.add] = Field(
            default_factory=list, description="All of my messages"
        )

    def assign_workers(state: ParentState):
        return [
            Send(
                "child_graph",
                dict(
                    prompt=prompt,
                ),
            )
            for prompt in state.prompts
        ]

    def cleanup(state: ParentState):
        assert len(state.human_inputs) == len(state.prompts)

    parent_graph_builder = StateGraph(ParentState)
    parent_graph_builder.add_node("child_graph", child_graph)
    parent_graph_builder.add_node("cleanup", cleanup)

    parent_graph_builder.add_conditional_edges(START, assign_workers, ["child_graph"])
    parent_graph_builder.add_edge("child_graph", "cleanup")
    parent_graph_builder.add_edge("cleanup", END)

    parent_graph = parent_graph_builder.compile(checkpointer=sync_checkpointer)

    # --- CLIENT INVOCATION ---

    thread_config = dict(
        configurable=dict(
            thread_id=str(uuid.uuid4()),
        )
    )
    current_input = dict(
        prompts=["a", "b"],
    )

    invokes = 0
    events: dict[int, list[dict]] = {}
    while invokes < 10:
        # reset interrupt
        invokes += 1
        events[invokes] = []
        current_interrupts: list[Interrupt] = []

        # start / resume the graph
        for event in parent_graph.stream(
            input=current_input,
            config=thread_config,
            stream_mode="updates",
        ):
            events[invokes].append(event)
            # handle the interrupt
            if "__interrupt__" in event:
                current_interrupts.extend(event["__interrupt__"])
                # assume that it breaks here, because it is an interrupt

        # get human input and resume
        if len(current_interrupts) > 0:
            # we resume one at a time to preserve original test behavior,
            # but we could also resume all at once if we wanted
            # with a single dict mapping of interrupt ids to resume values
            resume = {current_interrupts[0].id: f"Resume #{invokes}"}
            current_input = Command(resume=resume)

        # not more human input required, must be completed
        else:
            break
    else:
        assert False, "Detected infinite loop"

    assert invokes == 3
    assert len(events) == 3

    assert events[1] == UnsortedSequence(
        {
            "__interrupt__": (
                Interrupt(
                    value="a",
                    id=AnyStr(),
                ),
            )
        },
        {
            "__interrupt__": (
                Interrupt(
                    value="b",
                    id=AnyStr(),
                ),
            )
        },
    )
    assert events[2] in (
        UnsortedSequence(
            {
                "__interrupt__": (
                    Interrupt(
                        value="a",
                        id=AnyStr(),
                    ),
                )
            },
            {"child_graph": {"human_inputs": ["Resume #1"]}},
        ),
        UnsortedSequence(
            {
                "__interrupt__": (
                    Interrupt(
                        value="b",
                        id=AnyStr(),
                    ),
                )
            },
            {"child_graph": {"human_inputs": ["Resume #1"]}},
        ),
    )
    assert events[3] == UnsortedSequence(
        {
            "child_graph": {"human_inputs": ["Resume #1"]},
            "__metadata__": {"cached": True},
        },
        {"child_graph": {"human_inputs": ["Resume #2"]}},
        {"cleanup": None},
    )


def test_parallel_interrupts_double(sync_checkpointer: BaseCheckpointer) -> None:
    # --- CHILD GRAPH ---

    class ChildState(BaseModel):
        prompt: str = Field(..., description="What is going to be asked to the user?")
        human_input: Optional[str] = Field(None, description="What the human said")
        human_inputs: Annotated[list[str], operator.add] = Field(
            default_factory=list, description="All of my messages"
        )

    def get_human_input(state: ChildState):
        human_input = interrupt(state.prompt)

        return dict(
            human_inputs=[human_input],  # update parent state
        )

    def get_dolphin_input(state: ChildState):
        human_input = interrupt(state.prompt)

        return dict(
            human_inputs=[human_input],  # update parent state
        )

    child_graph_builder = StateGraph(ChildState)
    child_graph_builder.add_node("get_human_input", get_human_input)
    child_graph_builder.add_node("get_dolphin_input", get_dolphin_input)
    child_graph_builder.add_edge(START, "get_human_input")
    child_graph_builder.add_edge(START, "get_dolphin_input")
    child_graph = child_graph_builder.compile()

    # --- PARENT GRAPH ---

    class ParentState(BaseModel):
        prompts: list[str] = Field(
            ..., description="What is going to be asked to the user?"
        )
        human_inputs: Annotated[list[str], operator.add] = Field(
            default_factory=list, description="All of my messages"
        )

    def assign_workers(state: ParentState):
        return [
            Send(
                "child_graph",
                dict(
                    prompt=prompt,
                ),
            )
            for prompt in state.prompts
        ]

    def cleanup(state: ParentState):
        assert len(state.human_inputs) == len(state.prompts) * 2

    parent_graph_builder = StateGraph(ParentState)
    parent_graph_builder.add_node("child_graph", child_graph)
    parent_graph_builder.add_node("cleanup", cleanup)

    parent_graph_builder.add_conditional_edges(START, assign_workers, ["child_graph"])
    parent_graph_builder.add_edge("child_graph", "cleanup")
    parent_graph_builder.add_edge("cleanup", END)

    parent_graph = parent_graph_builder.compile(checkpointer=sync_checkpointer)

    # --- CLIENT INVOCATION ---

    thread_config = dict(
        configurable=dict(
            thread_id=str(uuid.uuid4()),
        )
    )
    current_input = dict(
        prompts=["a", "b"],
    )

    invokes = 0
    events: dict[int, list[dict]] = {}
    while invokes < 10:
        # reset interrupt
        invokes += 1
        events[invokes] = []
        current_interrupts: list[Interrupt] = []

        # start / resume the graph
        for event in parent_graph.stream(
            input=current_input,
            config=thread_config,
            stream_mode="updates",
        ):
            events[invokes].append(event)
            # handle the interrupt
            if "__interrupt__" in event:
                current_interrupts.extend(event["__interrupt__"])
                # assume that it breaks here, because it is an interrupt

        # get human input and resume
        if len(current_interrupts) > 0:
            # we resume one at a time to preserve original test behavior,
            # but we could also resume all at once if we wanted
            # with a single dict mapping of interrupt ids to resume values
            resume = {current_interrupts[0].id: f"Resume #{invokes}"}
            current_input = Command(resume=resume)

        # not more human input required, must be completed
        else:
            break
    else:
        assert False, "Detected infinite loop"

    assert invokes == 5
    assert len(events) == 5


def test_pregel_loop_refcount():
    gc.collect()
    try:
        gc.disable()

        class State(TypedDict):
            messages: Annotated[list, add_messages]

        graph_builder = StateGraph(State)

        def chatbot(state: State):
            return {"messages": [("ai", "HIYA")]}

        graph_builder.add_node("chatbot", chatbot)
        graph_builder.set_entry_point("chatbot")
        graph_builder.set_finish_point("chatbot")
        graph = graph_builder.compile()

        for _ in range(5):
            graph.invoke({"messages": [{"role": "user", "content": "hi"}]})
            assert (
                len(
                    [obj for obj in gc.get_objects() if isinstance(obj, SyncPregelLoop)]
                )
                == 0
            )
            assert (
                len([obj for obj in gc.get_objects() if isinstance(obj, PregelRunner)])
                == 0
            )
    finally:
        gc.enable()


def test_bulk_state_updates(
    sync_checkpointer: BaseCheckpointer,
) -> None:
    class State(TypedDict):
        foo: str
        baz: str

    def node_a(state: State) -> State:
        return {"foo": "bar"}

    def node_b(state: State) -> State:
        return {"baz": "qux"}

    graph = (
        StateGraph(State)
        .add_node("node_a", node_a)
        .add_node("node_b", node_b)
        .add_edge(START, "node_a")
        .add_edge("node_a", "node_b")
        .compile(checkpointer=sync_checkpointer)
    )

    config = {"configurable": {"thread_id": "1"}}

    # First update with node_a
    graph.bulk_update_state(
        config,
        [
            [
                StateUpdate(values={"foo": "bar"}, as_node="node_a"),
            ]
        ],
    )

    # Then bulk update with both nodes
    graph.bulk_update_state(
        config,
        [
            [
                StateUpdate(values={"foo": "updated"}, as_node="node_a"),
                StateUpdate(values={"baz": "new"}, as_node="node_b"),
            ]
        ],
    )

    state = graph.get_state(config)
    assert state.values == {"foo": "updated", "baz": "new"}

    # Check if there are only two checkpoints
    checkpoints = list(sync_checkpointer.list(config))
    assert len(checkpoints) == 2

    # perform multiple steps at the same time
    config = {"configurable": {"thread_id": "2"}}

    graph.bulk_update_state(
        config,
        [
            [
                StateUpdate(values={"foo": "bar"}, as_node="node_a"),
            ],
            [
                StateUpdate(values={"foo": "updated"}, as_node="node_a"),
                StateUpdate(values={"baz": "new"}, as_node="node_b"),
            ],
        ],
    )

    state = graph.get_state(config)
    assert state.values == {"foo": "updated", "baz": "new"}

    checkpoints = list(sync_checkpointer.list(config))
    assert len(checkpoints) == 2

    # Should raise error if updating without as_node
    with pytest.raises(InvalidUpdateError):
        graph.bulk_update_state(
            config,
            [
                [
                    StateUpdate(values={"foo": "error"}, as_node=None),
                    StateUpdate(values={"bar": "error"}, as_node=None),
                ]
            ],
        )

    # Should raise if no updates are provided
    with pytest.raises(ValueError, match="No supersteps provided"):
        graph.bulk_update_state(config, [])

    # Should raise if no updates are provided
    with pytest.raises(ValueError, match="No updates provided"):
        graph.bulk_update_state(config, [[], []])

    # Should raise if __end__ or __copy__ update is applied in bulk
    with pytest.raises(InvalidUpdateError):
        graph.bulk_update_state(
            config,
            [
                [
                    StateUpdate(values=None, as_node="__end__"),
                    StateUpdate(values=None, as_node="__copy__"),
                ],
            ],
        )


def test_pregel_node_copy() -> None:
    class State(TypedDict):
        foo: str

    def agent(state: State) -> State:
        return {"foo": "agent"}

    def tool(state: State) -> State:
        return {"foo": "tool"}

    graph = (
        StateGraph(State)
        .add_node("agent", agent)
        .add_node("tool", tool)
        .add_edge(START, "agent")
        .add_edge("agent", "tool")
        .compile()
    )

    graph.invoke({"foo": "input"}, {"configurable": {"thread_id": "1"}})
    graph.copy()
    graph.nodes["agent"].copy({})


def test_update_as_input(
    sync_checkpointer: BaseCheckpointer, durability: Durability
) -> None:
    class State(TypedDict):
        foo: str

    def agent(state: State) -> State:
        return {"foo": "agent"}

    def tool(state: State) -> State:
        return {"foo": "tool"}

    graph = (
        StateGraph(State)
        .add_node("agent", agent)
        .add_node("tool", tool)
        .add_edge(START, "agent")
        .add_edge("agent", "tool")
        .compile(checkpointer=sync_checkpointer)
    )

    assert graph.invoke(
        {"foo": "input"},
        {"configurable": {"thread_id": "1"}},
        durability=durability,
    ) == {"foo": "tool"}

    assert graph.invoke(
        {"foo": "input"},
        {"configurable": {"thread_id": "1"}},
        durability=durability,
    ) == {"foo": "tool"}

    def map_snapshot(i: StateSnapshot) -> dict:
        return {
            "values": i.values,
            "next": i.next,
            "step": i.metadata.get("step"),
        }

    history = [
        map_snapshot(s)
        for s in graph.get_state_history({"configurable": {"thread_id": "1"}})
    ]

    graph.bulk_update_state(
        {"configurable": {"thread_id": "2"}},
        [
            # First turn
            [StateUpdate({"foo": "input"}, "__input__")],
            [StateUpdate({"foo": "input"}, "__start__")],
            [StateUpdate({"foo": "agent"}, "agent")],
            [StateUpdate({"foo": "tool"}, "tool")],
            # Second turn
            [StateUpdate({"foo": "input"}, "__input__")],
            [StateUpdate({"foo": "input"}, "__start__")],
            [StateUpdate({"foo": "agent"}, "agent")],
            [StateUpdate({"foo": "tool"}, "tool")],
        ],
    )

    state = graph.get_state({"configurable": {"thread_id": "2"}})
    assert state.values == {"foo": "tool"}

    new_history = [
        map_snapshot(s)
        for s in graph.get_state_history({"configurable": {"thread_id": "2"}})
    ]

    if durability != "exit":
        assert new_history == history
    else:
        assert [new_history[0], new_history[4]] == history


def test_batch_update_as_input(
    sync_checkpointer: BaseCheckpointer, durability: Durability
) -> None:
    class State(TypedDict):
        foo: str
        tasks: Annotated[list[int], operator.add]

    def agent(state: State) -> State:
        return {"foo": "agent"}

    def map(state: State) -> Command["task"]:
        return Command(
            goto=[
                Send("task", {"index": 0}),
                Send("task", {"index": 1}),
                Send("task", {"index": 2}),
            ],
            update={"foo": "map"},
        )

    def task(state: dict) -> State:
        return {"tasks": [state["index"]]}

    graph = (
        StateGraph(State)
        .add_node("agent", agent)
        .add_node("map", map)
        .add_node("task", task)
        .add_edge(START, "agent")
        .add_edge("agent", "map")
        .compile(checkpointer=sync_checkpointer)
    )

    assert graph.invoke(
        {"foo": "input"},
        {"configurable": {"thread_id": "1"}},
        durability=durability,
    ) == {
        "foo": "map",
        "tasks": [0, 1, 2],
    }

    def map_snapshot(i: StateSnapshot) -> dict:
        return {
            "values": i.values,
            "next": i.next,
            "step": i.metadata.get("step"),
            "tasks": [t.name for t in i.tasks],
        }

    history = [
        map_snapshot(s)
        for s in graph.get_state_history({"configurable": {"thread_id": "1"}})
    ]

    graph.bulk_update_state(
        {"configurable": {"thread_id": "2"}},
        [
            [StateUpdate({"foo": "input"}, "__input__")],
            [StateUpdate({"foo": "input"}, "__start__")],
            [StateUpdate({"foo": "agent", "tasks": []}, "agent")],
            [
                StateUpdate(
                    Command(
                        goto=[
                            Send("task", {"index": 0}),
                            Send("task", {"index": 1}),
                            Send("task", {"index": 2}),
                        ],
                        update={"foo": "map"},
                    ),
                    "map",
                )
            ],
            [
                StateUpdate({"tasks": [0]}, "task"),
                StateUpdate({"tasks": [1]}, "task"),
                StateUpdate({"tasks": [2]}, "task"),
            ],
        ],
    )

    state = graph.get_state({"configurable": {"thread_id": "2"}})
    assert state.values == {"foo": "map", "tasks": [0, 1, 2]}

    new_history = [
        map_snapshot(s)
        for s in graph.get_state_history({"configurable": {"thread_id": "2"}})
    ]

    if durability != "exit":
        assert new_history == history
    else:
        assert new_history[:1] == history


def test_migration_graph(snapshot: SnapshotAssertion) -> None:
    class DummyState(BaseModel):
        pass_count: int = 0

    def increment_pass_count(state: DummyState):
        state.pass_count += 1
        return state

    def route_b(state: DummyState):
        if state.pass_count == 0:
            return "X"
        else:
            return "Y"

    migration_graph = StateGraph(DummyState)

    migration_graph.add_node("B", increment_pass_count)
    migration_graph.add_node("C", increment_pass_count)
    migration_graph.add_node("D", increment_pass_count)

    migration_graph.add_edge(START, "B")

    migration_graph.add_conditional_edges(
        "B",
        route_b,
        {
            "X": "C",
            "Y": "D",
        },
    )

    migration_graph.add_edge("D", "B")
    migration_graph.add_edge("C", END)

    app = migration_graph.compile()

    assert app.get_graph().draw_mermaid(with_styles=False) == snapshot


def test_get_graph_loop(snapshot: SnapshotAssertion) -> None:
    class State(TypedDict):
        foo: str

    def human_node(state: State) -> State:
        value = interrupt()
        return {"foo": value}

    def agent_node(state: State) -> State:
        return {"foo": "Hi " + state["foo"]}

    workflow = StateGraph(State)
    workflow.add_node("human", human_node)
    workflow.add_node("agent", agent_node)
    workflow.add_edge(START, "human")
    workflow.add_edge("human", "agent")
    workflow.add_edge("agent", "human")

    app = workflow.compile()
    assert json.dumps(app.get_graph().to_json(), indent=2) == snapshot
    assert app.get_graph().draw_mermaid(with_styles=False) == snapshot


def test_get_graph_self_loop(snapshot: SnapshotAssertion) -> None:
    import random

    subgraph_builder = StateGraph(MessagesState)
    subgraph_builder.add_node("agent", lambda x: x)
    subgraph_builder.add_edge(START, "agent")
    subgraph = subgraph_builder.compile()

    def worker_node(state: MessagesState) -> Command[Literal["worker_node", "__end__"]]:
        subgraph_result = subgraph.invoke(state)

        if random.choice([True, False]):
            next_node_name = "worker_node"
        else:
            next_node_name = END

        return Command(update=subgraph_result, goto=next_node_name)

    self_loop_builder = StateGraph(MessagesState)
    self_loop_builder.add_node("worker_node", worker_node)
    self_loop_builder.add_edge(START, "worker_node")
    self_loop_graph = self_loop_builder.compile()

    assert json.dumps(self_loop_graph.get_graph().to_json(), indent=2) == snapshot
    assert self_loop_graph.get_graph().draw_mermaid(with_styles=False) == snapshot


def test_get_graph_root_channel(snapshot: SnapshotAssertion) -> None:
    child_builder = StateGraph(list)
    child_builder.add_node("child_node", lambda x: x)
    child_builder.add_edge(START, "child_node")
    child_graph = child_builder.compile()

    graph_builder = StateGraph(list)
    graph_builder.add_node("child", child_graph)
    graph_builder.add_edge(START, "child")
    graph = graph_builder.compile()

    assert json.dumps(graph.get_graph().to_json(), indent=2) == snapshot
    assert graph.get_graph().draw_mermaid(with_styles=False) == snapshot


def test_imp_exception(
    sync_checkpointer: BaseCheckpointer,
) -> None:
    @task()
    def my_task(number: int):
        time.sleep(0.1)
        return number * 2

    @task()
    def task_with_exception(number: int):
        time.sleep(0.1)
        raise Exception("This is a test exception")

    @entrypoint(checkpointer=sync_checkpointer)
    def my_workflow(number: int):
        my_task(number).result()
        try:
            task_with_exception(number).result()
        except Exception as e:
            print(f"Exception caught: {e}")
        my_task(number).result()
        return "done"

    thread1 = {"configurable": {"thread_id": "1"}}
    assert my_workflow.invoke(1, thread1) == "done"

    assert [c for c in my_workflow.stream(1, thread1)] == [
        {"my_task": 2},
        {"my_task": 2},
        {"my_workflow": "done"},
    ]


@pytest.mark.parametrize("with_timeout", [False, "inner", "outer", "both"])
@pytest.mark.parametrize("subgraph_persist", [True, False])
def test_parent_command_goto(
    sync_checkpointer: BaseCheckpointer, subgraph_persist: bool, with_timeout: bool
) -> None:
    class State(TypedDict):
        dialog_state: Annotated[list[str], operator.add]

    def node_a_child(state):
        return {"dialog_state": ["a_child_state"]}

    def node_b_child(state):
        return Command(
            graph=Command.PARENT,
            goto="node_b_parent",
            update={"dialog_state": ["b_child_state"]},
        )

    sub_builder = StateGraph(State)
    sub_builder.add_node(node_a_child)
    sub_builder.add_node(node_b_child)
    sub_builder.add_edge(START, "node_a_child")
    sub_builder.add_edge("node_a_child", "node_b_child")
    sub_graph = sub_builder.compile(checkpointer=subgraph_persist)
    if with_timeout in ("inner", "both"):
        sub_graph.step_timeout = 1

    def node_b_parent(state):
        return {"dialog_state": ["node_b_parent"]}

    main_builder = StateGraph(State)
    main_builder.add_node(node_b_parent)
    main_builder.add_edge(START, "subgraph_node")
    main_builder.add_node("subgraph_node", sub_graph, destinations=("node_b_parent",))
    main_graph = main_builder.compile(sync_checkpointer, name="parent")
    if with_timeout in ("outer", "both"):
        main_graph.step_timeout = 1

    config = {"configurable": {"thread_id": 1}}

    assert main_graph.invoke(input={"dialog_state": ["init_state"]}, config=config) == {
        "dialog_state": ["init_state", "b_child_state", "node_b_parent"]
    }


@pytest.mark.parametrize("with_timeout", [True, False])
def test_timeout_with_parent_command(
    sync_checkpointer: BaseCheckpointer, with_timeout: bool
) -> None:
    """Test that parent commands are properly propagated during timeouts."""

    class State(TypedDict):
        value: str

    def parent_command_node(state: State) -> State:
        time.sleep(0.1)  # Add some delay before raising
        return Command(graph=Command.PARENT, goto="test_cmd", update={"key": "value"})

    builder = StateGraph(State)
    builder.add_node("parent_cmd", parent_command_node)
    builder.set_entry_point("parent_cmd")
    graph = builder.compile(checkpointer=sync_checkpointer)
    if with_timeout:
        graph.step_timeout = 1

    # Should propagate parent command, not timeout
    thread1 = {"configurable": {"thread_id": "1"}}
    with pytest.raises(ParentCommand) as exc_info:
        graph.invoke({"value": "start"}, thread1)
    assert exc_info.value.args[0].goto == "test_cmd"
    assert exc_info.value.args[0].update == {"key": "value"}


def test_fork_and_update_task_results(sync_checkpointer: BaseCheckpointer) -> None:
    """Test forking and updating task results with state history."""

    def checkpoint(values: dict[str, Any]):
        return ("checkpoint", {"values": values})

    def task(name: str, result: Any):
        return ("task", {"name": name, "result": result})

    def get_tree(history: list[StateSnapshot]) -> list:
        """Build a tree structure from state history for comparison."""
        if not history:
            return []

        # Build a tree structure similar to renderForks
        node_map: dict[str, dict] = {}
        root_nodes: list[dict] = []

        # Second pass: establish parent-child relationships
        for item in reversed(history):
            checkpoint_id = item.config["configurable"]["checkpoint_id"]
            parent_checkpoint_id = (
                item.parent_config["configurable"]["checkpoint_id"]
                if item.parent_config
                else None
            )
            node_map[checkpoint_id] = {"item": item, "children": []}

            parent = node_map.get(parent_checkpoint_id)
            (parent["children"] if parent else root_nodes).append(
                node_map[checkpoint_id]
            )

        def node_to_tree(node: dict) -> list:
            """Convert a node to tree structure."""
            result = [
                checkpoint(node["item"].values),
            ] + [
                task(task_info.name, task_info.result)
                for task_info in node["item"].tasks
            ]

            if len(node["children"]) > 1:
                branches = [node_to_tree(child) for child in node["children"]]
                return result + [branches]
            elif len(node["children"]) == 1:
                return result + node_to_tree(node["children"][0])
            else:
                return result

        if len(root_nodes) == 1:
            # Process all root nodes
            return node_to_tree(root_nodes[0])

        elif len(root_nodes) > 1:
            # Multiple root nodes - treat as branches
            branches = [node_to_tree(node) for node in root_nodes]
            return branches
        else:
            return []

    class State(TypedDict):
        name: Annotated[str, lambda a, b: " > ".join([a, b]) if a else b]

    # Define the graph with a sequence of nodes
    def one(state: State) -> Command:
        return Command(goto=[Send("two", {})], update={"name": "one"})

    def two(state: State) -> State:
        return {"name": "two"}

    def three(state: State) -> State:
        return {"name": "three"}

    graph = (
        StateGraph(State)
        .add_node("one", one)
        .add_node("two", two)
        .add_node("three", three)
        .add_edge(START, "one")
        .add_edge("one", "two")
        .add_edge("two", "three")
        .compile(checkpointer=sync_checkpointer)
    )

    config = {"configurable": {"thread_id": "1"}}
    history: list[StateSnapshot] = []

    # Initial run
    graph.invoke({"name": "start"}, config)
    history = list(graph.get_state_history(config))

    assert get_tree(history) == [
        checkpoint({"name": ""}),
        task("__start__", {"name": "start"}),
        checkpoint({"name": "start"}),
        task("one", {"name": "one"}),
        checkpoint({"name": "start > one"}),
        task("two", {"name": "two"}),
        task("two", {"name": "two"}),
        checkpoint({"name": "start > one > two > two"}),
        task("three", {"name": "three"}),
        checkpoint({"name": "start > one > two > two > three"}),
    ]

    # Update the start state
    graph.invoke(
        None,
        graph.update_state(
            history[4].config,
            values=[StateUpdate(values={"name": "start*"}, as_node="__start__")],
            as_node="__copy__",
        ),
    )

    history = list(graph.get_state_history(config))
    assert get_tree(history) == [
        [
            checkpoint({"name": ""}),
            task("__start__", {"name": "start"}),
            checkpoint({"name": "start"}),
            task("one", {"name": "one"}),
            checkpoint({"name": "start > one"}),
            task("two", {"name": "two"}),
            task("two", {"name": "two"}),
            checkpoint({"name": "start > one > two > two"}),
            task("three", {"name": "three"}),
            checkpoint({"name": "start > one > two > two > three"}),
        ],
        [
            checkpoint({"name": ""}),
            task("__start__", {"name": "start*"}),
            checkpoint({"name": "start*"}),
            task("one", {"name": "one"}),
            checkpoint({"name": "start* > one"}),
            task("two", {"name": "two"}),
            task("two", {"name": "two"}),
            checkpoint({"name": "start* > one > two > two"}),
            task("three", {"name": "three"}),
            checkpoint({"name": "start* > one > two > two > three"}),
        ],
    ]

    # Fork from task "one"
    # Start from the checkpoint that has the task "one"
    assert history[3].values == {"name": "start*"}
    assert len(history[3].tasks) == 1
    assert history[3].tasks[0].name == "one"

    graph.invoke(
        None,
        graph.update_state(
            history[3].config,
            [StateUpdate(values={"name": "one*"}, as_node="one")],
            "__copy__",
        ),
    )

    history = list(graph.get_state_history(config))
    assert get_tree(history) == [
        [
            checkpoint({"name": ""}),
            task("__start__", {"name": "start"}),
            checkpoint({"name": "start"}),
            task("one", {"name": "one"}),
            checkpoint({"name": "start > one"}),
            task("two", {"name": "two"}),
            task("two", {"name": "two"}),
            checkpoint({"name": "start > one > two > two"}),
            task("three", {"name": "three"}),
            checkpoint({"name": "start > one > two > two > three"}),
        ],
        [
            checkpoint({"name": ""}),
            task("__start__", {"name": "start*"}),
            [
                [
                    checkpoint({"name": "start*"}),
                    task("one", {"name": "one"}),
                    checkpoint({"name": "start* > one"}),
                    task("two", {"name": "two"}),
                    task("two", {"name": "two"}),
                    checkpoint({"name": "start* > one > two > two"}),
                    task("three", {"name": "three"}),
                    checkpoint({"name": "start* > one > two > two > three"}),
                ],
                [
                    checkpoint({"name": "start*"}),
                    task("one", {"name": "one*"}),
                    checkpoint({"name": "start* > one*"}),
                    task("two", {"name": "two"}),
                    checkpoint({"name": "start* > one* > two"}),
                    task("three", {"name": "three"}),
                    checkpoint({"name": "start* > one* > two > three"}),
                ],
            ],
        ],
    ]

    config = {"configurable": {"thread_id": "2"}}

    # Initialize the thread once again
    graph.invoke({"name": "start"}, config)
    history = list(graph.get_state_history(config))

    # Fork from task "two"
    # Start from the checkpoint that has the task "two"
    assert history[2].values == {"name": "start > one"}

    graph.invoke(
        None,
        graph.update_state(
            history[2].config,
            [
                StateUpdate(values={"name": "two"}, as_node="two"),
                StateUpdate(values={"name": "two"}, as_node="two"),
            ],
            "__copy__",
        ),
    )

    history = list(graph.get_state_history(config))
    assert get_tree(history) == [
        checkpoint({"name": ""}),
        task("__start__", {"name": "start"}),
        checkpoint({"name": "start"}),
        task("one", {"name": "one"}),
        [
            [
                checkpoint({"name": "start > one"}),
                task("two", {"name": "two"}),
                task("two", {"name": "two"}),
                checkpoint({"name": "start > one > two > two"}),
                task("three", {"name": "three"}),
                checkpoint({"name": "start > one > two > two > three"}),
            ],
            [
                checkpoint({"name": "start > one"}),
                task("two", {"name": "two"}),
                task("two", {"name": "two"}),
                checkpoint({"name": "start > one > two > two"}),
                task("three", {"name": "three"}),
                checkpoint({"name": "start > one > two > two > three"}),
            ],
        ],
    ]

    # Fork task three
    assert history[1].values == {"name": "start > one > two > two"}
    assert len(history[1].tasks) == 1
    assert history[1].tasks[0].name == "three"

    graph.invoke(
        None,
        graph.update_state(
            history[1].config,
            [StateUpdate(values={"name": "three*"}, as_node="three")],
            "__copy__",
        ),
    )

    history = list(graph.get_state_history(config))
    assert get_tree(history) == [
        checkpoint({"name": ""}),
        task("__start__", {"name": "start"}),
        checkpoint({"name": "start"}),
        task("one", {"name": "one"}),
        [
            [
                checkpoint({"name": "start > one"}),
                task("two", {"name": "two"}),
                task("two", {"name": "two"}),
                checkpoint({"name": "start > one > two > two"}),
                task("three", {"name": "three"}),
                checkpoint({"name": "start > one > two > two > three"}),
            ],
            [
                checkpoint({"name": "start > one"}),
                task("two", {"name": "two"}),
                task("two", {"name": "two"}),
                [
                    [
                        checkpoint({"name": "start > one > two > two"}),
                        task("three", {"name": "three"}),
                        checkpoint({"name": "start > one > two > two > three"}),
                    ],
                    [
                        checkpoint({"name": "start > one > two > two"}),
                        task("three", {"name": "three*"}),
                        checkpoint({"name": "start > one > two > two > three*"}),
                    ],
                ],
            ],
        ],
    ]

    # Regenerate task three
    assert history[3].values == {"name": "start > one > two > two"}
    assert len(history[3].tasks) == 1
    assert history[3].tasks[0].name == "three"

    graph.invoke(None, graph.update_state(history[3].config, None, "__copy__"))

    history = list(graph.get_state_history(config))
    assert get_tree(history) == [
        checkpoint({"name": ""}),
        task("__start__", {"name": "start"}),
        checkpoint({"name": "start"}),
        task("one", {"name": "one"}),
        [
            [
                checkpoint({"name": "start > one"}),
                task("two", {"name": "two"}),
                task("two", {"name": "two"}),
                checkpoint({"name": "start > one > two > two"}),
                task("three", {"name": "three"}),
                checkpoint({"name": "start > one > two > two > three"}),
            ],
            [
                checkpoint({"name": "start > one"}),
                task("two", {"name": "two"}),
                task("two", {"name": "two"}),
                [
                    [
                        checkpoint({"name": "start > one > two > two"}),
                        task("three", {"name": "three"}),
                        checkpoint({"name": "start > one > two > two > three"}),
                    ],
                    [
                        checkpoint({"name": "start > one > two > two"}),
                        task("three", {"name": "three*"}),
                        checkpoint({"name": "start > one > two > two > three*"}),
                    ],
                    [
                        checkpoint({"name": "start > one > two > two"}),
                        task("three", {"name": "three"}),
                        checkpoint({"name": "start > one > two > two > three"}),
                    ],
                ],
            ],
        ],
    ]


def test_subgraph_streaming_sync() -> None:
    """Test subgraph streaming when used as a node in sync version"""

    # Create a fake chat model that returns a simple response
    model = GenericFakeChatModel(messages=iter(["The weather is sunny today."]))

    # Create a subgraph that uses the fake chat model
    def call_model_node(state: MessagesState, config: RunnableConfig) -> MessagesState:
        """Node that calls the model with the last message."""
        messages = state["messages"]
        last_message = messages[-1].content if messages else ""
        response = model.invoke([("user", last_message)], config)
        return {"messages": [response]}

    # Build the subgraph
    subgraph = StateGraph(MessagesState)
    subgraph.add_node("call_model", call_model_node)
    subgraph.add_edge(START, "call_model")
    compiled_subgraph = subgraph.compile()

    class SomeCustomState(TypedDict):
        last_chunk: NotRequired[str]
        num_chunks: NotRequired[int]

    # Will invoke a subgraph as a function
    def parent_node(state: SomeCustomState, config: RunnableConfig) -> dict:
        """Node that runs the subgraph."""
        msgs = {"messages": [("user", "What is the weather in Tokyo?")]}
        events = []
        for event in compiled_subgraph.stream(msgs, config, stream_mode="messages"):
            events.append(event)
        ai_msg_chunks = [ai_msg_chunk for ai_msg_chunk, _ in events]
        return {
            "last_chunk": ai_msg_chunks[-1],
            "num_chunks": len(ai_msg_chunks),
        }

    # Build the main workflow
    workflow = StateGraph(SomeCustomState)
    workflow.add_node("subgraph", parent_node)
    workflow.add_edge(START, "subgraph")
    compiled_workflow = workflow.compile()

    # Test the basic functionality
    result = compiled_workflow.invoke({})

    assert result["last_chunk"].content == "today."
    assert result["num_chunks"] == 9


def test_get_graph_nonterminal_last_step_source(snapshot: SnapshotAssertion) -> None:
    class State(TypedDict):
        messages: list[str]

    def chatbot_node(state: State) -> State:
        return {"messages": state["messages"] + ["chatbot"]}

    def tools_node(state: State) -> State:
        return {"messages": state["messages"] + ["tools"]}

    def human_node(state: State) -> State:
        return {"messages": state["messages"] + ["human"]}

    def tools_condition(_: State) -> str:
        return "tools"

    def end_condition(_: State) -> str:
        return "chatbot"

    workflow = StateGraph(State)
    workflow.add_node("chatbot", chatbot_node)
    workflow.add_node("tools", tools_node)
    workflow.add_node("human", human_node)

    workflow.add_edge(START, "human")
    workflow.add_edge("tools", "chatbot")

    workflow.add_conditional_edges(
        "chatbot", tools_condition, {"tools": "tools", "human": "human"}
    )
    workflow.add_conditional_edges(
        "human", end_condition, {"chatbot": "chatbot", END: END}
    )

    app = workflow.compile()
    graph = app.get_graph()
    graph_json = graph.to_json()

    assert json.dumps(graph_json, indent=2, sort_keys=True) == snapshot


def test_null_resume_disallowed_with_multiple_interrupts(
    sync_checkpointer: BaseCheckpointer,
) -> None:
    class State(TypedDict):
        text_1: str
        text_2: str

    def human_node_1(state: State):
        value = interrupt({"text_to_revise": state["text_1"]})
        return {"text_1": value}

    def human_node_2(state: State):
        value = interrupt({"text_to_revise": state["text_2"]})
        return {"text_2": value}

    graph_builder = StateGraph(State)
    graph_builder.add_node("human_node_1", human_node_1)
    graph_builder.add_node("human_node_2", human_node_2)

    # Add both nodes in parallel from START
    graph_builder.add_edge(START, "human_node_1")
    graph_builder.add_edge(START, "human_node_2")

    checkpointer = InMemorySaver()
    graph = graph_builder.compile(checkpointer=checkpointer)

    thread_id = str(uuid.uuid4())
    config: RunnableConfig = {"configurable": {"thread_id": thread_id}}
    graph.invoke(
        {"text_1": "original text 1", "text_2": "original text 2"}, config=config
    )

    resume_map = {
        i.id: f"resume for prompt: {i.value['text_to_revise']}"
        for i in graph.get_state(config).interrupts
    }
    with pytest.raises(
        RuntimeError,
        match="When there are multiple pending interrupts, you must specify the interrupt id when resuming.",
    ):
        graph.invoke(Command(resume="singular resume"), config=config)

    assert graph.invoke(Command(resume=resume_map), config=config) == {
        "text_1": "resume for prompt: original text 1",
        "text_2": "resume for prompt: original text 2",
    }


def test_interrupt_stream_mode_values():
    """Test that interrupts are surfaced when steam_mode='values'"""

    class State(TypedDict):
        human_input: str

    def human_input_node(state: State) -> Command:
        human_input = interrupt("interrupt")
        return Command(update={"human_input": human_input})

    builder = StateGraph(State)
    builder.add_node(human_input_node)
    builder.add_edge(START, "human_input_node")
    app = builder.compile()

    result = [*app.stream(State(), stream_mode="values")]
    assert "__interrupt__" in result[-1]


def test_supersteps_populate_task_results(
    sync_checkpointer: BaseCheckpointSaver,
) -> None:
    class State(TypedDict):
        num: int
        text: str

    def double(state: State) -> State:
        return {"num": state["num"] * 2, "text": state["text"] * 2}

    graph = (
        StateGraph(State)
        .add_node("double", double)
        .add_edge(START, "double")
        .add_edge("double", END)
        .compile(checkpointer=sync_checkpointer)
    )

    def first_task_result(history: list[StateSnapshot], node: str) -> Any:
        for s in history:
            for t in s.tasks:
                if t.name == node:
                    return t.result
        return None

    # reference run with invoke
    ref_cfg = {"configurable": {"thread_id": "ref"}}
    graph.invoke({"num": 1, "text": "one"}, ref_cfg)
    ref_history = list(graph.get_state_history(ref_cfg))

    ref_start_result = first_task_result(ref_history, "__start__")
    ref_double_result = first_task_result(ref_history, "double")
    assert ref_start_result == {"num": 1, "text": "one"}
    assert ref_double_result == {"num": 2, "text": "oneone"}

    # using supersteps
    bulk_cfg = {"configurable": {"thread_id": "bulk"}}
    graph.bulk_update_state(
        bulk_cfg,
        [
            [StateUpdate(values={}, as_node="__input__")],
            [StateUpdate(values={"num": 1, "text": "one"}, as_node="__start__")],
            [StateUpdate(values={"num": 2, "text": "oneone"}, as_node="double")],
        ],
    )
    bulk_history = list(graph.get_state_history(bulk_cfg))

    bulk_start_result = first_task_result(bulk_history, "__start__")
    bulk_double_result = first_task_result(bulk_history, "double")

    assert bulk_start_result == ref_start_result == {"num": 1, "text": "one"}
    assert bulk_double_result == ref_double_result == {"num": 2, "text": "oneone"}<|MERGE_RESOLUTION|>--- conflicted
+++ resolved
@@ -3443,76 +3443,6 @@
     ]
 
 
-<<<<<<< HEAD
-def test_nested_graph_resume_reuses_cached_task_writes(
-    sync_checkpointer: BaseCheckpointer,
-) -> None:
-    # Reproduces issue where a helper @task inside a nested graph re-executes
-    # on resume instead of reusing cached writes. Ensures it runs only once.
-    counter_parent = 0
-    counter_sub = 0
-
-    @task
-    def get_time_parent() -> float:
-        nonlocal counter_parent
-        counter_parent += 1
-        return time.time()
-
-    @task
-    def get_time_subgraph() -> float:
-        nonlocal counter_sub
-        counter_sub += 1
-        return time.time()
-
-    class State(TypedDict):
-        state_counter: int
-
-    # Subgraph that calls a helper task and then interrupts
-    sub = StateGraph(State)
-
-    def human_node(_: State):
-        _ = get_time_subgraph().result()
-        interrupt("what is your name?")
-
-    sub.add_node("human_node", human_node)
-    sub.set_entry_point("human_node")
-    sub.set_finish_point("human_node")
-    subgraph = sub.compile(checkpointer=sync_checkpointer)
-
-    # Parent graph that calls a helper task and interrupts, then enters subgraph
-    parent = StateGraph(State)
-
-    def parent_node(_: State):
-        _ = get_time_parent().result()
-        interrupt("what is your parent name?")
-
-    parent.add_node("parent_node", parent_node)
-    parent.add_node("subgraph", subgraph)
-    parent.add_edge(START, "parent_node")
-    parent.add_edge("parent_node", "subgraph")
-    parent.add_edge("subgraph", END)
-    graph = parent.compile(checkpointer=sync_checkpointer)
-
-    cfg_parent = {"configurable": {"thread_id": str(uuid.uuid4())}}
-
-    # First run – interrupts in parent node
-    for _ in graph.stream({"state_counter": 1}, cfg_parent):
-        pass
-
-    # Resume 1 – proceeds into subgraph, interrupts there
-    for _ in graph.stream(Command(resume="resume-1"), cfg_parent):
-        pass
-
-    # Resume 2 – completes without re-running subgraph helper task
-    for _ in graph.stream(Command(resume="resume-2"), cfg_parent):
-        pass
-
-    assert counter_parent == 1
-    assert counter_sub == 1
-
-
-=======
->>>>>>> 45f47081
 def test_nested_graph_interrupts_parallel(
     sync_checkpointer: BaseCheckpointer, durability: Durability
 ) -> None:
