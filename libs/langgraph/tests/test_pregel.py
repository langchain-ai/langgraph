import enum
import functools
import json
import logging
import operator
import threading
import time
import uuid
import warnings
from collections import Counter, deque
from concurrent.futures import ThreadPoolExecutor
from contextlib import contextmanager
from dataclasses import dataclass
from random import randrange
from typing import (
    Annotated,
    Any,
    Dict,
    Generator,
    Iterator,
    List,
    Literal,
    Optional,
    Sequence,
    Tuple,
    Union,
    get_type_hints,
)

import httpx
import pytest
from langchain_core.runnables import (
    RunnableConfig,
    RunnableLambda,
    RunnablePassthrough,
)
from langsmith import traceable
from pytest_mock import MockerFixture
from syrupy import SnapshotAssertion
from typing_extensions import TypedDict

from langgraph.channels.base import BaseChannel
from langgraph.channels.binop import BinaryOperatorAggregate
from langgraph.channels.context import Context
from langgraph.channels.ephemeral_value import EphemeralValue
from langgraph.channels.last_value import LastValue
from langgraph.channels.topic import Topic
from langgraph.checkpoint.base import (
    BaseCheckpointSaver,
    Checkpoint,
    CheckpointMetadata,
    CheckpointTuple,
)
from langgraph.checkpoint.memory import MemorySaver
from langgraph.constants import CONFIG_KEY_NODE_FINISHED, ERROR, PULL, START
from langgraph.errors import InvalidUpdateError
from langgraph.func import entrypoint, task
from langgraph.graph import END, Graph, StateGraph
from langgraph.graph.message import MessageGraph, MessagesState, add_messages
from langgraph.prebuilt.tool_node import ToolNode
from langgraph.pregel import Channel, GraphRecursionError, Pregel, StateSnapshot
from langgraph.pregel.retry import RetryPolicy
from langgraph.store.base import BaseStore
from langgraph.types import (
    Command,
    Interrupt,
    PregelTask,
    Send,
    StreamWriter,
    interrupt,
)
from tests.agents import AgentAction, AgentFinish
from tests.any_str import AnyStr, AnyVersion, FloatBetween, UnsortedSequence
from tests.conftest import (
    ALL_CHECKPOINTERS_SYNC,
    ALL_STORES_SYNC,
    REGULAR_CHECKPOINTERS_SYNC,
    SHOULD_CHECK_SNAPSHOTS,
)
from tests.memory_assert import MemorySaverAssertCheckpointMetadata
from tests.messages import (
    _AnyIdAIMessage,
    _AnyIdHumanMessage,
    _AnyIdToolMessage,
)

pytestmark = pytest.mark.anyio

logger = logging.getLogger(__name__)


def test_graph_validation() -> None:
    def logic(inp: str) -> str:
        return ""

    workflow = Graph()
    workflow.add_node("agent", logic)
    workflow.set_entry_point("agent")
    workflow.set_finish_point("agent")
    assert workflow.compile(), "valid graph"

    # Accept a dead-end
    workflow = Graph()
    workflow.add_node("agent", logic)
    workflow.set_entry_point("agent")
    workflow.compile()

    workflow = Graph()
    workflow.add_node("agent", logic)
    workflow.set_finish_point("agent")
    with pytest.raises(ValueError, match="must have an entrypoint"):
        workflow.compile()

    workflow = Graph()
    workflow.add_node("agent", logic)
    workflow.add_node("tools", logic)
    workflow.set_entry_point("agent")
    workflow.add_conditional_edges("agent", logic, {"continue": "tools", "exit": END})
    workflow.add_edge("tools", "agent")
    assert workflow.compile(), "valid graph"

    workflow = Graph()
    workflow.add_node("agent", logic)
    workflow.add_node("tools", logic)
    workflow.set_entry_point("tools")
    workflow.add_conditional_edges("agent", logic, {"continue": "tools", "exit": END})
    workflow.add_edge("tools", "agent")
    assert workflow.compile(), "valid graph"

    workflow = Graph()
    workflow.set_entry_point("tools")
    workflow.add_conditional_edges("agent", logic, {"continue": "tools", "exit": END})
    workflow.add_edge("tools", "agent")
    workflow.add_node("agent", logic)
    workflow.add_node("tools", logic)
    assert workflow.compile(), "valid graph"

    workflow = Graph()
    workflow.set_entry_point("tools")
    workflow.add_conditional_edges(
        "agent", logic, {"continue": "tools", "exit": END, "hmm": "extra"}
    )
    workflow.add_edge("tools", "agent")
    workflow.add_node("agent", logic)
    workflow.add_node("tools", logic)
    with pytest.raises(ValueError, match="unknown"):  # extra is not defined
        workflow.compile()

    workflow = Graph()
    workflow.set_entry_point("agent")
    workflow.add_conditional_edges("agent", logic, {"continue": "tools", "exit": END})
    workflow.add_edge("tools", "extra")
    workflow.add_node("agent", logic)
    workflow.add_node("tools", logic)
    with pytest.raises(ValueError, match="unknown"):  # extra is not defined
        workflow.compile()

    workflow = Graph()
    workflow.add_node("agent", logic)
    workflow.add_node("tools", logic)
    workflow.add_node("extra", logic)
    workflow.set_entry_point("agent")
    workflow.add_conditional_edges("agent", logic)
    workflow.add_edge("tools", "agent")
    # Accept, even though extra is dead-end
    workflow.compile()

    class State(TypedDict):
        hello: str

    graph = StateGraph(State)
    graph.add_node("start", lambda x: x)
    graph.add_edge("__start__", "start")
    graph.add_edge("unknown", "start")
    graph.add_edge("start", "__end__")
    with pytest.raises(ValueError, match="Found edge starting at unknown node "):
        graph.compile()

    def bad_reducer(a): ...

    class BadReducerState(TypedDict):
        hello: Annotated[str, bad_reducer]

    with pytest.raises(ValueError, match="Invalid reducer"):
        StateGraph(BadReducerState)

    def node_b(state: State) -> State:
        return {"hello": "world"}

    builder = StateGraph(State)
    builder.add_node("a", node_b)
    builder.add_node("b", node_b)
    builder.add_node("c", node_b)
    builder.set_entry_point("a")
    builder.add_edge("a", "b")
    builder.add_edge("a", "c")
    graph = builder.compile()

    with pytest.raises(InvalidUpdateError, match="At key 'hello'"):
        graph.invoke({"hello": "there"})


def test_graph_validation_with_command() -> None:
    class State(TypedDict):
        foo: str
        bar: str

    def node_a(state: State):
        return Command(goto="b", update={"foo": "bar"})

    def node_b(state: State):
        return Command(goto=END, update={"bar": "baz"})

    builder = StateGraph(State)
    builder.add_node("a", node_a)
    builder.add_node("b", node_b)
    builder.add_edge(START, "a")
    graph = builder.compile()
    assert graph.invoke({"foo": ""}) == {"foo": "bar", "bar": "baz"}


def test_checkpoint_errors() -> None:
    class FaultyGetCheckpointer(MemorySaver):
        def get_tuple(self, config: RunnableConfig) -> Optional[CheckpointTuple]:
            raise ValueError("Faulty get_tuple")

    class FaultyPutCheckpointer(MemorySaver):
        def put(
            self,
            config: RunnableConfig,
            checkpoint: Checkpoint,
            metadata: CheckpointMetadata,
            new_versions: Optional[dict[str, Union[str, int, float]]] = None,
        ) -> RunnableConfig:
            raise ValueError("Faulty put")

    class FaultyPutWritesCheckpointer(MemorySaver):
        def put_writes(
            self, config: RunnableConfig, writes: List[Tuple[str, Any]], task_id: str
        ) -> RunnableConfig:
            raise ValueError("Faulty put_writes")

    class FaultyVersionCheckpointer(MemorySaver):
        def get_next_version(self, current: Optional[int], channel: BaseChannel) -> int:
            raise ValueError("Faulty get_next_version")

    def logic(inp: str) -> str:
        return ""

    builder = StateGraph(Annotated[str, operator.add])
    builder.add_node("agent", logic)
    builder.add_edge(START, "agent")

    graph = builder.compile(checkpointer=FaultyGetCheckpointer())
    with pytest.raises(ValueError, match="Faulty get_tuple"):
        graph.invoke("", {"configurable": {"thread_id": "thread-1"}})

    graph = builder.compile(checkpointer=FaultyPutCheckpointer())
    with pytest.raises(ValueError, match="Faulty put"):
        graph.invoke("", {"configurable": {"thread_id": "thread-1"}})

    graph = builder.compile(checkpointer=FaultyVersionCheckpointer())
    with pytest.raises(ValueError, match="Faulty get_next_version"):
        graph.invoke("", {"configurable": {"thread_id": "thread-1"}})

    # add parallel node
    builder.add_node("parallel", logic)
    builder.add_edge(START, "parallel")
    graph = builder.compile(checkpointer=FaultyPutWritesCheckpointer())
    with pytest.raises(ValueError, match="Faulty put_writes"):
        graph.invoke("", {"configurable": {"thread_id": "thread-1"}})


def test_node_schemas_custom_output() -> None:
    class State(TypedDict):
        hello: str
        bye: str
        messages: Annotated[list[str], add_messages]

    class Output(TypedDict):
        messages: list[str]

    class StateForA(TypedDict):
        hello: str
        messages: Annotated[list[str], add_messages]

    def node_a(state: StateForA) -> State:
        assert state == {
            "hello": "there",
            "messages": [_AnyIdHumanMessage(content="hello")],
        }

    class StateForB(TypedDict):
        bye: str
        now: int

    def node_b(state: StateForB):
        assert state == {
            "bye": "world",
        }
        return {
            "now": 123,
            "hello": "again",
        }

    class StateForC(TypedDict):
        hello: str
        now: int

    def node_c(state: StateForC) -> StateForC:
        assert state == {
            "hello": "again",
            "now": 123,
        }

    builder = StateGraph(State, output=Output)
    builder.add_node("a", node_a)
    builder.add_node("b", node_b)
    builder.add_node("c", node_c)
    builder.add_edge(START, "a")
    builder.add_edge("a", "b")
    builder.add_edge("b", "c")
    graph = builder.compile()

    assert graph.invoke({"hello": "there", "bye": "world", "messages": "hello"}) == {
        "messages": [_AnyIdHumanMessage(content="hello")],
    }

    builder = StateGraph(State, output=Output)
    builder.add_node("a", node_a)
    builder.add_node("b", node_b)
    builder.add_node("c", node_c)
    builder.add_edge(START, "a")
    builder.add_edge("a", "b")
    builder.add_edge("b", "c")
    graph = builder.compile()

    assert graph.invoke(
        {
            "hello": "there",
            "bye": "world",
            "messages": "hello",
            "now": 345,  # ignored because not in input schema
        }
    ) == {
        "messages": [_AnyIdHumanMessage(content="hello")],
    }

    assert [
        c
        for c in graph.stream(
            {
                "hello": "there",
                "bye": "world",
                "messages": "hello",
                "now": 345,  # ignored because not in input schema
            }
        )
    ] == [
        {"a": None},
        {"b": {"hello": "again", "now": 123}},
        {"c": None},
    ]


def test_reducer_before_first_node() -> None:
    class State(TypedDict):
        hello: str
        messages: Annotated[list[str], add_messages]

    def node_a(state: State) -> State:
        assert state == {
            "hello": "there",
            "messages": [_AnyIdHumanMessage(content="hello")],
        }

    builder = StateGraph(State)
    builder.add_node("a", node_a)
    builder.set_entry_point("a")
    builder.set_finish_point("a")
    graph = builder.compile()
    assert graph.invoke({"hello": "there", "messages": "hello"}) == {
        "hello": "there",
        "messages": [_AnyIdHumanMessage(content="hello")],
    }

    class State(TypedDict):
        hello: str
        messages: Annotated[List[str], add_messages]

    def node_a(state: State) -> State:
        assert state == {
            "hello": "there",
            "messages": [_AnyIdHumanMessage(content="hello")],
        }

    builder = StateGraph(State)
    builder.add_node("a", node_a)
    builder.set_entry_point("a")
    builder.set_finish_point("a")
    graph = builder.compile()
    assert graph.invoke({"hello": "there", "messages": "hello"}) == {
        "hello": "there",
        "messages": [_AnyIdHumanMessage(content="hello")],
    }

    class State(TypedDict):
        hello: str
        messages: Annotated[Sequence[str], add_messages]

    def node_a(state: State) -> State:
        assert state == {
            "hello": "there",
            "messages": [_AnyIdHumanMessage(content="hello")],
        }

    builder = StateGraph(State)
    builder.add_node("a", node_a)
    builder.set_entry_point("a")
    builder.set_finish_point("a")
    graph = builder.compile()
    assert graph.invoke({"hello": "there", "messages": "hello"}) == {
        "hello": "there",
        "messages": [_AnyIdHumanMessage(content="hello")],
    }


def test_invoke_single_process_in_out(mocker: MockerFixture) -> None:
    add_one = mocker.Mock(side_effect=lambda x: x + 1)
    chain = Channel.subscribe_to("input") | add_one | Channel.write_to("output")

    app = Pregel(
        nodes={
            "one": chain,
        },
        channels={
            "input": LastValue(int),
            "output": LastValue(int),
        },
        input_channels="input",
        output_channels="output",
    )
    graph = Graph()
    graph.add_node("add_one", add_one)
    graph.set_entry_point("add_one")
    graph.set_finish_point("add_one")
    gapp = graph.compile()

    if SHOULD_CHECK_SNAPSHOTS:
        assert app.input_schema.model_json_schema() == {
            "title": "LangGraphInput",
            "type": "integer",
        }
        assert app.output_schema.model_json_schema() == {
            "title": "LangGraphOutput",
            "type": "integer",
        }
        with warnings.catch_warnings():
            warnings.simplefilter("error")  # raise warnings as errors
            assert app.config_schema().model_json_schema() == {
                "properties": {},
                "title": "LangGraphConfig",
                "type": "object",
            }

    assert app.invoke(2) == 3
    assert app.invoke(2, output_keys=["output"]) == {"output": 3}
    assert repr(app), "does not raise recursion error"

    assert gapp.invoke(2, debug=True) == 3


@pytest.mark.parametrize(
    "falsy_value",
    [None, False, 0, "", [], {}, set(), frozenset(), 0.0, 0j],
)
def test_invoke_single_process_in_out_falsy_values(falsy_value: Any) -> None:
    graph = Graph()
    graph.add_node("return_falsy_const", lambda *args, **kwargs: falsy_value)
    graph.set_entry_point("return_falsy_const")
    graph.set_finish_point("return_falsy_const")
    gapp = graph.compile()
    assert gapp.invoke(1) == falsy_value


def test_invoke_single_process_in_write_kwargs(mocker: MockerFixture) -> None:
    add_one = mocker.Mock(side_effect=lambda x: x + 1)
    chain = (
        Channel.subscribe_to("input")
        | add_one
        | Channel.write_to("output", fixed=5, output_plus_one=lambda x: x + 1)
    )

    app = Pregel(
        nodes={"one": chain},
        channels={
            "input": LastValue(int),
            "output": LastValue(int),
            "fixed": LastValue(int),
            "output_plus_one": LastValue(int),
        },
        output_channels=["output", "fixed", "output_plus_one"],
        input_channels="input",
    )

    if SHOULD_CHECK_SNAPSHOTS:
        assert app.input_schema.model_json_schema() == {
            "title": "LangGraphInput",
            "type": "integer",
        }
        assert app.output_schema.model_json_schema() == {
            "title": "LangGraphOutput",
            "type": "object",
            "properties": {
                "output": {"title": "Output", "type": "integer", "default": None},
                "fixed": {"title": "Fixed", "type": "integer", "default": None},
                "output_plus_one": {
                    "title": "Output Plus One",
                    "type": "integer",
                    "default": None,
                },
            },
        }
    assert app.invoke(2) == {"output": 3, "fixed": 5, "output_plus_one": 4}


def test_invoke_single_process_in_out_dict(mocker: MockerFixture) -> None:
    add_one = mocker.Mock(side_effect=lambda x: x + 1)
    chain = Channel.subscribe_to("input") | add_one | Channel.write_to("output")

    app = Pregel(
        nodes={"one": chain},
        channels={"input": LastValue(int), "output": LastValue(int)},
        input_channels="input",
        output_channels=["output"],
    )

    if SHOULD_CHECK_SNAPSHOTS:
        assert app.input_schema.model_json_schema() == {
            "title": "LangGraphInput",
            "type": "integer",
        }
        assert app.output_schema.model_json_schema() == {
            "title": "LangGraphOutput",
            "type": "object",
            "properties": {
                "output": {"title": "Output", "type": "integer", "default": None}
            },
        }
    assert app.invoke(2) == {"output": 3}


def test_invoke_single_process_in_dict_out_dict(mocker: MockerFixture) -> None:
    add_one = mocker.Mock(side_effect=lambda x: x + 1)
    chain = Channel.subscribe_to("input") | add_one | Channel.write_to("output")

    app = Pregel(
        nodes={"one": chain},
        channels={"input": LastValue(int), "output": LastValue(int)},
        input_channels=["input"],
        output_channels=["output"],
    )
    if SHOULD_CHECK_SNAPSHOTS:
        assert app.input_schema.model_json_schema() == {
            "title": "LangGraphInput",
            "type": "object",
            "properties": {
                "input": {"title": "Input", "type": "integer", "default": None}
            },
        }
        assert app.output_schema.model_json_schema() == {
            "title": "LangGraphOutput",
            "type": "object",
            "properties": {
                "output": {"title": "Output", "type": "integer", "default": None}
            },
        }
    assert app.invoke({"input": 2}) == {"output": 3}


def test_invoke_two_processes_in_out(mocker: MockerFixture) -> None:
    add_one = mocker.Mock(side_effect=lambda x: x + 1)
    one = Channel.subscribe_to("input") | add_one | Channel.write_to("inbox")
    two = Channel.subscribe_to("inbox") | add_one | Channel.write_to("output")

    app = Pregel(
        nodes={"one": one, "two": two},
        channels={
            "inbox": LastValue(int),
            "output": LastValue(int),
            "input": LastValue(int),
        },
        input_channels="input",
        output_channels="output",
    )

    assert app.invoke(2) == 4

    with pytest.raises(GraphRecursionError):
        app.invoke(2, {"recursion_limit": 1}, debug=1)

    graph = Graph()
    graph.add_node("add_one", add_one)
    graph.add_node("add_one_more", add_one)
    graph.set_entry_point("add_one")
    graph.set_finish_point("add_one_more")
    graph.add_edge("add_one", "add_one_more")
    gapp = graph.compile()

    assert gapp.invoke(2) == 4

    for step, values in enumerate(gapp.stream(2, debug=1), start=1):
        if step == 1:
            assert values == {
                "add_one": 3,
            }
        elif step == 2:
            assert values == {
                "add_one_more": 4,
            }
        else:
            assert 0, f"{step}:{values}"
    assert step == 2


@pytest.mark.parametrize("checkpointer_name", REGULAR_CHECKPOINTERS_SYNC)
def test_run_from_checkpoint_id_retains_previous_writes(
    request: pytest.FixtureRequest, checkpointer_name: str, mocker: MockerFixture
) -> None:
    checkpointer = request.getfixturevalue(f"checkpointer_{checkpointer_name}")

    class MyState(TypedDict):
        myval: Annotated[int, operator.add]
        otherval: bool

    class Anode:
        def __init__(self):
            self.switch = False

        def __call__(self, state: MyState):
            self.switch = not self.switch
            return {"myval": 2 if self.switch else 1, "otherval": self.switch}

    builder = StateGraph(MyState)
    thenode = Anode()  # Fun.
    builder.add_node("node_one", thenode)
    builder.add_node("node_two", thenode)
    builder.add_edge(START, "node_one")

    def _getedge(src: str):
        swap = "node_one" if src == "node_two" else "node_two"

        def _edge(st: MyState) -> Literal["__end__", "node_one", "node_two"]:
            if st["myval"] > 3:
                return END
            if st["otherval"]:
                return swap
            return src

        return _edge

    builder.add_conditional_edges("node_one", _getedge("node_one"))
    builder.add_conditional_edges("node_two", _getedge("node_two"))
    graph = builder.compile(checkpointer=checkpointer)

    thread_id = uuid.uuid4()
    thread1 = {"configurable": {"thread_id": str(thread_id)}}

    result = graph.invoke({"myval": 1}, thread1)
    assert result["myval"] == 4
    history = [c for c in graph.get_state_history(thread1)]

    assert len(history) == 4
    assert history[-1].values == {"myval": 0}
    assert history[0].values == {"myval": 4, "otherval": False}

    second_run_config = {
        **thread1,
        "configurable": {
            **thread1["configurable"],
            "checkpoint_id": history[1].config["configurable"]["checkpoint_id"],
        },
    }
    second_result = graph.invoke(None, second_run_config)
    assert second_result == {"myval": 5, "otherval": True}

    new_history = [
        c
        for c in graph.get_state_history(
            {"configurable": {"thread_id": str(thread_id), "checkpoint_ns": ""}}
        )
    ]

    assert len(new_history) == len(history) + 1
    for original, new in zip(history, new_history[1:]):
        assert original.values == new.values
        assert original.next == new.next
        assert original.metadata["step"] == new.metadata["step"]

    def _get_tasks(hist: list, start: int):
        return [h.tasks for h in hist[start:]]

    assert _get_tasks(new_history, 1) == _get_tasks(history, 0)


def test_invoke_two_processes_in_dict_out(mocker: MockerFixture) -> None:
    add_one = mocker.Mock(side_effect=lambda x: x + 1)
    one = Channel.subscribe_to("input") | add_one | Channel.write_to("inbox")
    two = (
        Channel.subscribe_to("inbox")
        | RunnableLambda(add_one).batch
        | RunnablePassthrough(lambda _: time.sleep(0.1))
        | Channel.write_to("output").batch
    )

    app = Pregel(
        nodes={"one": one, "two": two},
        channels={
            "inbox": Topic(int),
            "output": LastValue(int),
            "input": LastValue(int),
        },
        input_channels=["input", "inbox"],
        stream_channels=["output", "inbox"],
        output_channels=["output"],
    )

    # [12 + 1, 2 + 1 + 1]
    assert [
        *app.stream(
            {"input": 2, "inbox": 12}, output_keys="output", stream_mode="updates"
        )
    ] == [
        {"one": None},
        {"two": 13},
        {"two": 4},
    ]
    assert [*app.stream({"input": 2, "inbox": 12}, output_keys="output")] == [
        13,
        4,
    ]

    assert [*app.stream({"input": 2, "inbox": 12}, stream_mode="updates")] == [
        {"one": {"inbox": 3}},
        {"two": {"output": 13}},
        {"two": {"output": 4}},
    ]
    assert [*app.stream({"input": 2, "inbox": 12})] == [
        {"inbox": [3], "output": 13},
        {"output": 4},
    ]
    assert [*app.stream({"input": 2, "inbox": 12}, stream_mode="debug")] == [
        {
            "type": "task",
            "timestamp": AnyStr(),
            "step": 0,
            "payload": {
                "id": AnyStr(),
                "name": "one",
                "input": 2,
                "triggers": ["input"],
            },
        },
        {
            "type": "task",
            "timestamp": AnyStr(),
            "step": 0,
            "payload": {
                "id": AnyStr(),
                "name": "two",
                "input": [12],
                "triggers": ["inbox"],
            },
        },
        {
            "type": "task_result",
            "timestamp": AnyStr(),
            "step": 0,
            "payload": {
                "id": AnyStr(),
                "name": "one",
                "result": [("inbox", 3)],
                "error": None,
                "interrupts": [],
            },
        },
        {
            "type": "task_result",
            "timestamp": AnyStr(),
            "step": 0,
            "payload": {
                "id": AnyStr(),
                "name": "two",
                "result": [("output", 13)],
                "error": None,
                "interrupts": [],
            },
        },
        {
            "type": "task",
            "timestamp": AnyStr(),
            "step": 1,
            "payload": {
                "id": AnyStr(),
                "name": "two",
                "input": [3],
                "triggers": ["inbox"],
            },
        },
        {
            "type": "task_result",
            "timestamp": AnyStr(),
            "step": 1,
            "payload": {
                "id": AnyStr(),
                "name": "two",
                "result": [("output", 4)],
                "error": None,
                "interrupts": [],
            },
        },
    ]


def test_batch_two_processes_in_out() -> None:
    def add_one_with_delay(inp: int) -> int:
        time.sleep(inp / 10)
        return inp + 1

    one = Channel.subscribe_to("input") | add_one_with_delay | Channel.write_to("one")
    two = Channel.subscribe_to("one") | add_one_with_delay | Channel.write_to("output")

    app = Pregel(
        nodes={"one": one, "two": two},
        channels={
            "one": LastValue(int),
            "output": LastValue(int),
            "input": LastValue(int),
        },
        input_channels="input",
        output_channels="output",
    )

    assert app.batch([3, 2, 1, 3, 5]) == [5, 4, 3, 5, 7]
    assert app.batch([3, 2, 1, 3, 5], output_keys=["output"]) == [
        {"output": 5},
        {"output": 4},
        {"output": 3},
        {"output": 5},
        {"output": 7},
    ]

    graph = Graph()
    graph.add_node("add_one", add_one_with_delay)
    graph.add_node("add_one_more", add_one_with_delay)
    graph.set_entry_point("add_one")
    graph.set_finish_point("add_one_more")
    graph.add_edge("add_one", "add_one_more")
    gapp = graph.compile()

    assert gapp.batch([3, 2, 1, 3, 5]) == [5, 4, 3, 5, 7]


def test_invoke_many_processes_in_out(mocker: MockerFixture) -> None:
    test_size = 100
    add_one = mocker.Mock(side_effect=lambda x: x + 1)

    nodes = {"-1": Channel.subscribe_to("input") | add_one | Channel.write_to("-1")}
    for i in range(test_size - 2):
        nodes[str(i)] = (
            Channel.subscribe_to(str(i - 1)) | add_one | Channel.write_to(str(i))
        )
    nodes["last"] = Channel.subscribe_to(str(i)) | add_one | Channel.write_to("output")

    app = Pregel(
        nodes=nodes,
        channels={str(i): LastValue(int) for i in range(-1, test_size - 2)}
        | {"input": LastValue(int), "output": LastValue(int)},
        input_channels="input",
        output_channels="output",
    )

    for _ in range(10):
        assert app.invoke(2, {"recursion_limit": test_size}) == 2 + test_size

    with ThreadPoolExecutor() as executor:
        assert [
            *executor.map(app.invoke, [2] * 10, [{"recursion_limit": test_size}] * 10)
        ] == [2 + test_size] * 10


def test_batch_many_processes_in_out(mocker: MockerFixture) -> None:
    test_size = 100
    add_one = mocker.Mock(side_effect=lambda x: x + 1)

    nodes = {"-1": Channel.subscribe_to("input") | add_one | Channel.write_to("-1")}
    for i in range(test_size - 2):
        nodes[str(i)] = (
            Channel.subscribe_to(str(i - 1)) | add_one | Channel.write_to(str(i))
        )
    nodes["last"] = Channel.subscribe_to(str(i)) | add_one | Channel.write_to("output")

    app = Pregel(
        nodes=nodes,
        channels={str(i): LastValue(int) for i in range(-1, test_size - 2)}
        | {"input": LastValue(int), "output": LastValue(int)},
        input_channels="input",
        output_channels="output",
    )

    for _ in range(3):
        assert app.batch([2, 1, 3, 4, 5], {"recursion_limit": test_size}) == [
            2 + test_size,
            1 + test_size,
            3 + test_size,
            4 + test_size,
            5 + test_size,
        ]

    with ThreadPoolExecutor() as executor:
        assert [
            *executor.map(
                app.batch, [[2, 1, 3, 4, 5]] * 3, [{"recursion_limit": test_size}] * 3
            )
        ] == [
            [2 + test_size, 1 + test_size, 3 + test_size, 4 + test_size, 5 + test_size]
        ] * 3


def test_invoke_two_processes_two_in_two_out_invalid(mocker: MockerFixture) -> None:
    add_one = mocker.Mock(side_effect=lambda x: x + 1)

    one = Channel.subscribe_to("input") | add_one | Channel.write_to("output")
    two = Channel.subscribe_to("input") | add_one | Channel.write_to("output")

    app = Pregel(
        nodes={"one": one, "two": two},
        channels={"output": LastValue(int), "input": LastValue(int)},
        input_channels="input",
        output_channels="output",
    )

    with pytest.raises(InvalidUpdateError):
        # LastValue channels can only be updated once per iteration
        app.invoke(2)

    class State(TypedDict):
        hello: str

    def my_node(input: State) -> State:
        return {"hello": "world"}

    builder = StateGraph(State)
    builder.add_node("one", my_node)
    builder.add_node("two", my_node)
    builder.set_conditional_entry_point(lambda _: ["one", "two"])

    graph = builder.compile()
    with pytest.raises(InvalidUpdateError, match="At key 'hello'"):
        graph.invoke({"hello": "there"}, debug=True)


def test_invoke_two_processes_two_in_two_out_valid(mocker: MockerFixture) -> None:
    add_one = mocker.Mock(side_effect=lambda x: x + 1)

    one = Channel.subscribe_to("input") | add_one | Channel.write_to("output")
    two = Channel.subscribe_to("input") | add_one | Channel.write_to("output")

    app = Pregel(
        nodes={"one": one, "two": two},
        channels={
            "input": LastValue(int),
            "output": Topic(int),
        },
        input_channels="input",
        output_channels="output",
    )

    # An Inbox channel accumulates updates into a sequence
    assert app.invoke(2) == [3, 3]


@pytest.mark.parametrize("checkpointer_name", ALL_CHECKPOINTERS_SYNC)
def test_invoke_checkpoint_two(
    mocker: MockerFixture, request: pytest.FixtureRequest, checkpointer_name: str
) -> None:
    checkpointer: BaseCheckpointSaver = request.getfixturevalue(
        f"checkpointer_{checkpointer_name}"
    )
    add_one = mocker.Mock(side_effect=lambda x: x["total"] + x["input"])
    errored_once = False

    def raise_if_above_10(input: int) -> int:
        nonlocal errored_once
        if input > 4:
            if errored_once:
                pass
            else:
                errored_once = True
                raise ConnectionError("I will be retried")
        if input > 10:
            raise ValueError("Input is too large")
        return input

    one = (
        Channel.subscribe_to(["input"]).join(["total"])
        | add_one
        | Channel.write_to("output", "total")
        | raise_if_above_10
    )

    app = Pregel(
        nodes={"one": one},
        channels={
            "total": BinaryOperatorAggregate(int, operator.add),
            "input": LastValue(int),
            "output": LastValue(int),
        },
        input_channels="input",
        output_channels="output",
        checkpointer=checkpointer,
        retry_policy=RetryPolicy(),
    )

    # total starts out as 0, so output is 0+2=2
    assert app.invoke(2, {"configurable": {"thread_id": "1"}}) == 2
    checkpoint = checkpointer.get({"configurable": {"thread_id": "1"}})
    assert checkpoint is not None
    assert checkpoint["channel_values"].get("total") == 2
    # total is now 2, so output is 2+3=5
    assert app.invoke(3, {"configurable": {"thread_id": "1"}}) == 5
    assert errored_once, "errored and retried"
    checkpoint_tup = checkpointer.get_tuple({"configurable": {"thread_id": "1"}})
    assert checkpoint_tup is not None
    assert checkpoint_tup.checkpoint["channel_values"].get("total") == 7
    # total is now 2+5=7, so output would be 7+4=11, but raises ValueError
    with pytest.raises(ValueError):
        app.invoke(4, {"configurable": {"thread_id": "1"}})
    # checkpoint is not updated, error is recorded
    checkpoint_tup = checkpointer.get_tuple({"configurable": {"thread_id": "1"}})
    assert checkpoint_tup is not None
    assert checkpoint_tup.checkpoint["channel_values"].get("total") == 7
    assert checkpoint_tup.pending_writes == [
        (AnyStr(), ERROR, "ValueError('Input is too large')")
    ]
    # on a new thread, total starts out as 0, so output is 0+5=5
    assert app.invoke(5, {"configurable": {"thread_id": "2"}}) == 5
    checkpoint = checkpointer.get({"configurable": {"thread_id": "1"}})
    assert checkpoint is not None
    assert checkpoint["channel_values"].get("total") == 7
    checkpoint = checkpointer.get({"configurable": {"thread_id": "2"}})
    assert checkpoint is not None
    assert checkpoint["channel_values"].get("total") == 5


@pytest.mark.parametrize("checkpointer_name", ALL_CHECKPOINTERS_SYNC)
def test_pending_writes_resume(
    request: pytest.FixtureRequest, checkpointer_name: str
) -> None:
    checkpointer: BaseCheckpointSaver = request.getfixturevalue(
        f"checkpointer_{checkpointer_name}"
    )

    class State(TypedDict):
        value: Annotated[int, operator.add]

    class AwhileMaker:
        def __init__(self, sleep: float, rtn: Union[Dict, Exception]) -> None:
            self.sleep = sleep
            self.rtn = rtn
            self.reset()

        def __call__(self, input: State) -> Any:
            self.calls += 1
            time.sleep(self.sleep)
            if isinstance(self.rtn, Exception):
                raise self.rtn
            else:
                return self.rtn

        def reset(self):
            self.calls = 0

    one = AwhileMaker(0.1, {"value": 2})
    two = AwhileMaker(0.3, ConnectionError("I'm not good"))
    builder = StateGraph(State)
    builder.add_node("one", one)
    builder.add_node("two", two, retry=RetryPolicy(max_attempts=2))
    builder.add_edge(START, "one")
    builder.add_edge(START, "two")
    graph = builder.compile(checkpointer=checkpointer)

    thread1: RunnableConfig = {"configurable": {"thread_id": "1"}}
    with pytest.raises(ConnectionError, match="I'm not good"):
        graph.invoke({"value": 1}, thread1)

    # both nodes should have been called once
    assert one.calls == 1
    assert two.calls == 2  # two attempts

    # latest checkpoint should be before nodes "one", "two"
    # but we should have applied the write from "one"
    state = graph.get_state(thread1)
    assert state is not None
    assert state.values == {"value": 3}
    assert state.next == ("two",)
    assert state.tasks == (
        PregelTask(AnyStr(), "one", (PULL, "one"), result={"value": 2}),
        PregelTask(AnyStr(), "two", (PULL, "two"), 'ConnectionError("I\'m not good")'),
    )
    assert state.metadata == {
        "parents": {},
        "source": "loop",
        "step": 0,
        "writes": None,
        "thread_id": "1",
    }
    # get_state with checkpoint_id should not apply any pending writes
    state = graph.get_state(state.config)
    assert state is not None
    assert state.values == {"value": 1}
    assert state.next == ("one", "two")
    # should contain pending write of "one"
    checkpoint = checkpointer.get_tuple(thread1)
    assert checkpoint is not None
    # should contain error from "two"
    expected_writes = [
        (AnyStr(), "one", "one"),
        (AnyStr(), "value", 2),
        (AnyStr(), ERROR, 'ConnectionError("I\'m not good")'),
    ]
    assert len(checkpoint.pending_writes) == 3
    assert all(w in expected_writes for w in checkpoint.pending_writes)
    # both non-error pending writes come from same task
    non_error_writes = [w for w in checkpoint.pending_writes if w[1] != ERROR]
    assert non_error_writes[0][0] == non_error_writes[1][0]
    # error write is from the other task
    error_write = next(w for w in checkpoint.pending_writes if w[1] == ERROR)
    assert error_write[0] != non_error_writes[0][0]

    # resume execution
    with pytest.raises(ConnectionError, match="I'm not good"):
        graph.invoke(None, thread1)

    # node "one" succeeded previously, so shouldn't be called again
    assert one.calls == 1
    # node "two" should have been called once again
    assert two.calls == 4  # two attempts before + two attempts now

    # confirm no new checkpoints saved
    state_two = graph.get_state(thread1)
    assert state_two.metadata == state.metadata

    # resume execution, without exception
    two.rtn = {"value": 3}
    # both the pending write and the new write were applied, 1 + 2 + 3 = 6
    assert graph.invoke(None, thread1) == {"value": 6}

    if "shallow" in checkpointer_name:
        assert len(list(checkpointer.list(thread1))) == 1
        return

    # check all final checkpoints
    checkpoints = [c for c in checkpointer.list(thread1)]
    # we should have 3
    assert len(checkpoints) == 3
    # the last one not too interesting for this test
    assert checkpoints[0] == CheckpointTuple(
        config={
            "configurable": {
                "thread_id": "1",
                "checkpoint_ns": "",
                "checkpoint_id": AnyStr(),
            }
        },
        checkpoint={
            "v": 1,
            "id": AnyStr(),
            "ts": AnyStr(),
            "pending_sends": [],
            "versions_seen": {
                "one": {
                    "start:one": AnyVersion(),
                },
                "two": {
                    "start:two": AnyVersion(),
                },
                "__input__": {},
                "__start__": {
                    "__start__": AnyVersion(),
                },
                "__interrupt__": {
                    "value": AnyVersion(),
                    "__start__": AnyVersion(),
                    "start:one": AnyVersion(),
                    "start:two": AnyVersion(),
                },
            },
            "channel_versions": {
                "one": AnyVersion(),
                "two": AnyVersion(),
                "value": AnyVersion(),
                "__start__": AnyVersion(),
                "start:one": AnyVersion(),
                "start:two": AnyVersion(),
            },
            "channel_values": {"one": "one", "two": "two", "value": 6},
        },
        metadata={
            "parents": {},
            "step": 1,
            "source": "loop",
            "writes": {"one": {"value": 2}, "two": {"value": 3}},
            "thread_id": "1",
        },
        parent_config={
            "configurable": {
                "thread_id": "1",
                "checkpoint_ns": "",
                "checkpoint_id": checkpoints[1].config["configurable"]["checkpoint_id"],
            }
        },
        pending_writes=[],
    )
    # the previous one we assert that pending writes contains both
    # - original error
    # - successful writes from resuming after preventing error
    assert checkpoints[1] == CheckpointTuple(
        config={
            "configurable": {
                "thread_id": "1",
                "checkpoint_ns": "",
                "checkpoint_id": AnyStr(),
            }
        },
        checkpoint={
            "v": 1,
            "id": AnyStr(),
            "ts": AnyStr(),
            "pending_sends": [],
            "versions_seen": {
                "__input__": {},
                "__start__": {
                    "__start__": AnyVersion(),
                },
            },
            "channel_versions": {
                "value": AnyVersion(),
                "__start__": AnyVersion(),
                "start:one": AnyVersion(),
                "start:two": AnyVersion(),
            },
            "channel_values": {
                "value": 1,
                "start:one": "__start__",
                "start:two": "__start__",
            },
        },
        metadata={
            "parents": {},
            "step": 0,
            "source": "loop",
            "writes": None,
            "thread_id": "1",
        },
        parent_config={
            "configurable": {
                "thread_id": "1",
                "checkpoint_ns": "",
                "checkpoint_id": checkpoints[2].config["configurable"]["checkpoint_id"],
            }
        },
        pending_writes=UnsortedSequence(
            (AnyStr(), "one", "one"),
            (AnyStr(), "value", 2),
            (AnyStr(), "__error__", 'ConnectionError("I\'m not good")'),
            (AnyStr(), "two", "two"),
            (AnyStr(), "value", 3),
        ),
    )
    assert checkpoints[2] == CheckpointTuple(
        config={
            "configurable": {
                "thread_id": "1",
                "checkpoint_ns": "",
                "checkpoint_id": AnyStr(),
            }
        },
        checkpoint={
            "v": 1,
            "id": AnyStr(),
            "ts": AnyStr(),
            "pending_sends": [],
            "versions_seen": {"__input__": {}},
            "channel_versions": {
                "__start__": AnyVersion(),
            },
            "channel_values": {"__start__": {"value": 1}},
        },
        metadata={
            "parents": {},
            "step": -1,
            "source": "input",
            "writes": {"__start__": {"value": 1}},
            "thread_id": "1",
        },
        parent_config=None,
        pending_writes=UnsortedSequence(
            (AnyStr(), "value", 1),
            (AnyStr(), "start:one", "__start__"),
            (AnyStr(), "start:two", "__start__"),
        ),
    )


def test_cond_edge_after_send() -> None:
    class Node:
        def __init__(self, name: str):
            self.name = name
            setattr(self, "__name__", name)

        def __call__(self, state):
            return [self.name]

    def send_for_fun(state):
        return [Send("2", state), Send("2", state)]

    def route_to_three(state) -> Literal["3"]:
        return "3"

    builder = StateGraph(Annotated[list, operator.add])
    builder.add_node(Node("1"))
    builder.add_node(Node("2"))
    builder.add_node(Node("3"))
    builder.add_edge(START, "1")
    builder.add_conditional_edges("1", send_for_fun)
    builder.add_conditional_edges("2", route_to_three)
    graph = builder.compile()
    assert graph.invoke(["0"]) == ["0", "1", "2", "2", "3"]


def test_concurrent_emit_sends() -> None:
    class Node:
        def __init__(self, name: str):
            self.name = name
            setattr(self, "__name__", name)

        def __call__(self, state):
            return (
                [self.name]
                if isinstance(state, list)
                else ["|".join((self.name, str(state)))]
            )

    def send_for_fun(state):
        return [Send("2", 1), Send("2", 2), "3.1"]

    def send_for_profit(state):
        return [Send("2", 3), Send("2", 4)]

    def route_to_three(state) -> Literal["3"]:
        return "3"

    builder = StateGraph(Annotated[list, operator.add])
    builder.add_node(Node("1"))
    builder.add_node(Node("1.1"))
    builder.add_node(Node("2"))
    builder.add_node(Node("3"))
    builder.add_node(Node("3.1"))
    builder.add_edge(START, "1")
    builder.add_edge(START, "1.1")
    builder.add_conditional_edges("1", send_for_fun)
    builder.add_conditional_edges("1.1", send_for_profit)
    builder.add_conditional_edges("2", route_to_three)
    graph = builder.compile()
    assert graph.invoke(["0"]) == [
        "0",
        "1",
        "1.1",
        "3.1",
        "2|1",
        "2|2",
        "2|3",
        "2|4",
        "3",
    ]


def test_send_sequences() -> None:
    class Node:
        def __init__(self, name: str):
            self.name = name
            setattr(self, "__name__", name)

        def __call__(self, state):
            update = (
                [self.name]
                if isinstance(state, list)
                else ["|".join((self.name, str(state)))]
            )
            if isinstance(state, Command):
                return [state, Command(update=update)]
            else:
                return update

    def send_for_fun(state):
        return [
            Send("2", Command(goto=Send("2", 3))),
            Send("2", Command(goto=Send("2", 4))),
            "3.1",
        ]

    def route_to_three(state) -> Literal["3"]:
        return "3"

    builder = StateGraph(Annotated[list, operator.add])
    builder.add_node(Node("1"))
    builder.add_node(Node("2"))
    builder.add_node(Node("3"))
    builder.add_node(Node("3.1"))
    builder.add_edge(START, "1")
    builder.add_conditional_edges("1", send_for_fun)
    builder.add_conditional_edges("2", route_to_three)
    graph = builder.compile()
    assert graph.invoke(["0"]) == [
        "0",
        "1",
        "3.1",
        "2|Command(goto=Send(node='2', arg=3))",
        "2|Command(goto=Send(node='2', arg=4))",
        "3",
        "2|3",
        "2|4",
        "3",
    ]


@pytest.mark.parametrize("checkpointer_name", ALL_CHECKPOINTERS_SYNC)
def test_imp_task(request: pytest.FixtureRequest, checkpointer_name: str) -> None:
    checkpointer = request.getfixturevalue(f"checkpointer_{checkpointer_name}")
    mapper_calls = 0

    class Config:
        model: str

    @task()
    def mapper(input: int) -> str:
        nonlocal mapper_calls
        mapper_calls += 1
        time.sleep(input / 100)
        return str(input) * 2

    @entrypoint(checkpointer=checkpointer, config_schema=Config)
    def graph(input: list[int]) -> list[str]:
        futures = [mapper(i) for i in input]
        mapped = [f.result() for f in futures]
        answer = interrupt("question")
        return [m + answer for m in mapped]

    assert graph.get_input_jsonschema() == {
        "type": "array",
        "items": {"type": "integer"},
        "title": "LangGraphInput",
    }
    assert graph.get_output_jsonschema() == {
        "type": "array",
        "items": {"type": "string"},
        "title": "LangGraphOutput",
    }
    assert graph.get_config_jsonschema() == {
        "$defs": {
            "Configurable": {
                "properties": {
                    "model": {"default": None, "title": "Model", "type": "string"},
                    "checkpoint_id": {
                        "anyOf": [{"type": "string"}, {"type": "null"}],
                        "default": None,
                        "description": "Pass to fetch a past checkpoint. If None, fetches the latest checkpoint.",
                        "title": "Checkpoint ID",
                    },
                    "checkpoint_ns": {
                        "default": "",
                        "description": 'Checkpoint namespace. Denotes the path to the subgraph node the checkpoint originates from, separated by `|` character, e.g. `"child|grandchild"`. Defaults to "" (root graph).',
                        "title": "Checkpoint NS",
                        "type": "string",
                    },
                    "thread_id": {
                        "default": "",
                        "title": "Thread ID",
                        "type": "string",
                    },
                },
                "title": "Configurable",
                "type": "object",
            }
        },
        "properties": {
            "configurable": {"$ref": "#/$defs/Configurable", "default": None}
        },
        "title": "LangGraphConfig",
        "type": "object",
    }

    thread1 = {"configurable": {"thread_id": "1"}}
    assert [*graph.stream([0, 1], thread1)] == [
        {"mapper": "00"},
        {"mapper": "11"},
        {
            "__interrupt__": (
                Interrupt(
                    value="question",
                    resumable=True,
                    ns=[AnyStr("graph:")],
                    when="during",
                ),
            )
        },
    ]
    assert mapper_calls == 2

    assert graph.invoke(Command(resume="answer"), thread1) == [
        "00answer",
        "11answer",
    ]
    assert mapper_calls == 2


@pytest.mark.parametrize("checkpointer_name", ALL_CHECKPOINTERS_SYNC)
def test_imp_nested(
    request: pytest.FixtureRequest, checkpointer_name: str, snapshot: SnapshotAssertion
) -> None:
    checkpointer = request.getfixturevalue(f"checkpointer_{checkpointer_name}")

    def mynode(input: list[str]) -> list[str]:
        return [it + "a" for it in input]

    builder = StateGraph(list[str])
    builder.add_node(mynode)
    builder.add_edge(START, "mynode")
    add_a = builder.compile()

    @task
    def submapper(input: int) -> str:
        time.sleep(input / 100)
        return str(input)

    @task()
    def mapper(input: int) -> str:
        sub = submapper(input)
        time.sleep(input / 100)
        return sub.result() * 2

    @entrypoint(checkpointer=checkpointer)
    def graph(input: list[int]) -> list[str]:
        futures = [mapper(i) for i in input]
        mapped = [f.result() for f in futures]
        answer = interrupt("question")
        final = [m + answer for m in mapped]
        return add_a.invoke(final)

    assert graph.get_input_jsonschema() == {
        "type": "array",
        "items": {"type": "integer"},
        "title": "LangGraphInput",
    }
    assert graph.get_output_jsonschema() == {
        "type": "array",
        "items": {"type": "string"},
        "title": "LangGraphOutput",
    }

    thread1 = {"configurable": {"thread_id": "1"}}
    assert [*graph.stream([0, 1], thread1)] == [
        {"submapper": "0"},
        {"mapper": "00"},
        {"submapper": "1"},
        {"mapper": "11"},
        {
            "__interrupt__": (
                Interrupt(
                    value="question",
                    resumable=True,
                    ns=[AnyStr("graph:")],
                    when="during",
                ),
            )
        },
    ]

    assert graph.invoke(Command(resume="answer"), thread1) == [
        "00answera",
        "11answera",
    ]


@pytest.mark.parametrize("checkpointer_name", ALL_CHECKPOINTERS_SYNC)
def test_imp_stream_order(
    request: pytest.FixtureRequest, checkpointer_name: str, snapshot: SnapshotAssertion
) -> None:
    checkpointer = request.getfixturevalue(f"checkpointer_{checkpointer_name}")

    @task()
    def foo(state: dict) -> tuple:
        return state["a"] + "foo", "bar"

    @task
    def bar(a: str, b: str, c: Optional[str] = None) -> dict:
        return {"a": a + b, "c": (c or "") + "bark"}

    @task
    def baz(state: dict) -> dict:
        return {"a": state["a"] + "baz", "c": "something else"}

    @entrypoint(checkpointer=checkpointer)
    def graph(state: dict) -> dict:
        fut_foo = foo(state)
        fut_bar = bar(*fut_foo.result())
        fut_baz = baz(fut_bar.result())
        return fut_baz.result()

    thread1 = {"configurable": {"thread_id": "1"}}
    assert [c for c in graph.stream({"a": "0"}, thread1)] == [
        {
            "foo": (
                "0foo",
                "bar",
            )
        },
        {"bar": {"a": "0foobar", "c": "bark"}},
        {"baz": {"a": "0foobarbaz", "c": "something else"}},
        {"graph": {"a": "0foobarbaz", "c": "something else"}},
    ]

    assert graph.get_state(thread1).values == {"a": "0foobarbaz", "c": "something else"}


@pytest.mark.parametrize("checkpointer_name", ALL_CHECKPOINTERS_SYNC)
def test_invoke_checkpoint_three(
    mocker: MockerFixture, request: pytest.FixtureRequest, checkpointer_name: str
) -> None:
    checkpointer = request.getfixturevalue(f"checkpointer_{checkpointer_name}")
    adder = mocker.Mock(side_effect=lambda x: x["total"] + x["input"])

    def raise_if_above_10(input: int) -> int:
        if input > 10:
            raise ValueError("Input is too large")
        return input

    one = (
        Channel.subscribe_to(["input"]).join(["total"])
        | adder
        | Channel.write_to("output", "total")
        | raise_if_above_10
    )

    app = Pregel(
        nodes={"one": one},
        channels={
            "total": BinaryOperatorAggregate(int, operator.add),
            "input": LastValue(int),
            "output": LastValue(int),
        },
        input_channels="input",
        output_channels="output",
        checkpointer=checkpointer,
    )

    thread_1 = {"configurable": {"thread_id": "1"}}
    # total starts out as 0, so output is 0+2=2
    assert app.invoke(2, thread_1, debug=1) == 2
    state = app.get_state(thread_1)
    assert state is not None
    assert state.values.get("total") == 2
    assert state.next == ()
    assert (
        state.config["configurable"]["checkpoint_id"]
        == checkpointer.get(thread_1)["id"]
    )
    # total is now 2, so output is 2+3=5
    assert app.invoke(3, thread_1) == 5
    state = app.get_state(thread_1)
    assert state is not None
    assert state.values.get("total") == 7
    assert (
        state.config["configurable"]["checkpoint_id"]
        == checkpointer.get(thread_1)["id"]
    )
    # total is now 2+5=7, so output would be 7+4=11, but raises ValueError
    with pytest.raises(ValueError):
        app.invoke(4, thread_1)
    # checkpoint is updated with new input
    state = app.get_state(thread_1)
    assert state is not None
    assert state.values.get("total") == 7
    assert state.next == ("one",)
    """we checkpoint inputs and it failed on "one", so the next node is one"""
    # we can recover from error by sending new inputs
    assert app.invoke(2, thread_1) == 9
    state = app.get_state(thread_1)
    assert state is not None
    assert state.values.get("total") == 16, "total is now 7+9=16"
    assert state.next == ()

    thread_2 = {"configurable": {"thread_id": "2"}}
    # on a new thread, total starts out as 0, so output is 0+5=5
    assert app.invoke(5, thread_2, debug=True) == 5
    state = app.get_state({"configurable": {"thread_id": "1"}})
    assert state is not None
    assert state.values.get("total") == 16
    assert state.next == (), "checkpoint of other thread not touched"
    state = app.get_state(thread_2)
    assert state is not None
    assert state.values.get("total") == 5
    assert state.next == ()

    if "shallow" in checkpointer_name:
        return

    assert len(list(app.get_state_history(thread_1, limit=1))) == 1
    # list all checkpoints for thread 1
    thread_1_history = [c for c in app.get_state_history(thread_1)]
    # there are 7 checkpoints
    assert len(thread_1_history) == 7
    assert Counter(c.metadata["source"] for c in thread_1_history) == {
        "input": 4,
        "loop": 3,
    }
    # sorted descending
    assert (
        thread_1_history[0].config["configurable"]["checkpoint_id"]
        > thread_1_history[1].config["configurable"]["checkpoint_id"]
    )
    # cursor pagination
    cursored = list(
        app.get_state_history(thread_1, limit=1, before=thread_1_history[0].config)
    )
    assert len(cursored) == 1
    assert cursored[0].config == thread_1_history[1].config
    # the last checkpoint
    assert thread_1_history[0].values["total"] == 16
    # the first "loop" checkpoint
    assert thread_1_history[-2].values["total"] == 2
    # can get each checkpoint using aget with config
    assert (
        checkpointer.get(thread_1_history[0].config)["id"]
        == thread_1_history[0].config["configurable"]["checkpoint_id"]
    )
    assert (
        checkpointer.get(thread_1_history[1].config)["id"]
        == thread_1_history[1].config["configurable"]["checkpoint_id"]
    )

    thread_1_next_config = app.update_state(thread_1_history[1].config, 10)
    # update creates a new checkpoint
    assert (
        thread_1_next_config["configurable"]["checkpoint_id"]
        > thread_1_history[0].config["configurable"]["checkpoint_id"]
    )
    # update makes new checkpoint child of the previous one
    assert (
        app.get_state(thread_1_next_config).parent_config == thread_1_history[1].config
    )
    # 1 more checkpoint in history
    assert len(list(app.get_state_history(thread_1))) == 8
    assert Counter(c.metadata["source"] for c in app.get_state_history(thread_1)) == {
        "update": 1,
        "input": 4,
        "loop": 3,
    }
    # the latest checkpoint is the updated one
    assert app.get_state(thread_1) == app.get_state(thread_1_next_config)


def test_invoke_two_processes_two_in_join_two_out(mocker: MockerFixture) -> None:
    add_one = mocker.Mock(side_effect=lambda x: x + 1)
    add_10_each = mocker.Mock(side_effect=lambda x: sorted(y + 10 for y in x))

    one = Channel.subscribe_to("input") | add_one | Channel.write_to("inbox")
    chain_three = Channel.subscribe_to("input") | add_one | Channel.write_to("inbox")
    chain_four = (
        Channel.subscribe_to("inbox") | add_10_each | Channel.write_to("output")
    )

    app = Pregel(
        nodes={
            "one": one,
            "chain_three": chain_three,
            "chain_four": chain_four,
        },
        channels={
            "inbox": Topic(int),
            "output": LastValue(int),
            "input": LastValue(int),
        },
        input_channels="input",
        output_channels="output",
    )

    # Then invoke app
    # We get a single array result as chain_four waits for all publishers to finish
    # before operating on all elements published to topic_two as an array
    for _ in range(100):
        assert app.invoke(2) == [13, 13]

    with ThreadPoolExecutor() as executor:
        assert [*executor.map(app.invoke, [2] * 100)] == [[13, 13]] * 100


@pytest.mark.parametrize("checkpointer_name", ALL_CHECKPOINTERS_SYNC)
def test_invoke_join_then_call_other_pregel(
    mocker: MockerFixture, request: pytest.FixtureRequest, checkpointer_name: str
) -> None:
    checkpointer = request.getfixturevalue(f"checkpointer_{checkpointer_name}")

    add_one = mocker.Mock(side_effect=lambda x: x + 1)
    add_10_each = mocker.Mock(side_effect=lambda x: [y + 10 for y in x])

    inner_app = Pregel(
        nodes={
            "one": Channel.subscribe_to("input") | add_one | Channel.write_to("output")
        },
        channels={
            "output": LastValue(int),
            "input": LastValue(int),
        },
        input_channels="input",
        output_channels="output",
    )

    one = (
        Channel.subscribe_to("input")
        | add_10_each
        | Channel.write_to("inbox_one").map()
    )
    two = (
        Channel.subscribe_to("inbox_one")
        | inner_app.map()
        | sorted
        | Channel.write_to("outbox_one")
    )
    chain_three = Channel.subscribe_to("outbox_one") | sum | Channel.write_to("output")

    app = Pregel(
        nodes={
            "one": one,
            "two": two,
            "chain_three": chain_three,
        },
        channels={
            "inbox_one": Topic(int),
            "outbox_one": LastValue(int),
            "output": LastValue(int),
            "input": LastValue(int),
        },
        input_channels="input",
        output_channels="output",
    )

    for _ in range(10):
        assert app.invoke([2, 3]) == 27

    with ThreadPoolExecutor() as executor:
        assert [*executor.map(app.invoke, [[2, 3]] * 10)] == [27] * 10

    # add checkpointer
    app.checkpointer = checkpointer
    # subgraph is called twice in the same node, but that works
    assert app.invoke([2, 3], {"configurable": {"thread_id": "1"}}) == 27

    # set inner graph checkpointer NeverCheckpoint
    inner_app.checkpointer = False
    # subgraph still called twice, but checkpointing for inner graph is disabled
    assert app.invoke([2, 3], {"configurable": {"thread_id": "1"}}) == 27


def test_invoke_two_processes_one_in_two_out(mocker: MockerFixture) -> None:
    add_one = mocker.Mock(side_effect=lambda x: x + 1)

    one = (
        Channel.subscribe_to("input") | add_one | Channel.write_to("output", "between")
    )
    two = Channel.subscribe_to("between") | add_one | Channel.write_to("output")

    app = Pregel(
        nodes={"one": one, "two": two},
        channels={
            "input": LastValue(int),
            "between": LastValue(int),
            "output": LastValue(int),
        },
        stream_channels=["output", "between"],
        input_channels="input",
        output_channels="output",
    )

    assert [c for c in app.stream(2, stream_mode="updates")] == [
        {"one": {"between": 3, "output": 3}},
        {"two": {"output": 4}},
    ]
    assert [c for c in app.stream(2)] == [
        {"between": 3, "output": 3},
        {"between": 3, "output": 4},
    ]


def test_invoke_two_processes_no_out(mocker: MockerFixture) -> None:
    add_one = mocker.Mock(side_effect=lambda x: x + 1)
    one = Channel.subscribe_to("input") | add_one | Channel.write_to("between")
    two = Channel.subscribe_to("between") | add_one

    app = Pregel(
        nodes={"one": one, "two": two},
        channels={
            "input": LastValue(int),
            "between": LastValue(int),
            "output": LastValue(int),
        },
        input_channels="input",
        output_channels="output",
    )

    # It finishes executing (once no more messages being published)
    # but returns nothing, as nothing was published to OUT topic
    assert app.invoke(2) is None


def test_invoke_two_processes_no_in(mocker: MockerFixture) -> None:
    add_one = mocker.Mock(side_effect=lambda x: x + 1)

    one = Channel.subscribe_to("between") | add_one | Channel.write_to("output")
    two = Channel.subscribe_to("between") | add_one

    with pytest.raises(TypeError):
        Pregel(nodes={"one": one, "two": two})


def test_channel_enter_exit_timing(mocker: MockerFixture) -> None:
    setup = mocker.Mock()
    cleanup = mocker.Mock()

    @contextmanager
    def an_int() -> Generator[int, None, None]:
        setup()
        try:
            yield 5
        finally:
            cleanup()

    add_one = mocker.Mock(side_effect=lambda x: x + 1)
    one = Channel.subscribe_to("input") | add_one | Channel.write_to("inbox")
    two = (
        Channel.subscribe_to("inbox")
        | RunnableLambda(add_one).batch
        | Channel.write_to("output").batch
    )

    app = Pregel(
        nodes={"one": one, "two": two},
        channels={
            "inbox": Topic(int),
            "ctx": Context(an_int),
            "output": LastValue(int),
            "input": LastValue(int),
        },
        input_channels="input",
        output_channels=["inbox", "output"],
        stream_channels=["inbox", "output"],
    )

    assert setup.call_count == 0
    assert cleanup.call_count == 0
    for i, chunk in enumerate(app.stream(2)):
        assert setup.call_count == 1, "Expected setup to be called once"
        if i == 0:
            assert chunk == {"inbox": [3]}
        elif i == 1:
            assert chunk == {"output": 4}
        else:
            assert False, "Expected only two chunks"
    assert cleanup.call_count == 1, "Expected cleanup to be called once"


def test_conditional_entrypoint_graph(snapshot: SnapshotAssertion) -> None:
    def left(data: str) -> str:
        return data + "->left"

    def right(data: str) -> str:
        return data + "->right"

    def should_start(data: str) -> str:
        # Logic to decide where to start
        if len(data) > 10:
            return "go-right"
        else:
            return "go-left"

    # Define a new graph
    workflow = Graph()

    workflow.add_node("left", left)
    workflow.add_node("right", right)

    workflow.set_conditional_entry_point(
        should_start, {"go-left": "left", "go-right": "right"}
    )

    workflow.add_conditional_edges("left", lambda data: END, {END: END})
    workflow.add_edge("right", END)

    app = workflow.compile()

    if SHOULD_CHECK_SNAPSHOTS:
        assert json.dumps(app.get_input_schema().model_json_schema()) == snapshot
        assert json.dumps(app.get_output_schema().model_json_schema()) == snapshot
        assert json.dumps(app.get_graph().to_json(), indent=2) == snapshot
        assert app.get_graph().draw_mermaid(with_styles=False) == snapshot

    assert (
        app.invoke("what is weather in sf", debug=True)
        == "what is weather in sf->right"
    )

    assert [*app.stream("what is weather in sf")] == [
        {"right": "what is weather in sf->right"},
    ]


def test_conditional_entrypoint_to_multiple_state_graph(
    snapshot: SnapshotAssertion,
) -> None:
    class OverallState(TypedDict):
        locations: list[str]
        results: Annotated[list[str], operator.add]

    def get_weather(state: OverallState) -> OverallState:
        location = state["location"]
        weather = "sunny" if len(location) > 2 else "cloudy"
        return {"results": [f"It's {weather} in {location}"]}

    def continue_to_weather(state: OverallState) -> list[Send]:
        return [
            Send("get_weather", {"location": location})
            for location in state["locations"]
        ]

    workflow = StateGraph(OverallState)

    workflow.add_node("get_weather", get_weather)
    workflow.add_edge("get_weather", END)
    workflow.set_conditional_entry_point(continue_to_weather)

    app = workflow.compile()

    if SHOULD_CHECK_SNAPSHOTS:
        assert json.dumps(app.get_input_schema().model_json_schema()) == snapshot
        assert json.dumps(app.get_output_schema().model_json_schema()) == snapshot
        assert json.dumps(app.get_graph().to_json(), indent=2) == snapshot
        assert app.get_graph().draw_mermaid(with_styles=False) == snapshot

    assert app.invoke({"locations": ["sf", "nyc"]}, debug=True) == {
        "locations": ["sf", "nyc"],
        "results": ["It's cloudy in sf", "It's sunny in nyc"],
    }

    assert [*app.stream({"locations": ["sf", "nyc"]}, stream_mode="values")][-1] == {
        "locations": ["sf", "nyc"],
        "results": ["It's cloudy in sf", "It's sunny in nyc"],
    }


def test_conditional_state_graph_with_list_edge_inputs(snapshot: SnapshotAssertion):
    class State(TypedDict):
        foo: Annotated[list[str], operator.add]

    graph_builder = StateGraph(State)
    graph_builder.add_node("A", lambda x: {"foo": ["A"]})
    graph_builder.add_node("B", lambda x: {"foo": ["B"]})
    graph_builder.add_edge(START, "A")
    graph_builder.add_edge(START, "B")
    graph_builder.add_edge(["A", "B"], END)

    app = graph_builder.compile()
    assert app.invoke({"foo": []}) == {"foo": ["A", "B"]}

    assert json.dumps(app.get_graph().to_json(), indent=2) == snapshot
    assert app.get_graph().draw_mermaid(with_styles=False) == snapshot


def test_state_graph_w_config_inherited_state_keys(snapshot: SnapshotAssertion) -> None:
    from langchain_core.language_models.fake import FakeStreamingListLLM
    from langchain_core.prompts import PromptTemplate
    from langchain_core.tools import tool

    class BaseState(TypedDict):
        input: str
        agent_outcome: Optional[Union[AgentAction, AgentFinish]]

    class AgentState(BaseState, total=False):
        intermediate_steps: Annotated[list[tuple[AgentAction, str]], operator.add]

    assert get_type_hints(AgentState).keys() == {
        "input",
        "agent_outcome",
        "intermediate_steps",
    }

    class Config(TypedDict, total=False):
        tools: list[str]

    # Assemble the tools
    @tool()
    def search_api(query: str) -> str:
        """Searches the API for the query."""
        return f"result for {query}"

    tools = [search_api]

    # Construct the agent
    prompt = PromptTemplate.from_template("Hello!")

    llm = FakeStreamingListLLM(
        responses=[
            "tool:search_api:query",
            "tool:search_api:another",
            "finish:answer",
        ]
    )

    def agent_parser(input: str) -> dict[str, Union[AgentAction, AgentFinish]]:
        if input.startswith("finish"):
            _, answer = input.split(":")
            return {
                "agent_outcome": AgentFinish(
                    return_values={"answer": answer}, log=input
                )
            }
        else:
            _, tool_name, tool_input = input.split(":")
            return {
                "agent_outcome": AgentAction(
                    tool=tool_name, tool_input=tool_input, log=input
                )
            }

    agent = prompt | llm | agent_parser

    # Define tool execution logic
    def execute_tools(data: AgentState) -> dict:
        agent_action: AgentAction = data.pop("agent_outcome")
        observation = {t.name: t for t in tools}[agent_action.tool].invoke(
            agent_action.tool_input
        )
        return {"intermediate_steps": [(agent_action, observation)]}

    # Define decision-making logic
    def should_continue(data: AgentState) -> str:
        # Logic to decide whether to continue in the loop or exit
        if isinstance(data["agent_outcome"], AgentFinish):
            return "exit"
        else:
            return "continue"

    # Define a new graph
    builder = StateGraph(AgentState, Config)

    builder.add_node("agent", agent)
    builder.add_node("tools", execute_tools)

    builder.set_entry_point("agent")

    builder.add_conditional_edges(
        "agent", should_continue, {"continue": "tools", "exit": END}
    )

    builder.add_edge("tools", "agent")

    app = builder.compile()

    if SHOULD_CHECK_SNAPSHOTS:
        assert json.dumps(app.config_schema().model_json_schema()) == snapshot
        assert json.dumps(app.get_input_schema().model_json_schema()) == snapshot
        assert json.dumps(app.get_output_schema().model_json_schema()) == snapshot

    assert builder.channels.keys() == {"input", "agent_outcome", "intermediate_steps"}

    assert app.invoke({"input": "what is weather in sf"}) == {
        "agent_outcome": AgentFinish(
            return_values={"answer": "answer"}, log="finish:answer"
        ),
        "input": "what is weather in sf",
        "intermediate_steps": [
            (
                AgentAction(
                    tool="search_api", tool_input="query", log="tool:search_api:query"
                ),
                "result for query",
            ),
            (
                AgentAction(
                    tool="search_api",
                    tool_input="another",
                    log="tool:search_api:another",
                ),
                "result for another",
            ),
        ],
    }


def test_conditional_entrypoint_graph_state(snapshot: SnapshotAssertion) -> None:
    class AgentState(TypedDict, total=False):
        input: str
        output: str
        steps: Annotated[list[str], operator.add]

    def left(data: AgentState) -> AgentState:
        return {"output": data["input"] + "->left"}

    def right(data: AgentState) -> AgentState:
        return {"output": data["input"] + "->right"}

    def should_start(data: AgentState) -> str:
        assert data["steps"] == [], "Expected input to be read from the state"
        # Logic to decide where to start
        if len(data["input"]) > 10:
            return "go-right"
        else:
            return "go-left"

    # Define a new graph
    workflow = StateGraph(AgentState)

    workflow.add_node("left", left)
    workflow.add_node("right", right)

    workflow.set_conditional_entry_point(
        should_start, {"go-left": "left", "go-right": "right"}
    )

    workflow.add_conditional_edges("left", lambda data: END, {END: END})
    workflow.add_edge("right", END)

    app = workflow.compile()

    if SHOULD_CHECK_SNAPSHOTS:
        assert json.dumps(app.get_input_schema().model_json_schema()) == snapshot
        assert json.dumps(app.get_output_schema().model_json_schema()) == snapshot
        assert json.dumps(app.get_graph().to_json(), indent=2) == snapshot
        assert app.get_graph().draw_mermaid(with_styles=False) == snapshot

    assert app.invoke({"input": "what is weather in sf"}) == {
        "input": "what is weather in sf",
        "output": "what is weather in sf->right",
        "steps": [],
    }

    assert [*app.stream({"input": "what is weather in sf"})] == [
        {"right": {"output": "what is weather in sf->right"}},
    ]


@pytest.mark.parametrize("checkpointer_name", ALL_CHECKPOINTERS_SYNC)
def test_in_one_fan_out_state_graph_waiting_edge(
    snapshot: SnapshotAssertion, request: pytest.FixtureRequest, checkpointer_name: str
) -> None:
    checkpointer: BaseCheckpointSaver = request.getfixturevalue(
        f"checkpointer_{checkpointer_name}"
    )

    def sorted_add(
        x: list[str], y: Union[list[str], list[tuple[str, str]]]
    ) -> list[str]:
        if isinstance(y[0], tuple):
            for rem, _ in y:
                x.remove(rem)
            y = [t[1] for t in y]
        return sorted(operator.add(x, y))

    class State(TypedDict, total=False):
        query: str
        answer: str
        docs: Annotated[list[str], sorted_add]

    workflow = StateGraph(State)

    @workflow.add_node
    def rewrite_query(data: State) -> State:
        return {"query": f"query: {data['query']}"}

    def analyzer_one(data: State) -> State:
        return {"query": f"analyzed: {data['query']}"}

    def retriever_one(data: State) -> State:
        return {"docs": ["doc1", "doc2"]}

    def retriever_two(data: State) -> State:
        time.sleep(0.1)  # to ensure stream order
        return {"docs": ["doc3", "doc4"]}

    def qa(data: State) -> State:
        return {"answer": ",".join(data["docs"])}

    workflow.add_node(analyzer_one)
    workflow.add_node(retriever_one)
    workflow.add_node(retriever_two)
    workflow.add_node(qa)

    workflow.set_entry_point("rewrite_query")
    workflow.add_edge("rewrite_query", "analyzer_one")
    workflow.add_edge("analyzer_one", "retriever_one")
    workflow.add_edge("rewrite_query", "retriever_two")
    workflow.add_edge(["retriever_one", "retriever_two"], "qa")
    workflow.set_finish_point("qa")

    app = workflow.compile()

    assert app.get_graph().draw_mermaid(with_styles=False) == snapshot

    assert app.invoke({"query": "what is weather in sf"}) == {
        "query": "analyzed: query: what is weather in sf",
        "docs": ["doc1", "doc2", "doc3", "doc4"],
        "answer": "doc1,doc2,doc3,doc4",
    }

    assert [*app.stream({"query": "what is weather in sf"})] == [
        {"rewrite_query": {"query": "query: what is weather in sf"}},
        {"analyzer_one": {"query": "analyzed: query: what is weather in sf"}},
        {"retriever_two": {"docs": ["doc3", "doc4"]}},
        {"retriever_one": {"docs": ["doc1", "doc2"]}},
        {"qa": {"answer": "doc1,doc2,doc3,doc4"}},
    ]

    app_w_interrupt = workflow.compile(
        checkpointer=checkpointer,
        interrupt_after=["retriever_one"],
    )
    config = {"configurable": {"thread_id": "1"}}

    assert [
        c for c in app_w_interrupt.stream({"query": "what is weather in sf"}, config)
    ] == [
        {"rewrite_query": {"query": "query: what is weather in sf"}},
        {"analyzer_one": {"query": "analyzed: query: what is weather in sf"}},
        {"retriever_two": {"docs": ["doc3", "doc4"]}},
        {"retriever_one": {"docs": ["doc1", "doc2"]}},
        {"__interrupt__": ()},
    ]

    assert [c for c in app_w_interrupt.stream(None, config)] == [
        {"qa": {"answer": "doc1,doc2,doc3,doc4"}},
    ]

    app_w_interrupt = workflow.compile(
        checkpointer=checkpointer,
        interrupt_before=["qa"],
    )
    config = {"configurable": {"thread_id": "2"}}

    assert [
        c for c in app_w_interrupt.stream({"query": "what is weather in sf"}, config)
    ] == [
        {"rewrite_query": {"query": "query: what is weather in sf"}},
        {"analyzer_one": {"query": "analyzed: query: what is weather in sf"}},
        {"retriever_two": {"docs": ["doc3", "doc4"]}},
        {"retriever_one": {"docs": ["doc1", "doc2"]}},
        {"__interrupt__": ()},
    ]

    app_w_interrupt.update_state(config, {"docs": ["doc5"]})
    expected_parent_config = (
        None
        if "shallow" in checkpointer_name
        else list(app_w_interrupt.checkpointer.list(config, limit=2))[-1].config
    )
    assert app_w_interrupt.get_state(config) == StateSnapshot(
        values={
            "query": "analyzed: query: what is weather in sf",
            "docs": ["doc1", "doc2", "doc3", "doc4", "doc5"],
        },
        tasks=(PregelTask(AnyStr(), "qa", (PULL, "qa")),),
        next=("qa",),
        config={
            "configurable": {
                "thread_id": "2",
                "checkpoint_ns": "",
                "checkpoint_id": AnyStr(),
            }
        },
        created_at=AnyStr(),
        metadata={
            "parents": {},
            "source": "update",
            "step": 4,
            "writes": {"retriever_one": {"docs": ["doc5"]}},
            "thread_id": "2",
        },
        parent_config=expected_parent_config,
    )

    assert [c for c in app_w_interrupt.stream(None, config, debug=1)] == [
        {"qa": {"answer": "doc1,doc2,doc3,doc4,doc5"}},
    ]


@pytest.mark.parametrize("checkpointer_name", ALL_CHECKPOINTERS_SYNC)
def test_in_one_fan_out_state_graph_waiting_edge_via_branch(
    snapshot: SnapshotAssertion, request: pytest.FixtureRequest, checkpointer_name: str
) -> None:
    checkpointer: BaseCheckpointSaver = request.getfixturevalue(
        f"checkpointer_{checkpointer_name}"
    )

    def sorted_add(
        x: list[str], y: Union[list[str], list[tuple[str, str]]]
    ) -> list[str]:
        if isinstance(y[0], tuple):
            for rem, _ in y:
                x.remove(rem)
            y = [t[1] for t in y]
        return sorted(operator.add(x, y))

    class State(TypedDict, total=False):
        query: str
        answer: str
        docs: Annotated[list[str], sorted_add]

    def rewrite_query(data: State) -> State:
        return {"query": f"query: {data['query']}"}

    def analyzer_one(data: State) -> State:
        return {"query": f"analyzed: {data['query']}"}

    def retriever_one(data: State) -> State:
        return {"docs": ["doc1", "doc2"]}

    def retriever_two(data: State) -> State:
        time.sleep(0.1)
        return {"docs": ["doc3", "doc4"]}

    def qa(data: State) -> State:
        return {"answer": ",".join(data["docs"])}

    def rewrite_query_then(data: State) -> Literal["retriever_two"]:
        return "retriever_two"

    workflow = StateGraph(State)

    workflow.add_node("rewrite_query", rewrite_query)
    workflow.add_node("analyzer_one", analyzer_one)
    workflow.add_node("retriever_one", retriever_one)
    workflow.add_node("retriever_two", retriever_two)
    workflow.add_node("qa", qa)

    workflow.set_entry_point("rewrite_query")
    workflow.add_edge("rewrite_query", "analyzer_one")
    workflow.add_edge("analyzer_one", "retriever_one")
    workflow.add_conditional_edges("rewrite_query", rewrite_query_then)
    workflow.add_edge(["retriever_one", "retriever_two"], "qa")
    workflow.set_finish_point("qa")

    app = workflow.compile()

    assert app.get_graph().draw_mermaid(with_styles=False) == snapshot

    assert app.invoke({"query": "what is weather in sf"}, debug=True) == {
        "query": "analyzed: query: what is weather in sf",
        "docs": ["doc1", "doc2", "doc3", "doc4"],
        "answer": "doc1,doc2,doc3,doc4",
    }

    assert [*app.stream({"query": "what is weather in sf"})] == [
        {"rewrite_query": {"query": "query: what is weather in sf"}},
        {"analyzer_one": {"query": "analyzed: query: what is weather in sf"}},
        {"retriever_two": {"docs": ["doc3", "doc4"]}},
        {"retriever_one": {"docs": ["doc1", "doc2"]}},
        {"qa": {"answer": "doc1,doc2,doc3,doc4"}},
    ]

    app_w_interrupt = workflow.compile(
        checkpointer=checkpointer,
        interrupt_after=["retriever_one"],
    )
    config = {"configurable": {"thread_id": "1"}}

    assert [
        c for c in app_w_interrupt.stream({"query": "what is weather in sf"}, config)
    ] == [
        {"rewrite_query": {"query": "query: what is weather in sf"}},
        {"analyzer_one": {"query": "analyzed: query: what is weather in sf"}},
        {"retriever_two": {"docs": ["doc3", "doc4"]}},
        {"retriever_one": {"docs": ["doc1", "doc2"]}},
        {"__interrupt__": ()},
    ]

    assert [c for c in app_w_interrupt.stream(None, config)] == [
        {"qa": {"answer": "doc1,doc2,doc3,doc4"}},
    ]


@pytest.mark.parametrize("checkpointer_name", ALL_CHECKPOINTERS_SYNC)
def test_in_one_fan_out_state_graph_waiting_edge_custom_state_class_pydantic1(
    snapshot: SnapshotAssertion,
    mocker: MockerFixture,
    request: pytest.FixtureRequest,
    checkpointer_name: str,
) -> None:
    from pydantic.v1 import BaseModel, ValidationError

    checkpointer = request.getfixturevalue(f"checkpointer_{checkpointer_name}")
    setup = mocker.Mock()
    teardown = mocker.Mock()

    @contextmanager
    def assert_ctx_once() -> Iterator[None]:
        assert setup.call_count == 0
        assert teardown.call_count == 0
        try:
            yield
        finally:
            assert setup.call_count == 1
            assert teardown.call_count == 1
            setup.reset_mock()
            teardown.reset_mock()

    @contextmanager
    def make_httpx_client() -> Iterator[httpx.Client]:
        setup()
        with httpx.Client() as client:
            try:
                yield client
            finally:
                teardown()

    def sorted_add(
        x: list[str], y: Union[list[str], list[tuple[str, str]]]
    ) -> list[str]:
        if isinstance(y[0], tuple):
            for rem, _ in y:
                x.remove(rem)
            y = [t[1] for t in y]
        return sorted(operator.add(x, y))

    class InnerObject(BaseModel):
        yo: int

    class State(BaseModel):
        class Config:
            arbitrary_types_allowed = True

        query: str
        inner: InnerObject
        answer: Optional[str] = None
        docs: Annotated[list[str], sorted_add]
        client: Annotated[httpx.Client, Context(make_httpx_client)]

    class Input(BaseModel):
        query: str
        inner: InnerObject

    class Output(BaseModel):
        answer: str
        docs: list[str]

    class StateUpdate(BaseModel):
        query: Optional[str] = None
        answer: Optional[str] = None
        docs: Optional[list[str]] = None

    def rewrite_query(data: State) -> State:
        return {"query": f"query: {data.query}"}

    def analyzer_one(data: State) -> State:
        return StateUpdate(query=f"analyzed: {data.query}")

    def retriever_one(data: State) -> State:
        return {"docs": ["doc1", "doc2"]}

    def retriever_two(data: State) -> State:
        time.sleep(0.1)
        return {"docs": ["doc3", "doc4"]}

    def qa(data: State) -> State:
        return {"answer": ",".join(data.docs)}

    def decider(data: State) -> str:
        assert isinstance(data, State)
        return "retriever_two"

    workflow = StateGraph(State, input=Input, output=Output)

    workflow.add_node("rewrite_query", rewrite_query)
    workflow.add_node("analyzer_one", analyzer_one)
    workflow.add_node("retriever_one", retriever_one)
    workflow.add_node("retriever_two", retriever_two)
    workflow.add_node("qa", qa)

    workflow.set_entry_point("rewrite_query")
    workflow.add_edge("rewrite_query", "analyzer_one")
    workflow.add_edge("analyzer_one", "retriever_one")
    workflow.add_conditional_edges(
        "rewrite_query", decider, {"retriever_two": "retriever_two"}
    )
    workflow.add_edge(["retriever_one", "retriever_two"], "qa")
    workflow.set_finish_point("qa")

    app = workflow.compile()

    assert app.get_graph().draw_mermaid(with_styles=False) == snapshot
    assert app.get_input_jsonschema() == snapshot
    assert app.get_output_jsonschema() == snapshot

    with pytest.raises(ValidationError), assert_ctx_once():
        app.invoke({"query": {}})

    with assert_ctx_once():
        assert app.invoke({"query": "what is weather in sf", "inner": {"yo": 1}}) == {
            "docs": ["doc1", "doc2", "doc3", "doc4"],
            "answer": "doc1,doc2,doc3,doc4",
        }

    with assert_ctx_once():
        assert [
            *app.stream({"query": "what is weather in sf", "inner": {"yo": 1}})
        ] == [
            {"rewrite_query": {"query": "query: what is weather in sf"}},
            {"analyzer_one": {"query": "analyzed: query: what is weather in sf"}},
            {"retriever_two": {"docs": ["doc3", "doc4"]}},
            {"retriever_one": {"docs": ["doc1", "doc2"]}},
            {"qa": {"answer": "doc1,doc2,doc3,doc4"}},
        ]

    app_w_interrupt = workflow.compile(
        checkpointer=checkpointer,
        interrupt_after=["retriever_one"],
    )
    config = {"configurable": {"thread_id": "1"}}

    with assert_ctx_once():
        assert [
            c
            for c in app_w_interrupt.stream(
                {"query": "what is weather in sf", "inner": {"yo": 1}}, config
            )
        ] == [
            {"rewrite_query": {"query": "query: what is weather in sf"}},
            {"analyzer_one": {"query": "analyzed: query: what is weather in sf"}},
            {"retriever_two": {"docs": ["doc3", "doc4"]}},
            {"retriever_one": {"docs": ["doc1", "doc2"]}},
            {"__interrupt__": ()},
        ]

    with assert_ctx_once():
        assert [c for c in app_w_interrupt.stream(None, config)] == [
            {"qa": {"answer": "doc1,doc2,doc3,doc4"}},
        ]

    with assert_ctx_once():
        assert app_w_interrupt.update_state(
            config, {"docs": ["doc5"]}, as_node="rewrite_query"
        ) == {
            "configurable": {
                "thread_id": "1",
                "checkpoint_id": AnyStr(),
                "checkpoint_ns": "",
            }
        }


@pytest.mark.parametrize("checkpointer_name", ALL_CHECKPOINTERS_SYNC)
def test_in_one_fan_out_state_graph_waiting_edge_custom_state_class_pydantic2(
    snapshot: SnapshotAssertion,
    mocker: MockerFixture,
    request: pytest.FixtureRequest,
    checkpointer_name: str,
) -> None:
    from pydantic import BaseModel, ConfigDict, ValidationError

    checkpointer = request.getfixturevalue(f"checkpointer_{checkpointer_name}")
    setup = mocker.Mock()
    teardown = mocker.Mock()

    @contextmanager
    def assert_ctx_once() -> Iterator[None]:
        assert setup.call_count == 0
        assert teardown.call_count == 0
        try:
            yield
        finally:
            assert setup.call_count == 1
            assert teardown.call_count == 1
            setup.reset_mock()
            teardown.reset_mock()

    @contextmanager
    def make_httpx_client() -> Iterator[httpx.Client]:
        setup()
        with httpx.Client() as client:
            try:
                yield client
            finally:
                teardown()

    def sorted_add(
        x: list[str], y: Union[list[str], list[tuple[str, str]]]
    ) -> list[str]:
        if isinstance(y[0], tuple):
            for rem, _ in y:
                x.remove(rem)
            y = [t[1] for t in y]
        return sorted(operator.add(x, y))

    class InnerObject(BaseModel):
        yo: int

    class State(BaseModel):
        model_config = ConfigDict(arbitrary_types_allowed=True)

        query: str
        inner: InnerObject
        answer: Optional[str] = None
        docs: Annotated[list[str], sorted_add]
        client: Annotated[httpx.Client, Context(make_httpx_client)]

    class StateUpdate(BaseModel):
        query: Optional[str] = None
        answer: Optional[str] = None
        docs: Optional[list[str]] = None

    class Input(BaseModel):
        query: str
        inner: InnerObject

    class Output(BaseModel):
        answer: str
        docs: list[str]

    def rewrite_query(data: State) -> State:
        return {"query": f"query: {data.query}"}

    def analyzer_one(data: State) -> State:
        return StateUpdate(query=f"analyzed: {data.query}")

    def retriever_one(data: State) -> State:
        return {"docs": ["doc1", "doc2"]}

    def retriever_two(data: State) -> State:
        time.sleep(0.1)
        return {"docs": ["doc3", "doc4"]}

    def qa(data: State) -> State:
        return {"answer": ",".join(data.docs)}

    def decider(data: State) -> str:
        assert isinstance(data, State)
        return "retriever_two"

    workflow = StateGraph(State, input=Input, output=Output)

    workflow.add_node("rewrite_query", rewrite_query)
    workflow.add_node("analyzer_one", analyzer_one)
    workflow.add_node("retriever_one", retriever_one)
    workflow.add_node("retriever_two", retriever_two)
    workflow.add_node("qa", qa)

    workflow.set_entry_point("rewrite_query")
    workflow.add_edge("rewrite_query", "analyzer_one")
    workflow.add_edge("analyzer_one", "retriever_one")
    workflow.add_conditional_edges(
        "rewrite_query", decider, {"retriever_two": "retriever_two"}
    )
    workflow.add_edge(["retriever_one", "retriever_two"], "qa")
    workflow.set_finish_point("qa")

    app = workflow.compile()

    if SHOULD_CHECK_SNAPSHOTS:
        assert app.get_graph().draw_mermaid(with_styles=False) == snapshot
        assert app.get_input_schema().model_json_schema() == snapshot
        assert app.get_output_schema().model_json_schema() == snapshot

    with pytest.raises(ValidationError), assert_ctx_once():
        app.invoke({"query": {}})

    with assert_ctx_once():
        assert app.invoke({"query": "what is weather in sf", "inner": {"yo": 1}}) == {
            "docs": ["doc1", "doc2", "doc3", "doc4"],
            "answer": "doc1,doc2,doc3,doc4",
        }

    with assert_ctx_once():
        assert [
            *app.stream({"query": "what is weather in sf", "inner": {"yo": 1}})
        ] == [
            {"rewrite_query": {"query": "query: what is weather in sf"}},
            {"analyzer_one": {"query": "analyzed: query: what is weather in sf"}},
            {"retriever_two": {"docs": ["doc3", "doc4"]}},
            {"retriever_one": {"docs": ["doc1", "doc2"]}},
            {"qa": {"answer": "doc1,doc2,doc3,doc4"}},
        ]

    app_w_interrupt = workflow.compile(
        checkpointer=checkpointer,
        interrupt_after=["retriever_one"],
    )
    config = {"configurable": {"thread_id": "1"}}

    with assert_ctx_once():
        assert [
            c
            for c in app_w_interrupt.stream(
                {"query": "what is weather in sf", "inner": {"yo": 1}}, config
            )
        ] == [
            {"rewrite_query": {"query": "query: what is weather in sf"}},
            {"analyzer_one": {"query": "analyzed: query: what is weather in sf"}},
            {"retriever_two": {"docs": ["doc3", "doc4"]}},
            {"retriever_one": {"docs": ["doc1", "doc2"]}},
            {"__interrupt__": ()},
        ]

    with assert_ctx_once():
        assert [c for c in app_w_interrupt.stream(None, config)] == [
            {"qa": {"answer": "doc1,doc2,doc3,doc4"}},
        ]

    with assert_ctx_once():
        assert app_w_interrupt.update_state(
            config, {"docs": ["doc5"]}, as_node="rewrite_query"
        ) == {
            "configurable": {
                "thread_id": "1",
                "checkpoint_id": AnyStr(),
                "checkpoint_ns": "",
            }
        }


@pytest.mark.parametrize("checkpointer_name", ALL_CHECKPOINTERS_SYNC)
def test_in_one_fan_out_state_graph_waiting_edge_plus_regular(
    request: pytest.FixtureRequest, checkpointer_name: str
) -> None:
    checkpointer: BaseCheckpointSaver = request.getfixturevalue(
        f"checkpointer_{checkpointer_name}"
    )

    def sorted_add(
        x: list[str], y: Union[list[str], list[tuple[str, str]]]
    ) -> list[str]:
        if isinstance(y[0], tuple):
            for rem, _ in y:
                x.remove(rem)
            y = [t[1] for t in y]
        return sorted(operator.add(x, y))

    class State(TypedDict, total=False):
        query: str
        answer: str
        docs: Annotated[list[str], sorted_add]

    def rewrite_query(data: State) -> State:
        return {"query": f"query: {data['query']}"}

    def analyzer_one(data: State) -> State:
        time.sleep(0.1)
        return {"query": f"analyzed: {data['query']}"}

    def retriever_one(data: State) -> State:
        return {"docs": ["doc1", "doc2"]}

    def retriever_two(data: State) -> State:
        time.sleep(0.2)
        return {"docs": ["doc3", "doc4"]}

    def qa(data: State) -> State:
        return {"answer": ",".join(data["docs"])}

    workflow = StateGraph(State)

    workflow.add_node("rewrite_query", rewrite_query)
    workflow.add_node("analyzer_one", analyzer_one)
    workflow.add_node("retriever_one", retriever_one)
    workflow.add_node("retriever_two", retriever_two)
    workflow.add_node("qa", qa)

    workflow.set_entry_point("rewrite_query")
    workflow.add_edge("rewrite_query", "analyzer_one")
    workflow.add_edge("analyzer_one", "retriever_one")
    workflow.add_edge("rewrite_query", "retriever_two")
    workflow.add_edge(["retriever_one", "retriever_two"], "qa")
    workflow.set_finish_point("qa")

    # silly edge, to make sure having been triggered before doesn't break
    # semantics of named barrier (== waiting edges)
    workflow.add_edge("rewrite_query", "qa")

    app = workflow.compile()

    assert app.invoke({"query": "what is weather in sf"}) == {
        "query": "analyzed: query: what is weather in sf",
        "docs": ["doc1", "doc2", "doc3", "doc4"],
        "answer": "doc1,doc2,doc3,doc4",
    }

    assert [*app.stream({"query": "what is weather in sf"})] == [
        {"rewrite_query": {"query": "query: what is weather in sf"}},
        {"qa": {"answer": ""}},
        {"analyzer_one": {"query": "analyzed: query: what is weather in sf"}},
        {"retriever_two": {"docs": ["doc3", "doc4"]}},
        {"retriever_one": {"docs": ["doc1", "doc2"]}},
        {"qa": {"answer": "doc1,doc2,doc3,doc4"}},
    ]

    app_w_interrupt = workflow.compile(
        checkpointer=checkpointer,
        interrupt_after=["retriever_one"],
    )
    config = {"configurable": {"thread_id": "1"}}

    assert [
        c for c in app_w_interrupt.stream({"query": "what is weather in sf"}, config)
    ] == [
        {"rewrite_query": {"query": "query: what is weather in sf"}},
        {"qa": {"answer": ""}},
        {"analyzer_one": {"query": "analyzed: query: what is weather in sf"}},
        {"retriever_two": {"docs": ["doc3", "doc4"]}},
        {"retriever_one": {"docs": ["doc1", "doc2"]}},
        {"__interrupt__": ()},
    ]

    assert [c for c in app_w_interrupt.stream(None, config)] == [
        {"qa": {"answer": "doc1,doc2,doc3,doc4"}},
    ]


def test_in_one_fan_out_state_graph_waiting_edge_multiple() -> None:
    def sorted_add(
        x: list[str], y: Union[list[str], list[tuple[str, str]]]
    ) -> list[str]:
        if isinstance(y[0], tuple):
            for rem, _ in y:
                x.remove(rem)
            y = [t[1] for t in y]
        return sorted(operator.add(x, y))

    class State(TypedDict, total=False):
        query: str
        answer: str
        docs: Annotated[list[str], sorted_add]

    def rewrite_query(data: State) -> State:
        return {"query": f"query: {data['query']}"}

    def analyzer_one(data: State) -> State:
        return {"query": f"analyzed: {data['query']}"}

    def retriever_one(data: State) -> State:
        return {"docs": ["doc1", "doc2"]}

    def retriever_two(data: State) -> State:
        time.sleep(0.1)
        return {"docs": ["doc3", "doc4"]}

    def qa(data: State) -> State:
        return {"answer": ",".join(data["docs"])}

    def decider(data: State) -> None:
        return None

    def decider_cond(data: State) -> str:
        if data["query"].count("analyzed") > 1:
            return "qa"
        else:
            return "rewrite_query"

    workflow = StateGraph(State)

    workflow.add_node("rewrite_query", rewrite_query)
    workflow.add_node("analyzer_one", analyzer_one)
    workflow.add_node("retriever_one", retriever_one)
    workflow.add_node("retriever_two", retriever_two)
    workflow.add_node("decider", decider)
    workflow.add_node("qa", qa)

    workflow.set_entry_point("rewrite_query")
    workflow.add_edge("rewrite_query", "analyzer_one")
    workflow.add_edge("analyzer_one", "retriever_one")
    workflow.add_edge("rewrite_query", "retriever_two")
    workflow.add_edge(["retriever_one", "retriever_two"], "decider")
    workflow.add_conditional_edges("decider", decider_cond)
    workflow.set_finish_point("qa")

    app = workflow.compile()

    assert app.invoke({"query": "what is weather in sf"}) == {
        "query": "analyzed: query: analyzed: query: what is weather in sf",
        "answer": "doc1,doc1,doc2,doc2,doc3,doc3,doc4,doc4",
        "docs": ["doc1", "doc1", "doc2", "doc2", "doc3", "doc3", "doc4", "doc4"],
    }

    assert [*app.stream({"query": "what is weather in sf"})] == [
        {"rewrite_query": {"query": "query: what is weather in sf"}},
        {"analyzer_one": {"query": "analyzed: query: what is weather in sf"}},
        {"retriever_two": {"docs": ["doc3", "doc4"]}},
        {"retriever_one": {"docs": ["doc1", "doc2"]}},
        {"decider": None},
        {"rewrite_query": {"query": "query: analyzed: query: what is weather in sf"}},
        {
            "analyzer_one": {
                "query": "analyzed: query: analyzed: query: what is weather in sf"
            }
        },
        {"retriever_two": {"docs": ["doc3", "doc4"]}},
        {"retriever_one": {"docs": ["doc1", "doc2"]}},
        {"decider": None},
        {"qa": {"answer": "doc1,doc1,doc2,doc2,doc3,doc3,doc4,doc4"}},
    ]


def test_callable_in_conditional_edges_with_no_path_map() -> None:
    class State(TypedDict, total=False):
        query: str

    def rewrite(data: State) -> State:
        return {"query": f"query: {data['query']}"}

    def analyze(data: State) -> State:
        return {"query": f"analyzed: {data['query']}"}

    class ChooseAnalyzer:
        def __call__(self, data: State) -> str:
            return "analyzer"

    workflow = StateGraph(State)
    workflow.add_node("rewriter", rewrite)
    workflow.add_node("analyzer", analyze)
    workflow.add_conditional_edges("rewriter", ChooseAnalyzer())
    workflow.set_entry_point("rewriter")
    app = workflow.compile()

    assert app.invoke({"query": "what is weather in sf"}) == {
        "query": "analyzed: query: what is weather in sf",
    }


def test_function_in_conditional_edges_with_no_path_map() -> None:
    class State(TypedDict, total=False):
        query: str

    def rewrite(data: State) -> State:
        return {"query": f"query: {data['query']}"}

    def analyze(data: State) -> State:
        return {"query": f"analyzed: {data['query']}"}

    def choose_analyzer(data: State) -> str:
        return "analyzer"

    workflow = StateGraph(State)
    workflow.add_node("rewriter", rewrite)
    workflow.add_node("analyzer", analyze)
    workflow.add_conditional_edges("rewriter", choose_analyzer)
    workflow.set_entry_point("rewriter")
    app = workflow.compile()

    assert app.invoke({"query": "what is weather in sf"}) == {
        "query": "analyzed: query: what is weather in sf",
    }


def test_in_one_fan_out_state_graph_waiting_edge_multiple_cond_edge() -> None:
    def sorted_add(
        x: list[str], y: Union[list[str], list[tuple[str, str]]]
    ) -> list[str]:
        if isinstance(y[0], tuple):
            for rem, _ in y:
                x.remove(rem)
            y = [t[1] for t in y]
        return sorted(operator.add(x, y))

    class State(TypedDict, total=False):
        query: str
        answer: str
        docs: Annotated[list[str], sorted_add]

    def rewrite_query(data: State) -> State:
        return {"query": f"query: {data['query']}"}

    def retriever_picker(data: State) -> list[str]:
        return ["analyzer_one", "retriever_two"]

    def analyzer_one(data: State) -> State:
        return {"query": f"analyzed: {data['query']}"}

    def retriever_one(data: State) -> State:
        return {"docs": ["doc1", "doc2"]}

    def retriever_two(data: State) -> State:
        time.sleep(0.1)
        return {"docs": ["doc3", "doc4"]}

    def qa(data: State) -> State:
        return {"answer": ",".join(data["docs"])}

    def decider(data: State) -> None:
        return None

    def decider_cond(data: State) -> str:
        if data["query"].count("analyzed") > 1:
            return "qa"
        else:
            return "rewrite_query"

    workflow = StateGraph(State)

    workflow.add_node("rewrite_query", rewrite_query)
    workflow.add_node("analyzer_one", analyzer_one)
    workflow.add_node("retriever_one", retriever_one)
    workflow.add_node("retriever_two", retriever_two)
    workflow.add_node("decider", decider)
    workflow.add_node("qa", qa)

    workflow.set_entry_point("rewrite_query")
    workflow.add_conditional_edges("rewrite_query", retriever_picker)
    workflow.add_edge("analyzer_one", "retriever_one")
    workflow.add_edge(["retriever_one", "retriever_two"], "decider")
    workflow.add_conditional_edges("decider", decider_cond)
    workflow.set_finish_point("qa")

    app = workflow.compile()

    assert app.invoke({"query": "what is weather in sf"}) == {
        "query": "analyzed: query: analyzed: query: what is weather in sf",
        "answer": "doc1,doc1,doc2,doc2,doc3,doc3,doc4,doc4",
        "docs": ["doc1", "doc1", "doc2", "doc2", "doc3", "doc3", "doc4", "doc4"],
    }

    assert [*app.stream({"query": "what is weather in sf"})] == [
        {"rewrite_query": {"query": "query: what is weather in sf"}},
        {"analyzer_one": {"query": "analyzed: query: what is weather in sf"}},
        {"retriever_two": {"docs": ["doc3", "doc4"]}},
        {"retriever_one": {"docs": ["doc1", "doc2"]}},
        {"decider": None},
        {"rewrite_query": {"query": "query: analyzed: query: what is weather in sf"}},
        {
            "analyzer_one": {
                "query": "analyzed: query: analyzed: query: what is weather in sf"
            }
        },
        {"retriever_two": {"docs": ["doc3", "doc4"]}},
        {"retriever_one": {"docs": ["doc1", "doc2"]}},
        {"decider": None},
        {"qa": {"answer": "doc1,doc1,doc2,doc2,doc3,doc3,doc4,doc4"}},
    ]


def test_simple_multi_edge(snapshot: SnapshotAssertion) -> None:
    class State(TypedDict):
        my_key: Annotated[str, operator.add]

    def up(state: State):
        pass

    def side(state: State):
        pass

    def other(state: State):
        return {"my_key": "_more"}

    def down(state: State):
        pass

    graph = StateGraph(State)

    graph.add_node("up", up)
    graph.add_node("side", side)
    graph.add_node("other", other)
    graph.add_node("down", down)

    graph.set_entry_point("up")
    graph.add_edge("up", "side")
    graph.add_edge("up", "other")
    graph.add_edge(["up", "side"], "down")
    graph.set_finish_point("down")

    app = graph.compile()

    assert app.get_graph().draw_mermaid(with_styles=False) == snapshot
    assert app.invoke({"my_key": "my_value"}) == {"my_key": "my_value_more"}
    assert [*app.stream({"my_key": "my_value"})] in (
        [
            {"up": None},
            {"side": None},
            {"other": {"my_key": "_more"}},
            {"down": None},
        ],
        [
            {"up": None},
            {"other": {"my_key": "_more"}},
            {"side": None},
            {"down": None},
        ],
    )


def test_nested_graph_xray(snapshot: SnapshotAssertion) -> None:
    class State(TypedDict):
        my_key: Annotated[str, operator.add]
        market: str

    def logic(state: State):
        pass

    tool_two_graph = StateGraph(State)
    tool_two_graph.add_node("tool_two_slow", logic)
    tool_two_graph.add_node("tool_two_fast", logic)
    tool_two_graph.set_conditional_entry_point(
        lambda s: "tool_two_slow" if s["market"] == "DE" else "tool_two_fast",
        then=END,
    )
    tool_two = tool_two_graph.compile()

    graph = StateGraph(State)
    graph.add_node("tool_one", logic)
    graph.add_node("tool_two", tool_two)
    graph.add_node("tool_three", logic)
    graph.set_conditional_entry_point(lambda s: "tool_one", then=END)
    app = graph.compile()

    assert app.get_graph(xray=True).to_json() == snapshot
    assert app.get_graph(xray=True).draw_mermaid() == snapshot


def test_nested_graph(snapshot: SnapshotAssertion) -> None:
    def never_called_fn(state: Any):
        assert 0, "This function should never be called"

    never_called = RunnableLambda(never_called_fn)

    class InnerState(TypedDict):
        my_key: str
        my_other_key: str

    def up(state: InnerState):
        return {"my_key": state["my_key"] + " there", "my_other_key": state["my_key"]}

    inner = StateGraph(InnerState)
    inner.add_node("up", up)
    inner.set_entry_point("up")
    inner.set_finish_point("up")

    class State(TypedDict):
        my_key: str
        never_called: Any

    def side(state: State):
        return {"my_key": state["my_key"] + " and back again"}

    graph = StateGraph(State)
    graph.add_node("inner", inner.compile())
    graph.add_node("side", side)
    graph.set_entry_point("inner")
    graph.add_edge("inner", "side")
    graph.set_finish_point("side")

    app = graph.compile()

    assert app.get_graph().draw_mermaid(with_styles=False) == snapshot
    assert app.get_graph(xray=True).draw_mermaid() == snapshot
    assert app.invoke(
        {"my_key": "my value", "never_called": never_called}, debug=True
    ) == {
        "my_key": "my value there and back again",
        "never_called": never_called,
    }
    assert [*app.stream({"my_key": "my value", "never_called": never_called})] == [
        {"inner": {"my_key": "my value there"}},
        {"side": {"my_key": "my value there and back again"}},
    ]
    assert [
        *app.stream(
            {"my_key": "my value", "never_called": never_called}, stream_mode="values"
        )
    ] == [
        {
            "my_key": "my value",
            "never_called": never_called,
        },
        {
            "my_key": "my value there",
            "never_called": never_called,
        },
        {
            "my_key": "my value there and back again",
            "never_called": never_called,
        },
    ]

    chain = app | RunnablePassthrough()

    assert chain.invoke({"my_key": "my value", "never_called": never_called}) == {
        "my_key": "my value there and back again",
        "never_called": never_called,
    }
    assert [*chain.stream({"my_key": "my value", "never_called": never_called})] == [
        {"inner": {"my_key": "my value there"}},
        {"side": {"my_key": "my value there and back again"}},
    ]


@pytest.mark.parametrize("checkpointer_name", ALL_CHECKPOINTERS_SYNC)
def test_subgraph_checkpoint_true(
    request: pytest.FixtureRequest, checkpointer_name: str
) -> None:
    checkpointer = request.getfixturevalue("checkpointer_" + checkpointer_name)

    class InnerState(TypedDict):
        my_key: Annotated[str, operator.add]
        my_other_key: str

    def inner_1(state: InnerState):
        return {"my_key": " got here", "my_other_key": state["my_key"]}

    def inner_2(state: InnerState):
        return {"my_key": " and there"}

    inner = StateGraph(InnerState)
    inner.add_node("inner_1", inner_1)
    inner.add_node("inner_2", inner_2)
    inner.add_edge("inner_1", "inner_2")
    inner.set_entry_point("inner_1")
    inner.set_finish_point("inner_2")

    class State(TypedDict):
        my_key: str

    graph = StateGraph(State)
    graph.add_node("inner", inner.compile(checkpointer=True))
    graph.add_edge(START, "inner")
    graph.add_conditional_edges(
        "inner", lambda s: "inner" if s["my_key"].count("there") < 2 else END
    )
    app = graph.compile(checkpointer=checkpointer)

    config = {"configurable": {"thread_id": "2"}}
    assert [c for c in app.stream({"my_key": ""}, config, subgraphs=True)] == [
        (("inner",), {"inner_1": {"my_key": " got here", "my_other_key": ""}}),
        (("inner",), {"inner_2": {"my_key": " and there"}}),
        ((), {"inner": {"my_key": " got here and there"}}),
        (
            ("inner",),
            {
                "inner_1": {
                    "my_key": " got here",
                    "my_other_key": " got here and there got here and there",
                }
            },
        ),
        (("inner",), {"inner_2": {"my_key": " and there"}}),
        (
            (),
            {
                "inner": {
                    "my_key": " got here and there got here and there got here and there"
                }
            },
        ),
    ]


@pytest.mark.parametrize("checkpointer_name", ALL_CHECKPOINTERS_SYNC)
def test_stream_subgraphs_during_execution(
    request: pytest.FixtureRequest, checkpointer_name: str
) -> None:
    checkpointer = request.getfixturevalue("checkpointer_" + checkpointer_name)

    class InnerState(TypedDict):
        my_key: Annotated[str, operator.add]
        my_other_key: str

    def inner_1(state: InnerState):
        return {"my_key": "got here", "my_other_key": state["my_key"]}

    def inner_2(state: InnerState):
        time.sleep(0.5)
        return {
            "my_key": " and there",
            "my_other_key": state["my_key"],
        }

    inner = StateGraph(InnerState)
    inner.add_node("inner_1", inner_1)
    inner.add_node("inner_2", inner_2)
    inner.add_edge("inner_1", "inner_2")
    inner.set_entry_point("inner_1")
    inner.set_finish_point("inner_2")

    class State(TypedDict):
        my_key: Annotated[str, operator.add]

    def outer_1(state: State):
        time.sleep(0.2)
        return {"my_key": " and parallel"}

    def outer_2(state: State):
        return {"my_key": " and back again"}

    graph = StateGraph(State)
    graph.add_node("inner", inner.compile())
    graph.add_node("outer_1", outer_1)
    graph.add_node("outer_2", outer_2)

    graph.add_edge(START, "inner")
    graph.add_edge(START, "outer_1")
    graph.add_edge(["inner", "outer_1"], "outer_2")
    graph.add_edge("outer_2", END)

    app = graph.compile(checkpointer=checkpointer)

    start = time.perf_counter()
    chunks: list[tuple[float, Any]] = []
    config = {"configurable": {"thread_id": "2"}}
    for c in app.stream({"my_key": ""}, config, subgraphs=True):
        chunks.append((round(time.perf_counter() - start, 1), c))
    for idx in range(len(chunks)):
        elapsed, c = chunks[idx]
        chunks[idx] = (round(elapsed - chunks[0][0], 1), c)

    assert chunks == [
        # arrives before "inner" finishes
        (
            FloatBetween(0.0, 0.1),
            (
                (AnyStr("inner:"),),
                {"inner_1": {"my_key": "got here", "my_other_key": ""}},
            ),
        ),
        (FloatBetween(0.2, 0.3), ((), {"outer_1": {"my_key": " and parallel"}})),
        (
            FloatBetween(0.5, 0.8),
            (
                (AnyStr("inner:"),),
                {"inner_2": {"my_key": " and there", "my_other_key": "got here"}},
            ),
        ),
        (FloatBetween(0.5, 0.8), ((), {"inner": {"my_key": "got here and there"}})),
        (FloatBetween(0.5, 0.8), ((), {"outer_2": {"my_key": " and back again"}})),
    ]


@pytest.mark.parametrize("checkpointer_name", ALL_CHECKPOINTERS_SYNC)
def test_stream_buffering_single_node(
    request: pytest.FixtureRequest, checkpointer_name: str
) -> None:
    checkpointer = request.getfixturevalue("checkpointer_" + checkpointer_name)

    class State(TypedDict):
        my_key: Annotated[str, operator.add]

    def node(state: State, writer: StreamWriter):
        writer("Before sleep")
        time.sleep(0.2)
        writer("After sleep")
        return {"my_key": "got here"}

    builder = StateGraph(State)
    builder.add_node("node", node)
    builder.add_edge(START, "node")
    builder.add_edge("node", END)
    graph = builder.compile(checkpointer=checkpointer)

    start = time.perf_counter()
    chunks: list[tuple[float, Any]] = []
    config = {"configurable": {"thread_id": "2"}}
    for c in graph.stream({"my_key": ""}, config, stream_mode="custom"):
        chunks.append((round(time.perf_counter() - start, 1), c))

    assert chunks == [
        (FloatBetween(0.0, 0.1), "Before sleep"),
        (FloatBetween(0.2, 0.3), "After sleep"),
    ]


@pytest.mark.parametrize("checkpointer_name", ALL_CHECKPOINTERS_SYNC)
def test_nested_graph_interrupts_parallel(
    request: pytest.FixtureRequest, checkpointer_name: str
) -> None:
    checkpointer = request.getfixturevalue("checkpointer_" + checkpointer_name)

    class InnerState(TypedDict):
        my_key: Annotated[str, operator.add]
        my_other_key: str

    def inner_1(state: InnerState):
        time.sleep(0.1)
        return {"my_key": "got here", "my_other_key": state["my_key"]}

    def inner_2(state: InnerState):
        return {
            "my_key": " and there",
            "my_other_key": state["my_key"],
        }

    inner = StateGraph(InnerState)
    inner.add_node("inner_1", inner_1)
    inner.add_node("inner_2", inner_2)
    inner.add_edge("inner_1", "inner_2")
    inner.set_entry_point("inner_1")
    inner.set_finish_point("inner_2")

    class State(TypedDict):
        my_key: Annotated[str, operator.add]

    def outer_1(state: State):
        return {"my_key": " and parallel"}

    def outer_2(state: State):
        return {"my_key": " and back again"}

    graph = StateGraph(State)
    graph.add_node("inner", inner.compile(interrupt_before=["inner_2"]))
    graph.add_node("outer_1", outer_1)
    graph.add_node("outer_2", outer_2)

    graph.add_edge(START, "inner")
    graph.add_edge(START, "outer_1")
    graph.add_edge(["inner", "outer_1"], "outer_2")
    graph.set_finish_point("outer_2")

    app = graph.compile(checkpointer=checkpointer)

    # test invoke w/ nested interrupt
    config = {"configurable": {"thread_id": "1"}}
    assert app.invoke({"my_key": ""}, config, debug=True) == {
        "my_key": " and parallel",
    }

    assert app.invoke(None, config, debug=True) == {
        "my_key": "got here and there and parallel and back again",
    }

    # below combo of assertions is asserting two things
    # - outer_1 finishes before inner interrupts (because we see its output in stream, which only happens after node finishes)
    # - the writes of outer are persisted in 1st call and used in 2nd call, ie outer isn't called again (because we dont see outer_1 output again in 2nd stream)
    # test stream updates w/ nested interrupt
    config = {"configurable": {"thread_id": "2"}}
    assert [*app.stream({"my_key": ""}, config, subgraphs=True)] == [
        # we got to parallel node first
        ((), {"outer_1": {"my_key": " and parallel"}}),
        ((AnyStr("inner:"),), {"inner_1": {"my_key": "got here", "my_other_key": ""}}),
        ((), {"__interrupt__": ()}),
    ]
    assert [*app.stream(None, config)] == [
        {"outer_1": {"my_key": " and parallel"}, "__metadata__": {"cached": True}},
        {"inner": {"my_key": "got here and there"}},
        {"outer_2": {"my_key": " and back again"}},
    ]

    # test stream values w/ nested interrupt
    config = {"configurable": {"thread_id": "3"}}
    assert [*app.stream({"my_key": ""}, config, stream_mode="values")] == [
        {"my_key": ""},
        {"my_key": " and parallel"},
    ]
    assert [*app.stream(None, config, stream_mode="values")] == [
        {"my_key": ""},
        {"my_key": "got here and there and parallel"},
        {"my_key": "got here and there and parallel and back again"},
    ]

    # test interrupts BEFORE the parallel node
    app = graph.compile(checkpointer=checkpointer, interrupt_before=["outer_1"])
    config = {"configurable": {"thread_id": "4"}}
    assert [*app.stream({"my_key": ""}, config, stream_mode="values")] == [
        {"my_key": ""}
    ]
    # while we're waiting for the node w/ interrupt inside to finish
    assert [*app.stream(None, config, stream_mode="values")] == [
        {"my_key": ""},
        {"my_key": " and parallel"},
    ]
    assert [*app.stream(None, config, stream_mode="values")] == [
        {"my_key": ""},
        {"my_key": "got here and there and parallel"},
        {"my_key": "got here and there and parallel and back again"},
    ]

    # test interrupts AFTER the parallel node
    app = graph.compile(checkpointer=checkpointer, interrupt_after=["outer_1"])
    config = {"configurable": {"thread_id": "5"}}
    assert [*app.stream({"my_key": ""}, config, stream_mode="values")] == [
        {"my_key": ""},
        {"my_key": " and parallel"},
    ]
    assert [*app.stream(None, config, stream_mode="values")] == [
        {"my_key": ""},
        {"my_key": "got here and there and parallel"},
    ]
    assert [*app.stream(None, config, stream_mode="values")] == [
        {"my_key": "got here and there and parallel"},
        {"my_key": "got here and there and parallel and back again"},
    ]


@pytest.mark.parametrize("checkpointer_name", ALL_CHECKPOINTERS_SYNC)
def test_doubly_nested_graph_interrupts(
    request: pytest.FixtureRequest, checkpointer_name: str
) -> None:
    checkpointer = request.getfixturevalue("checkpointer_" + checkpointer_name)

    class State(TypedDict):
        my_key: str

    class ChildState(TypedDict):
        my_key: str

    class GrandChildState(TypedDict):
        my_key: str

    def grandchild_1(state: ChildState):
        return {"my_key": state["my_key"] + " here"}

    def grandchild_2(state: ChildState):
        return {
            "my_key": state["my_key"] + " and there",
        }

    grandchild = StateGraph(GrandChildState)
    grandchild.add_node("grandchild_1", grandchild_1)
    grandchild.add_node("grandchild_2", grandchild_2)
    grandchild.add_edge("grandchild_1", "grandchild_2")
    grandchild.set_entry_point("grandchild_1")
    grandchild.set_finish_point("grandchild_2")

    child = StateGraph(ChildState)
    child.add_node(
        "child_1",
        grandchild.compile(interrupt_before=["grandchild_2"]),
    )
    child.set_entry_point("child_1")
    child.set_finish_point("child_1")

    def parent_1(state: State):
        return {"my_key": "hi " + state["my_key"]}

    def parent_2(state: State):
        return {"my_key": state["my_key"] + " and back again"}

    graph = StateGraph(State)
    graph.add_node("parent_1", parent_1)
    graph.add_node("child", child.compile())
    graph.add_node("parent_2", parent_2)
    graph.set_entry_point("parent_1")
    graph.add_edge("parent_1", "child")
    graph.add_edge("child", "parent_2")
    graph.set_finish_point("parent_2")

    app = graph.compile(checkpointer=checkpointer)

    # test invoke w/ nested interrupt
    config = {"configurable": {"thread_id": "1"}}
    assert app.invoke({"my_key": "my value"}, config, debug=True) == {
        "my_key": "hi my value",
    }

    assert app.invoke(None, config, debug=True) == {
        "my_key": "hi my value here and there and back again",
    }

    # test stream updates w/ nested interrupt
    nodes: list[str] = []
    config = {
        "configurable": {"thread_id": "2", CONFIG_KEY_NODE_FINISHED: nodes.append}
    }
    assert [*app.stream({"my_key": "my value"}, config)] == [
        {"parent_1": {"my_key": "hi my value"}},
        {"__interrupt__": ()},
    ]
    assert nodes == ["parent_1", "grandchild_1"]
    assert [*app.stream(None, config)] == [
        {"child": {"my_key": "hi my value here and there"}},
        {"parent_2": {"my_key": "hi my value here and there and back again"}},
    ]
    assert nodes == [
        "parent_1",
        "grandchild_1",
        "grandchild_2",
        "child_1",
        "child",
        "parent_2",
    ]

    # test stream values w/ nested interrupt
    config = {"configurable": {"thread_id": "3"}}
    assert [*app.stream({"my_key": "my value"}, config, stream_mode="values")] == [
        {"my_key": "my value"},
        {"my_key": "hi my value"},
    ]
    assert [*app.stream(None, config, stream_mode="values")] == [
        {"my_key": "hi my value"},
        {"my_key": "hi my value here and there"},
        {"my_key": "hi my value here and there and back again"},
    ]


def test_repeat_condition(snapshot: SnapshotAssertion) -> None:
    class AgentState(TypedDict):
        hello: str

    def router(state: AgentState) -> str:
        return "hmm"

    workflow = StateGraph(AgentState)
    workflow.add_node("Researcher", lambda x: x)
    workflow.add_node("Chart Generator", lambda x: x)
    workflow.add_node("Call Tool", lambda x: x)
    workflow.add_conditional_edges(
        "Researcher",
        router,
        {
            "redo": "Researcher",
            "continue": "Chart Generator",
            "call_tool": "Call Tool",
            "end": END,
        },
    )
    workflow.add_conditional_edges(
        "Chart Generator",
        router,
        {"continue": "Researcher", "call_tool": "Call Tool", "end": END},
    )
    workflow.add_conditional_edges(
        "Call Tool",
        # Each agent node updates the 'sender' field
        # the tool calling node does not, meaning
        # this edge will route back to the original agent
        # who invoked the tool
        lambda x: x["sender"],
        {
            "Researcher": "Researcher",
            "Chart Generator": "Chart Generator",
        },
    )
    workflow.set_entry_point("Researcher")

    app = workflow.compile()
    assert app.get_graph().draw_mermaid(with_styles=False) == snapshot


def test_checkpoint_metadata() -> None:
    """This test verifies that a run's configurable fields are merged with the
    previous checkpoint config for each step in the run.
    """
    # set up test
    from langchain_core.language_models.fake_chat_models import (
        FakeMessagesListChatModel,
    )
    from langchain_core.messages import AIMessage, AnyMessage
    from langchain_core.prompts import ChatPromptTemplate
    from langchain_core.tools import tool

    # graph state
    class BaseState(TypedDict):
        messages: Annotated[list[AnyMessage], add_messages]

    # initialize graph nodes
    @tool()
    def search_api(query: str) -> str:
        """Searches the API for the query."""
        return f"result for {query}"

    tools = [search_api]

    prompt = ChatPromptTemplate.from_messages(
        [
            ("system", "You are a nice assistant."),
            ("placeholder", "{messages}"),
        ]
    )

    model = FakeMessagesListChatModel(
        responses=[
            AIMessage(
                content="",
                tool_calls=[
                    {
                        "id": "tool_call123",
                        "name": "search_api",
                        "args": {"query": "query"},
                    },
                ],
            ),
            AIMessage(content="answer"),
        ]
    )

    @traceable(run_type="llm")
    def agent(state: BaseState) -> BaseState:
        formatted = prompt.invoke(state)
        response = model.invoke(formatted)
        return {"messages": response, "usage_metadata": {"total_tokens": 123}}

    def should_continue(data: BaseState) -> str:
        # Logic to decide whether to continue in the loop or exit
        if not data["messages"][-1].tool_calls:
            return "exit"
        else:
            return "continue"

    # define graphs w/ and w/o interrupt
    workflow = StateGraph(BaseState)
    workflow.add_node("agent", agent)
    workflow.add_node("tools", ToolNode(tools))
    workflow.set_entry_point("agent")
    workflow.add_conditional_edges(
        "agent", should_continue, {"continue": "tools", "exit": END}
    )
    workflow.add_edge("tools", "agent")

    # graph w/o interrupt
    checkpointer_1 = MemorySaverAssertCheckpointMetadata()
    app = workflow.compile(checkpointer=checkpointer_1)

    # graph w/ interrupt
    checkpointer_2 = MemorySaverAssertCheckpointMetadata()
    app_w_interrupt = workflow.compile(
        checkpointer=checkpointer_2, interrupt_before=["tools"]
    )

    # assertions

    # invoke graph w/o interrupt
    assert app.invoke(
        {"messages": ["what is weather in sf"]},
        {
            "configurable": {
                "thread_id": "1",
                "test_config_1": "foo",
                "test_config_2": "bar",
            },
        },
    ) == {
        "messages": [
            _AnyIdHumanMessage(content="what is weather in sf"),
            _AnyIdAIMessage(
                content="",
                tool_calls=[
                    {
                        "name": "search_api",
                        "args": {"query": "query"},
                        "id": "tool_call123",
                        "type": "tool_call",
                    }
                ],
            ),
            _AnyIdToolMessage(
                content="result for query",
                name="search_api",
                tool_call_id="tool_call123",
            ),
            _AnyIdAIMessage(content="answer"),
        ]
    }

    config = {"configurable": {"thread_id": "1"}}

    # assert that checkpoint metadata contains the run's configurable fields
    chkpnt_metadata_1 = checkpointer_1.get_tuple(config).metadata
    assert chkpnt_metadata_1["thread_id"] == "1"
    assert chkpnt_metadata_1["test_config_1"] == "foo"
    assert chkpnt_metadata_1["test_config_2"] == "bar"

    # Verify that all checkpoint metadata have the expected keys. This check
    # is needed because a run may have an arbitrary number of steps depending
    # on how the graph is constructed.
    chkpnt_tuples_1 = checkpointer_1.list(config)
    for chkpnt_tuple in chkpnt_tuples_1:
        assert chkpnt_tuple.metadata["thread_id"] == "1"
        assert chkpnt_tuple.metadata["test_config_1"] == "foo"
        assert chkpnt_tuple.metadata["test_config_2"] == "bar"

    # invoke graph, but interrupt before tool call
    app_w_interrupt.invoke(
        {"messages": ["what is weather in sf"]},
        {
            "configurable": {
                "thread_id": "2",
                "test_config_3": "foo",
                "test_config_4": "bar",
            },
        },
    )

    config = {"configurable": {"thread_id": "2"}}

    # assert that checkpoint metadata contains the run's configurable fields
    chkpnt_metadata_2 = checkpointer_2.get_tuple(config).metadata
    assert chkpnt_metadata_2["thread_id"] == "2"
    assert chkpnt_metadata_2["test_config_3"] == "foo"
    assert chkpnt_metadata_2["test_config_4"] == "bar"

    # resume graph execution
    app_w_interrupt.invoke(
        input=None,
        config={
            "configurable": {
                "thread_id": "2",
                "test_config_3": "foo",
                "test_config_4": "bar",
            }
        },
    )

    # assert that checkpoint metadata contains the run's configurable fields
    chkpnt_metadata_3 = checkpointer_2.get_tuple(config).metadata
    assert chkpnt_metadata_3["thread_id"] == "2"
    assert chkpnt_metadata_3["test_config_3"] == "foo"
    assert chkpnt_metadata_3["test_config_4"] == "bar"

    # Verify that all checkpoint metadata have the expected keys. This check
    # is needed because a run may have an arbitrary number of steps depending
    # on how the graph is constructed.
    chkpnt_tuples_2 = checkpointer_2.list(config)
    for chkpnt_tuple in chkpnt_tuples_2:
        assert chkpnt_tuple.metadata["thread_id"] == "2"
        assert chkpnt_tuple.metadata["test_config_3"] == "foo"
        assert chkpnt_tuple.metadata["test_config_4"] == "bar"


@pytest.mark.parametrize("checkpointer_name", ALL_CHECKPOINTERS_SYNC)
def test_remove_message_via_state_update(
    request: pytest.FixtureRequest, checkpointer_name: str
) -> None:
    from langchain_core.messages import AIMessage, HumanMessage, RemoveMessage

    workflow = MessageGraph()
    workflow.add_node(
        "chatbot",
        lambda state: [
            AIMessage(
                content="Hello! How can I help you",
            )
        ],
    )

    workflow.set_entry_point("chatbot")
    workflow.add_edge("chatbot", END)

    checkpointer = request.getfixturevalue("checkpointer_" + checkpointer_name)
    app = workflow.compile(checkpointer=checkpointer)
    config = {"configurable": {"thread_id": "1"}}
    output = app.invoke([HumanMessage(content="Hi")], config=config)
    app.update_state(config, values=[RemoveMessage(id=output[-1].id)])

    updated_state = app.get_state(config)

    assert len(updated_state.values) == 1
    assert updated_state.values[-1].content == "Hi"


def test_remove_message_from_node():
    from langchain_core.messages import AIMessage, HumanMessage, RemoveMessage

    workflow = MessageGraph()
    workflow.add_node(
        "chatbot",
        lambda state: [
            AIMessage(
                content="Hello!",
            ),
            AIMessage(
                content="How can I help you?",
            ),
        ],
    )
    workflow.add_node("delete_messages", lambda state: [RemoveMessage(id=state[-2].id)])
    workflow.set_entry_point("chatbot")
    workflow.add_edge("chatbot", "delete_messages")
    workflow.add_edge("delete_messages", END)

    app = workflow.compile()
    output = app.invoke([HumanMessage(content="Hi")])
    assert len(output) == 2
    assert output[-1].content == "How can I help you?"


def test_xray_lance(snapshot: SnapshotAssertion):
    from langchain_core.messages import AnyMessage, HumanMessage
    from pydantic import BaseModel, Field

    class Analyst(BaseModel):
        affiliation: str = Field(
            description="Primary affiliation of the investment analyst.",
        )
        name: str = Field(
            description="Name of the investment analyst.",
            pattern=r"^[a-zA-Z0-9_-]{1,64}$",
        )
        role: str = Field(
            description="Role of the investment analyst in the context of the topic.",
        )
        description: str = Field(
            description="Description of the investment analyst focus, concerns, and motives.",
        )

        @property
        def persona(self) -> str:
            return f"Name: {self.name}\nRole: {self.role}\nAffiliation: {self.affiliation}\nDescription: {self.description}\n"

    class Perspectives(BaseModel):
        analysts: List[Analyst] = Field(
            description="Comprehensive list of investment analysts with their roles and affiliations.",
        )

    class Section(BaseModel):
        section_title: str = Field(..., title="Title of the section")
        context: str = Field(
            ..., title="Provide a clear summary of the focus area that you researched."
        )
        findings: str = Field(
            ...,
            title="Give a clear and detailed overview of your findings based upon the expert interview.",
        )
        thesis: str = Field(
            ...,
            title="Give a clear and specific investment thesis based upon these findings.",
        )

    class InterviewState(TypedDict):
        messages: Annotated[List[AnyMessage], add_messages]
        analyst: Analyst
        section: Section

    class ResearchGraphState(TypedDict):
        analysts: List[Analyst]
        topic: str
        max_analysts: int
        sections: List[Section]
        interviews: Annotated[list, operator.add]

    # Conditional edge
    def route_messages(state):
        return "ask_question"

    def generate_question(state):
        return ...

    def generate_answer(state):
        return ...

    # Add nodes and edges
    interview_builder = StateGraph(InterviewState)
    interview_builder.add_node("ask_question", generate_question)
    interview_builder.add_node("answer_question", generate_answer)

    # Flow
    interview_builder.add_edge(START, "ask_question")
    interview_builder.add_edge("ask_question", "answer_question")
    interview_builder.add_conditional_edges("answer_question", route_messages)

    # Set up memory
    memory = MemorySaver()

    # Interview
    interview_graph = interview_builder.compile(checkpointer=memory).with_config(
        run_name="Conduct Interviews"
    )

    # View
    assert interview_graph.get_graph().to_json() == snapshot

    def run_all_interviews(state: ResearchGraphState):
        """Edge to run the interview sub-graph using Send"""
        return [
            Send(
                "conduct_interview",
                {
                    "analyst": Analyst(),
                    "messages": [
                        HumanMessage(
                            content="So you said you were writing an article on ...?"
                        )
                    ],
                },
            )
            for s in state["analysts"]
        ]

    def generate_sections(state: ResearchGraphState):
        return ...

    def generate_analysts(state: ResearchGraphState):
        return ...

    builder = StateGraph(ResearchGraphState)
    builder.add_node("generate_analysts", generate_analysts)
    builder.add_node("conduct_interview", interview_builder.compile())
    builder.add_node("generate_sections", generate_sections)

    builder.add_edge(START, "generate_analysts")
    builder.add_conditional_edges(
        "generate_analysts", run_all_interviews, ["conduct_interview"]
    )
    builder.add_edge("conduct_interview", "generate_sections")
    builder.add_edge("generate_sections", END)

    graph = builder.compile()

    # View
    assert graph.get_graph().to_json() == snapshot
    assert graph.get_graph(xray=1).to_json() == snapshot


@pytest.mark.parametrize("checkpointer_name", ALL_CHECKPOINTERS_SYNC)
def test_channel_values(request: pytest.FixtureRequest, checkpointer_name: str) -> None:
    checkpointer = request.getfixturevalue(f"checkpointer_{checkpointer_name}")

    config = {"configurable": {"thread_id": "1"}}
    chain = Channel.subscribe_to("input") | Channel.write_to("output")
    app = Pregel(
        nodes={
            "one": chain,
        },
        channels={
            "ephemeral": EphemeralValue(Any),
            "input": LastValue(int),
            "output": LastValue(int),
        },
        input_channels=["input", "ephemeral"],
        output_channels="output",
        checkpointer=checkpointer,
    )
    app.invoke({"input": 1, "ephemeral": "meow"}, config)
    assert checkpointer.get(config)["channel_values"] == {"input": 1, "output": 1}


def test_xray_issue(snapshot: SnapshotAssertion) -> None:
    class State(TypedDict):
        messages: Annotated[list, add_messages]

    def node(name):
        def _node(state: State):
            return {"messages": [("human", f"entered {name} node")]}

        return _node

    parent = StateGraph(State)
    child = StateGraph(State)

    child.add_node("c_one", node("c_one"))
    child.add_node("c_two", node("c_two"))

    child.add_edge("__start__", "c_one")
    child.add_edge("c_two", "c_one")

    child.add_conditional_edges(
        "c_one", lambda x: str(randrange(0, 2)), {"0": "c_two", "1": "__end__"}
    )

    parent.add_node("p_one", node("p_one"))
    parent.add_node("p_two", child.compile())

    parent.add_edge("__start__", "p_one")
    parent.add_edge("p_two", "p_one")

    parent.add_conditional_edges(
        "p_one", lambda x: str(randrange(0, 2)), {"0": "p_two", "1": "__end__"}
    )

    app = parent.compile()

    assert app.get_graph(xray=True).draw_mermaid() == snapshot


def test_xray_bool(snapshot: SnapshotAssertion) -> None:
    class State(TypedDict):
        messages: Annotated[list, add_messages]

    def node(name):
        def _node(state: State):
            return {"messages": [("human", f"entered {name} node")]}

        return _node

    grand_parent = StateGraph(State)

    child = StateGraph(State)

    child.add_node("c_one", node("c_one"))
    child.add_node("c_two", node("c_two"))

    child.add_edge("__start__", "c_one")
    child.add_edge("c_two", "c_one")

    child.add_conditional_edges(
        "c_one", lambda x: str(randrange(0, 2)), {"0": "c_two", "1": "__end__"}
    )

    parent = StateGraph(State)
    parent.add_node("p_one", node("p_one"))
    parent.add_node("p_two", child.compile())
    parent.add_edge("__start__", "p_one")
    parent.add_edge("p_two", "p_one")
    parent.add_conditional_edges(
        "p_one", lambda x: str(randrange(0, 2)), {"0": "p_two", "1": "__end__"}
    )

    grand_parent.add_node("gp_one", node("gp_one"))
    grand_parent.add_node("gp_two", parent.compile())
    grand_parent.add_edge("__start__", "gp_one")
    grand_parent.add_edge("gp_two", "gp_one")
    grand_parent.add_conditional_edges(
        "gp_one", lambda x: str(randrange(0, 2)), {"0": "gp_two", "1": "__end__"}
    )

    app = grand_parent.compile()
    assert app.get_graph(xray=True).draw_mermaid() == snapshot


def test_multiple_sinks_subgraphs(snapshot: SnapshotAssertion) -> None:
    class State(TypedDict):
        messages: Annotated[list, add_messages]

    subgraph_builder = StateGraph(State)
    subgraph_builder.add_node("one", lambda x: x)
    subgraph_builder.add_node("two", lambda x: x)
    subgraph_builder.add_node("three", lambda x: x)
    subgraph_builder.add_edge("__start__", "one")
    subgraph_builder.add_conditional_edges("one", lambda x: "two", ["two", "three"])
    subgraph = subgraph_builder.compile()

    builder = StateGraph(State)
    builder.add_node("uno", lambda x: x)
    builder.add_node("dos", lambda x: x)
    builder.add_node("subgraph", subgraph)
    builder.add_edge("__start__", "uno")
    builder.add_conditional_edges("uno", lambda x: "dos", ["dos", "subgraph"])

    app = builder.compile()
    assert app.get_graph(xray=True).draw_mermaid() == snapshot


def test_subgraph_retries():
    class State(TypedDict):
        count: int

    class ChildState(State):
        some_list: Annotated[list, operator.add]

    called_times = 0

    class RandomError(ValueError):
        """This will be retried on."""

    def parent_node(state: State):
        return {"count": state["count"] + 1}

    def child_node_a(state: ChildState):
        nonlocal called_times
        # We want it to retry only on node_b
        # NOT re-compute the whole graph.
        assert not called_times
        called_times += 1
        return {"some_list": ["val"]}

    def child_node_b(state: ChildState):
        raise RandomError("First attempt fails")

    child = StateGraph(ChildState)
    child.add_node(child_node_a)
    child.add_node(child_node_b)
    child.add_edge("__start__", "child_node_a")
    child.add_edge("child_node_a", "child_node_b")

    parent = StateGraph(State)
    parent.add_node("parent_node", parent_node)
    parent.add_node(
        "child_graph",
        child.compile(),
        retry=RetryPolicy(
            max_attempts=3,
            retry_on=(RandomError,),
            backoff_factor=0.0001,
            initial_interval=0.0001,
        ),
    )
    parent.add_edge("parent_node", "child_graph")
    parent.set_entry_point("parent_node")

    checkpointer = MemorySaver()
    app = parent.compile(checkpointer=checkpointer)
    with pytest.raises(RandomError):
        app.invoke({"count": 0}, {"configurable": {"thread_id": "foo"}})


@pytest.mark.parametrize("checkpointer_name", ALL_CHECKPOINTERS_SYNC)
@pytest.mark.parametrize("store_name", ALL_STORES_SYNC)
def test_store_injected(
    request: pytest.FixtureRequest, checkpointer_name: str, store_name: str
) -> None:
    checkpointer = request.getfixturevalue(f"checkpointer_{checkpointer_name}")
    the_store = request.getfixturevalue(f"store_{store_name}")

    class State(TypedDict):
        count: Annotated[int, operator.add]

    doc_id = str(uuid.uuid4())
    doc = {"some-key": "this-is-a-val"}
    uid = uuid.uuid4().hex
    namespace = (f"foo-{uid}", "bar")
    thread_1 = str(uuid.uuid4())
    thread_2 = str(uuid.uuid4())

    class Node:
        def __init__(self, i: Optional[int] = None):
            self.i = i

        def __call__(self, inputs: State, config: RunnableConfig, store: BaseStore):
            assert isinstance(store, BaseStore)
            store.put(
                (
                    namespace
                    if self.i is not None
                    and config["configurable"]["thread_id"] in (thread_1, thread_2)
                    else (f"foo_{self.i}", "bar")
                ),
                doc_id,
                {
                    **doc,
                    "from_thread": config["configurable"]["thread_id"],
                    "some_val": inputs["count"],
                },
            )
            return {"count": 1}

    builder = StateGraph(State)
    builder.add_node("node", Node())
    builder.add_edge("__start__", "node")
    N = 500
    M = 1

    for i in range(N):
        builder.add_node(f"node_{i}", Node(i))
        builder.add_edge("__start__", f"node_{i}")

    graph = builder.compile(store=the_store, checkpointer=checkpointer)

    results = graph.batch(
        [{"count": 0}] * M,
        ([{"configurable": {"thread_id": str(uuid.uuid4())}}] * (M - 1))
        + [{"configurable": {"thread_id": thread_1}}],
    )
    result = results[-1]
    assert result == {"count": N + 1}
    returned_doc = the_store.get(namespace, doc_id).value
    assert returned_doc == {**doc, "from_thread": thread_1, "some_val": 0}
    assert len(the_store.search(namespace)) == 1
    # Check results after another turn of the same thread
    result = graph.invoke({"count": 0}, {"configurable": {"thread_id": thread_1}})
    assert result == {"count": (N + 1) * 2}
    returned_doc = the_store.get(namespace, doc_id).value
    assert returned_doc == {**doc, "from_thread": thread_1, "some_val": N + 1}
    assert len(the_store.search(namespace)) == 1

    result = graph.invoke({"count": 0}, {"configurable": {"thread_id": thread_2}})
    assert result == {"count": N + 1}
    returned_doc = the_store.get(namespace, doc_id).value
    assert returned_doc == {
        **doc,
        "from_thread": thread_2,
        "some_val": 0,
    }  # Overwrites the whole doc
    assert len(the_store.search(namespace)) == 1  # still overwriting the same one


def test_enum_node_names():
    class NodeName(str, enum.Enum):
        BAZ = "baz"

    class State(TypedDict):
        foo: str
        bar: str

    def baz(state: State):
        return {"bar": state["foo"] + "!"}

    graph = StateGraph(State)
    graph.add_node(NodeName.BAZ, baz)
    graph.add_edge(START, NodeName.BAZ)
    graph.add_edge(NodeName.BAZ, END)
    graph = graph.compile()

    assert graph.invoke({"foo": "hello"}) == {"foo": "hello", "bar": "hello!"}


def test_debug_retry():
    class State(TypedDict):
        messages: Annotated[list[str], operator.add]

    def node(name):
        def _node(state: State):
            return {"messages": [f"entered {name} node"]}

        return _node

    builder = StateGraph(State)
    builder.add_node("one", node("one"))
    builder.add_node("two", node("two"))
    builder.add_edge(START, "one")
    builder.add_edge("one", "two")
    builder.add_edge("two", END)

    saver = MemorySaver()

    graph = builder.compile(checkpointer=saver)

    config = {"configurable": {"thread_id": "1"}}
    graph.invoke({"messages": []}, config=config)

    # re-run step: 1
    target_config = next(
        c.parent_config for c in saver.list(config) if c.metadata["step"] == 1
    )
    update_config = graph.update_state(target_config, values=None)

    events = [*graph.stream(None, config=update_config, stream_mode="debug")]

    checkpoint_events = list(
        reversed([e["payload"] for e in events if e["type"] == "checkpoint"])
    )

    checkpoint_history = {
        c.config["configurable"]["checkpoint_id"]: c
        for c in graph.get_state_history(config)
    }

    def lax_normalize_config(config: Optional[dict]) -> Optional[dict]:
        if config is None:
            return None
        return config["configurable"]

    for stream in checkpoint_events:
        stream_conf = lax_normalize_config(stream["config"])
        stream_parent_conf = lax_normalize_config(stream["parent_config"])
        assert stream_conf != stream_parent_conf

        # ensure the streamed checkpoint == checkpoint from checkpointer.list()
        history = checkpoint_history[stream["config"]["configurable"]["checkpoint_id"]]
        history_conf = lax_normalize_config(history.config)
        assert stream_conf == history_conf

        history_parent_conf = lax_normalize_config(history.parent_config)
        assert stream_parent_conf == history_parent_conf


def test_debug_subgraphs():
    class State(TypedDict):
        messages: Annotated[list[str], operator.add]

    def node(name):
        def _node(state: State):
            return {"messages": [f"entered {name} node"]}

        return _node

    parent = StateGraph(State)
    child = StateGraph(State)

    child.add_node("c_one", node("c_one"))
    child.add_node("c_two", node("c_two"))
    child.add_edge(START, "c_one")
    child.add_edge("c_one", "c_two")
    child.add_edge("c_two", END)

    parent.add_node("p_one", node("p_one"))
    parent.add_node("p_two", child.compile())
    parent.add_edge(START, "p_one")
    parent.add_edge("p_one", "p_two")
    parent.add_edge("p_two", END)

    graph = parent.compile(checkpointer=MemorySaver())

    config = {"configurable": {"thread_id": "1"}}
    events = [
        *graph.stream(
            {"messages": []},
            config=config,
            stream_mode="debug",
        )
    ]

    checkpoint_events = list(
        reversed([e["payload"] for e in events if e["type"] == "checkpoint"])
    )
    checkpoint_history = list(graph.get_state_history(config))

    assert len(checkpoint_events) == len(checkpoint_history)

    def lax_normalize_config(config: Optional[dict]) -> Optional[dict]:
        if config is None:
            return None
        return config["configurable"]

    for stream, history in zip(checkpoint_events, checkpoint_history):
        assert stream["values"] == history.values
        assert stream["next"] == list(history.next)
        assert lax_normalize_config(stream["config"]) == lax_normalize_config(
            history.config
        )
        assert lax_normalize_config(stream["parent_config"]) == lax_normalize_config(
            history.parent_config
        )

        assert len(stream["tasks"]) == len(history.tasks)
        for stream_task, history_task in zip(stream["tasks"], history.tasks):
            assert stream_task["id"] == history_task.id
            assert stream_task["name"] == history_task.name
            assert stream_task["interrupts"] == history_task.interrupts
            assert stream_task.get("error") == history_task.error
            assert stream_task.get("state") == history_task.state


def test_debug_nested_subgraphs():
    from collections import defaultdict

    class State(TypedDict):
        messages: Annotated[list[str], operator.add]

    def node(name):
        def _node(state: State):
            return {"messages": [f"entered {name} node"]}

        return _node

    grand_parent = StateGraph(State)
    parent = StateGraph(State)
    child = StateGraph(State)

    child.add_node("c_one", node("c_one"))
    child.add_node("c_two", node("c_two"))
    child.add_edge(START, "c_one")
    child.add_edge("c_one", "c_two")
    child.add_edge("c_two", END)

    parent.add_node("p_one", node("p_one"))
    parent.add_node("p_two", child.compile())
    parent.add_edge(START, "p_one")
    parent.add_edge("p_one", "p_two")
    parent.add_edge("p_two", END)

    grand_parent.add_node("gp_one", node("gp_one"))
    grand_parent.add_node("gp_two", parent.compile())
    grand_parent.add_edge(START, "gp_one")
    grand_parent.add_edge("gp_one", "gp_two")
    grand_parent.add_edge("gp_two", END)

    graph = grand_parent.compile(checkpointer=MemorySaver())

    config = {"configurable": {"thread_id": "1"}}
    events = [
        *graph.stream(
            {"messages": []},
            config=config,
            stream_mode="debug",
            subgraphs=True,
        )
    ]

    stream_ns: dict[tuple, dict] = defaultdict(list)
    for ns, e in events:
        if e["type"] == "checkpoint":
            stream_ns[ns].append(e["payload"])

    assert list(stream_ns.keys()) == [
        (),
        (AnyStr("gp_two:"),),
        (AnyStr("gp_two:"), AnyStr("p_two:")),
    ]

    history_ns = {
        ns: list(
            graph.get_state_history(
                {"configurable": {"thread_id": "1", "checkpoint_ns": "|".join(ns)}}
            )
        )[::-1]
        for ns in stream_ns.keys()
    }

    def normalize_config(config: Optional[dict]) -> Optional[dict]:
        if config is None:
            return None

        clean_config = {}
        clean_config["thread_id"] = config["configurable"]["thread_id"]
        clean_config["checkpoint_id"] = config["configurable"]["checkpoint_id"]
        clean_config["checkpoint_ns"] = config["configurable"]["checkpoint_ns"]
        if "checkpoint_map" in config["configurable"]:
            clean_config["checkpoint_map"] = config["configurable"]["checkpoint_map"]

        return clean_config

    for checkpoint_events, checkpoint_history in zip(
        stream_ns.values(), history_ns.values()
    ):
        for stream, history in zip(checkpoint_events, checkpoint_history):
            assert stream["values"] == history.values
            assert stream["next"] == list(history.next)
            assert normalize_config(stream["config"]) == normalize_config(
                history.config
            )
            assert normalize_config(stream["parent_config"]) == normalize_config(
                history.parent_config
            )

            assert len(stream["tasks"]) == len(history.tasks)
            for stream_task, history_task in zip(stream["tasks"], history.tasks):
                assert stream_task["id"] == history_task.id
                assert stream_task["name"] == history_task.name
                assert stream_task["interrupts"] == history_task.interrupts
                assert stream_task.get("error") == history_task.error
                assert stream_task.get("state") == history_task.state


def test_add_sequence():
    class State(TypedDict):
        foo: Annotated[list[str], operator.add]
        bar: str

    def step1(state: State):
        return {"foo": ["step1"], "bar": "baz"}

    def step2(state: State):
        return {"foo": ["step2"]}

    # test raising if less than 1 steps
    with pytest.raises(ValueError):
        StateGraph(State).add_sequence([])

    # test raising if duplicate step names
    with pytest.raises(ValueError):
        StateGraph(State).add_sequence([step1, step1])

    with pytest.raises(ValueError):
        StateGraph(State).add_sequence([("foo", step1), ("foo", step1)])

    # test unnamed steps
    builder = StateGraph(State)
    builder.add_sequence([step1, step2])
    builder.add_edge(START, "step1")
    graph = builder.compile()
    result = graph.invoke({"foo": []})
    assert result == {"foo": ["step1", "step2"], "bar": "baz"}
    stream_chunks = list(graph.stream({"foo": []}))
    assert stream_chunks == [
        {"step1": {"foo": ["step1"], "bar": "baz"}},
        {"step2": {"foo": ["step2"]}},
    ]

    # test named steps
    builder_named_steps = StateGraph(State)
    builder_named_steps.add_sequence([("meow1", step1), ("meow2", step2)])
    builder_named_steps.add_edge(START, "meow1")
    graph_named_steps = builder_named_steps.compile()
    result = graph_named_steps.invoke({"foo": []})
    stream_chunks = list(graph_named_steps.stream({"foo": []}))
    assert result == {"foo": ["step1", "step2"], "bar": "baz"}
    assert stream_chunks == [
        {"meow1": {"foo": ["step1"], "bar": "baz"}},
        {"meow2": {"foo": ["step2"]}},
    ]

    builder_named_steps = StateGraph(State)
    builder_named_steps.add_sequence(
        [
            ("meow1", lambda state: {"foo": ["foo"]}),
            ("meow2", lambda state: {"bar": state["foo"][0] + "bar"}),
        ],
    )
    builder_named_steps.add_edge(START, "meow1")
    graph_named_steps = builder_named_steps.compile()
    result = graph_named_steps.invoke({"foo": []})
    stream_chunks = list(graph_named_steps.stream({"foo": []}))
    # filtered by output schema
    assert result == {"bar": "foobar", "foo": ["foo"]}
    assert stream_chunks == [
        {"meow1": {"foo": ["foo"]}},
        {"meow2": {"bar": "foobar"}},
    ]

    # test two sequences

    def a(state: State):
        return {"foo": ["a"]}

    def b(state: State):
        return {"foo": ["b"]}

    builder_two_sequences = StateGraph(State)
    builder_two_sequences.add_sequence([a])
    builder_two_sequences.add_sequence([b])
    builder_two_sequences.add_edge(START, "a")
    builder_two_sequences.add_edge("a", "b")
    graph_two_sequences = builder_two_sequences.compile()

    result = graph_two_sequences.invoke({"foo": []})
    assert result == {"foo": ["a", "b"]}

    stream_chunks = list(graph_two_sequences.stream({"foo": []}))
    assert stream_chunks == [
        {"a": {"foo": ["a"]}},
        {"b": {"foo": ["b"]}},
    ]

    # test mixed nodes and sequences

    def c(state: State):
        return {"foo": ["c"]}

    def d(state: State):
        return {"foo": ["d"]}

    def e(state: State):
        return {"foo": ["e"]}

    def foo(state: State):
        if state["foo"][0] == "a":
            return "d"
        else:
            return "c"

    builder_complex = StateGraph(State)
    builder_complex.add_sequence([a, b])
    builder_complex.add_conditional_edges("b", foo)
    builder_complex.add_node(c)
    builder_complex.add_sequence([d, e])
    builder_complex.add_edge(START, "a")
    graph_complex = builder_complex.compile()

    result = graph_complex.invoke({"foo": []})
    assert result == {"foo": ["a", "b", "d", "e"]}

    result = graph_complex.invoke({"foo": ["start"]})
    assert result == {"foo": ["start", "a", "b", "c"]}

    stream_chunks = list(graph_complex.stream({"foo": []}))
    assert stream_chunks == [
        {"a": {"foo": ["a"]}},
        {"b": {"foo": ["b"]}},
        {"d": {"foo": ["d"]}},
        {"e": {"foo": ["e"]}},
    ]


def test_runnable_passthrough_node_graph() -> None:
    class State(TypedDict):
        changeme: str

    async def dummy(state):
        return state

    agent = dummy | RunnablePassthrough.assign(prediction=RunnableLambda(lambda x: x))

    graph_builder = StateGraph(State)

    graph_builder.add_node("agent", agent)
    graph_builder.add_edge(START, "agent")

    graph = graph_builder.compile()

    assert graph.get_graph(xray=True).to_json() == graph.get_graph(xray=False).to_json()


@pytest.mark.parametrize("checkpointer_name", ALL_CHECKPOINTERS_SYNC)
def test_parent_command(request: pytest.FixtureRequest, checkpointer_name: str) -> None:
    from langchain_core.messages import BaseMessage
    from langchain_core.tools import tool

    @tool(return_direct=True)
    def get_user_name() -> Command:
        """Retrieve user name"""
        return Command(update={"user_name": "Meow"}, graph=Command.PARENT)

    subgraph_builder = StateGraph(MessagesState)
    subgraph_builder.add_node("tool", get_user_name)
    subgraph_builder.add_edge(START, "tool")
    subgraph = subgraph_builder.compile()

    class CustomParentState(TypedDict):
        messages: Annotated[list[BaseMessage], add_messages]
        # this key is not available to the child graph
        user_name: str

    builder = StateGraph(CustomParentState)
    builder.add_node("alice", subgraph)
    builder.add_edge(START, "alice")
    checkpointer = request.getfixturevalue(f"checkpointer_{checkpointer_name}")
    graph = builder.compile(checkpointer=checkpointer)

    config = {"configurable": {"thread_id": "1"}}

    assert graph.invoke({"messages": [("user", "get user name")]}, config) == {
        "messages": [
            _AnyIdHumanMessage(
                content="get user name", additional_kwargs={}, response_metadata={}
            ),
        ],
        "user_name": "Meow",
    }
    assert graph.get_state(config) == StateSnapshot(
        values={
            "messages": [
                _AnyIdHumanMessage(
                    content="get user name", additional_kwargs={}, response_metadata={}
                ),
            ],
            "user_name": "Meow",
        },
        next=(),
        config={
            "configurable": {
                "thread_id": "1",
                "checkpoint_ns": "",
                "checkpoint_id": AnyStr(),
            }
        },
        metadata={
            "source": "loop",
            "writes": {
                "alice": {
                    "user_name": "Meow",
                }
            },
            "thread_id": "1",
            "step": 1,
            "parents": {},
        },
        created_at=AnyStr(),
        parent_config=(
            None
            if "shallow" in checkpointer_name
            else {
                "configurable": {
                    "thread_id": "1",
                    "checkpoint_ns": "",
                    "checkpoint_id": AnyStr(),
                }
            }
        ),
        tasks=(),
    )


@pytest.mark.parametrize("checkpointer_name", ALL_CHECKPOINTERS_SYNC)
def test_interrupt_subgraph(request: pytest.FixtureRequest, checkpointer_name: str):
    checkpointer = request.getfixturevalue(f"checkpointer_{checkpointer_name}")

    class State(TypedDict):
        baz: str

    def foo(state):
        return {"baz": "foo"}

    def bar(state):
        value = interrupt("Please provide baz value:")
        return {"baz": value}

    child_builder = StateGraph(State)
    child_builder.add_node(bar)
    child_builder.add_edge(START, "bar")

    builder = StateGraph(State)
    builder.add_node(foo)
    builder.add_node("bar", child_builder.compile())
    builder.add_edge(START, "foo")
    builder.add_edge("foo", "bar")
    graph = builder.compile(checkpointer=checkpointer)

    thread1 = {"configurable": {"thread_id": "1"}}
    # First run, interrupted at bar
    assert graph.invoke({"baz": ""}, thread1)
    # Resume with answer
    assert graph.invoke(Command(resume="bar"), thread1)


@pytest.mark.parametrize("checkpointer_name", ALL_CHECKPOINTERS_SYNC)
def test_interrupt_multiple(request: pytest.FixtureRequest, checkpointer_name: str):
    checkpointer = request.getfixturevalue(f"checkpointer_{checkpointer_name}")

    class State(TypedDict):
        my_key: Annotated[str, operator.add]

    def node(s: State) -> State:
        answer = interrupt({"value": 1})
        answer2 = interrupt({"value": 2})
        return {"my_key": answer + " " + answer2}

    builder = StateGraph(State)
    builder.add_node("node", node)
    builder.add_edge(START, "node")

    graph = builder.compile(checkpointer=checkpointer)
    thread1 = {"configurable": {"thread_id": "1"}}

    assert [e for e in graph.stream({"my_key": "DE", "market": "DE"}, thread1)] == [
        {
            "__interrupt__": (
                Interrupt(
                    value={"value": 1},
                    resumable=True,
                    ns=[AnyStr("node:")],
                    when="during",
                ),
            )
        }
    ]

    assert [
        event
        for event in graph.stream(
            Command(resume="answer 1", update={"my_key": "foofoo"}), thread1
        )
    ] == [
        {
            "__interrupt__": (
                Interrupt(
                    value={"value": 2},
                    resumable=True,
                    ns=[AnyStr("node:")],
                    when="during",
                ),
            )
        }
    ]

    assert [event for event in graph.stream(Command(resume="answer 2"), thread1)] == [
        {"node": {"my_key": "answer 1 answer 2"}},
    ]


@pytest.mark.parametrize("checkpointer_name", ALL_CHECKPOINTERS_SYNC)
def test_interrupt_loop(request: pytest.FixtureRequest, checkpointer_name: str):
    checkpointer = request.getfixturevalue(f"checkpointer_{checkpointer_name}")

    class State(TypedDict):
        age: int
        other: str

    def ask_age(s: State):
        """Ask an expert for help."""
        question = "How old are you?"
        value = None
        for _ in range(10):
            value: str = interrupt(question)
            if not value.isdigit() or int(value) < 18:
                question = "invalid response"
                value = None
            else:
                break

        return {"age": int(value)}

    builder = StateGraph(State)
    builder.add_node("node", ask_age)
    builder.add_edge(START, "node")

    graph = builder.compile(checkpointer=checkpointer)
    thread1 = {"configurable": {"thread_id": "1"}}

    assert [e for e in graph.stream({"other": ""}, thread1)] == [
        {
            "__interrupt__": (
                Interrupt(
                    value="How old are you?",
                    resumable=True,
                    ns=[AnyStr("node:")],
                    when="during",
                ),
            )
        }
    ]

    assert [
        event
        for event in graph.stream(
            Command(resume="13"),
            thread1,
        )
    ] == [
        {
            "__interrupt__": (
                Interrupt(
                    value="invalid response",
                    resumable=True,
                    ns=[AnyStr("node:")],
                    when="during",
                ),
            )
        }
    ]

    assert [
        event
        for event in graph.stream(
            Command(resume="15"),
            thread1,
        )
    ] == [
        {
            "__interrupt__": (
                Interrupt(
                    value="invalid response",
                    resumable=True,
                    ns=[AnyStr("node:")],
                    when="during",
                ),
            )
        }
    ]

    assert [event for event in graph.stream(Command(resume="19"), thread1)] == [
        {"node": {"age": 19}},
    ]


@pytest.mark.parametrize("checkpointer_name", ALL_CHECKPOINTERS_SYNC)
def test_interrupt_functional(
    request: pytest.FixtureRequest, checkpointer_name: str, snapshot: SnapshotAssertion
) -> None:
    checkpointer: BaseCheckpointSaver = request.getfixturevalue(
        f"checkpointer_{checkpointer_name}"
    )

    @task
    def foo(state: dict) -> dict:
        return {"a": state["a"] + "foo"}

    @task
    def bar(state: dict) -> dict:
        return {"a": state["a"] + "bar", "b": state["b"]}

    @entrypoint(checkpointer=checkpointer)
    def graph(inputs: dict) -> dict:
        fut_foo = foo(inputs)
        value = interrupt("Provide value for bar:")
        bar_input = {**fut_foo.result(), "b": value}
        fut_bar = bar(bar_input)
        return fut_bar.result()

    config = {"configurable": {"thread_id": "1"}}
    # First run, interrupted at bar
    graph.invoke({"a": ""}, config)
    # Resume with an answer
    res = graph.invoke(Command(resume="bar"), config)
    assert res == {"a": "foobar", "b": "bar"}


@pytest.mark.parametrize("checkpointer_name", ALL_CHECKPOINTERS_SYNC)
def test_interrupt_task_functional(
    request: pytest.FixtureRequest, checkpointer_name: str, snapshot: SnapshotAssertion
) -> None:
    checkpointer: BaseCheckpointSaver = request.getfixturevalue(
        f"checkpointer_{checkpointer_name}"
    )

    @task
    def foo(state: dict) -> dict:
        return {"a": state["a"] + "foo"}

    @task
    def bar(state: dict) -> dict:
        value = interrupt("Provide value for bar:")
        return {"a": state["a"] + value}

    @entrypoint(checkpointer=checkpointer)
    def graph(inputs: dict) -> dict:
        fut_foo = foo(inputs)
        fut_bar = bar(fut_foo.result())
        return fut_bar.result()

    config = {"configurable": {"thread_id": "1"}}
    # First run, interrupted at bar
    assert not graph.invoke({"a": ""}, config)
    # Resume with an answer
    res = graph.invoke(Command(resume="bar"), config)
    assert res == {"a": "foobar"}

    # Test that we can interrupt the same task multiple times
    config = {"configurable": {"thread_id": "2"}}

    @entrypoint(checkpointer=checkpointer)
    def graph(inputs: dict) -> dict:
        foo_result = foo(inputs).result()
        bar_result = bar(foo_result).result()
        baz_result = bar(bar_result).result()
        return baz_result

    # First run, interrupted at bar
    assert not graph.invoke({"a": ""}, config)
    # Provide resumes
    assert not graph.invoke(Command(resume="bar"), config)
    assert graph.invoke(Command(resume="baz"), config) == {"a": "foobarbaz"}


def test_root_mixed_return() -> None:
    def my_node(state: list[str]):
        return [Command(update=["a"]), ["b"]]

    graph = StateGraph(Annotated[list[str], operator.add])

    graph.add_node(my_node)
    graph.add_edge(START, "my_node")
    graph = graph.compile()

    assert graph.invoke([]) == ["a", "b"]


def test_dict_mixed_return() -> None:
    class State(TypedDict):
        foo: Annotated[str, operator.add]

    def my_node(state: State):
        return [Command(update={"foo": "a"}), {"foo": "b"}]

    graph = StateGraph(State)
    graph.add_node(my_node)
    graph.add_edge(START, "my_node")
    graph = graph.compile()

    assert graph.invoke({"foo": ""}) == {"foo": "ab"}


def test_command_pydantic_dataclass() -> None:
    from pydantic import BaseModel

    class PydanticState(BaseModel):
        foo: str

    @dataclass
    class DataclassState:
        foo: str

    for State in (PydanticState, DataclassState):

        def node_a(state) -> Command[Literal["node_b"]]:
            return Command(
                update=State(foo="foo"),
                goto="node_b",
            )

        def node_b(state):
            return {"foo": state.foo + "bar"}

        builder = StateGraph(State)
        builder.add_edge(START, "node_a")
        builder.add_node(node_a)
        builder.add_node(node_b)
        graph = builder.compile()
        assert graph.invoke(State(foo="")) == {"foo": "foobar"}


@pytest.mark.parametrize("checkpointer_name", ALL_CHECKPOINTERS_SYNC)
def test_command_with_static_breakpoints(
    request: pytest.FixtureRequest, checkpointer_name: str
) -> None:
    """Test that we can use Command to resume and update with static breakpoints."""

    checkpointer = request.getfixturevalue(f"checkpointer_{checkpointer_name}")

    class State(TypedDict):
        """The graph state."""

        foo: str

    def node1(state: State):
        return {
            "foo": state["foo"] + "|node-1",
        }

    def node2(state: State):
        return {
            "foo": state["foo"] + "|node-2",
        }

    builder = StateGraph(State)
    builder.add_node("node1", node1)
    builder.add_node("node2", node2)
    builder.add_edge(START, "node1")
    builder.add_edge("node1", "node2")

    graph = builder.compile(checkpointer=checkpointer, interrupt_before=["node1"])
    config = {"configurable": {"thread_id": str(uuid.uuid4())}}

    # Start the graph and interrupt at the first node
    graph.invoke({"foo": "abc"}, config)
    result = graph.invoke(Command(resume="node1"), config)
    assert result == {"foo": "abc|node-1|node-2"}


@pytest.mark.parametrize("checkpointer_name", ALL_CHECKPOINTERS_SYNC)
def test_multistep_plan(request: pytest.FixtureRequest, checkpointer_name: str):
    from langchain_core.messages import AnyMessage

    checkpointer = request.getfixturevalue(f"checkpointer_{checkpointer_name}")

    class State(TypedDict, total=False):
        plan: list[Union[str, list[str]]]
        messages: Annotated[list[AnyMessage], add_messages]

    def planner(state: State):
        if state.get("plan") is None:
            # create plan somehow
            plan = ["step1", ["step2", "step3"], "step4"]
            # pick the first step to execute next
            first_step, *plan = plan
            # put the rest of plan in state
            return Command(goto=first_step, update={"plan": plan})
        elif state["plan"]:
            # go to the next step of the plan
            next_step, *next_plan = state["plan"]
            return Command(goto=next_step, update={"plan": next_plan})
        else:
            # the end of the plan
            pass

    def step1(state: State):
        return Command(goto="planner", update={"messages": [("human", "step1")]})

    def step2(state: State):
        return Command(goto="planner", update={"messages": [("human", "step2")]})

    def step3(state: State):
        return Command(goto="planner", update={"messages": [("human", "step3")]})

    def step4(state: State):
        return Command(goto="planner", update={"messages": [("human", "step4")]})

    builder = StateGraph(State)
    builder.add_node(planner)
    builder.add_node(step1)
    builder.add_node(step2)
    builder.add_node(step3)
    builder.add_node(step4)
    builder.add_edge(START, "planner")
    graph = builder.compile(checkpointer=checkpointer)

    config = {"configurable": {"thread_id": "1"}}

    assert graph.invoke({"messages": [("human", "start")]}, config) == {
        "messages": [
            _AnyIdHumanMessage(content="start"),
            _AnyIdHumanMessage(content="step1"),
            _AnyIdHumanMessage(content="step2"),
            _AnyIdHumanMessage(content="step3"),
            _AnyIdHumanMessage(content="step4"),
        ],
        "plan": [],
    }


@pytest.mark.parametrize("checkpointer_name", ALL_CHECKPOINTERS_SYNC)
def test_command_goto_with_static_breakpoints(
    request: pytest.FixtureRequest, checkpointer_name: str
) -> None:
    """Use Command goto with static breakpoints."""

    checkpointer = request.getfixturevalue(f"checkpointer_{checkpointer_name}")

    class State(TypedDict):
        """The graph state."""

        foo: Annotated[str, operator.add]

    def node1(state: State):
        return {
            "foo": "|node-1",
        }

    def node2(state: State):
        return {
            "foo": "|node-2",
        }

    builder = StateGraph(State)
    builder.add_node("node1", node1)
    builder.add_node("node2", node2)
    builder.add_edge(START, "node1")
    builder.add_edge("node1", "node2")

    graph = builder.compile(checkpointer=checkpointer, interrupt_before=["node1"])

    config = {"configurable": {"thread_id": str(uuid.uuid4())}}

    # Start the graph and interrupt at the first node
    graph.invoke({"foo": "abc"}, config)
    result = graph.invoke(Command(goto=["node2"]), config)
    assert result == {"foo": "abc|node-1|node-2|node-2"}


def test_nested_graph_state_error_handling():
    """Test error handling when updating state in nested graphs."""

    class State(TypedDict):
        count: int

    def child_node(state: State):
        return {"count": state["count"] + 1}

    child = StateGraph(State)
    child.add_node("child", child_node)
    child.add_edge(START, "child")

    parent = StateGraph(State)
    parent.add_node("child_graph", child.compile())
    parent.add_edge(START, "child_graph")

    app = parent.compile(checkpointer=MemorySaver())

    # Test invalid state update on parent
    with pytest.raises(InvalidUpdateError):
        app.update_state({"configurable": {"thread_id": "1"}}, {"invalid_key": "value"})

    # Test invalid state update on child
    with pytest.raises(InvalidUpdateError):
        app.update_state(
            {"configurable": {"thread_id": "1", "checkpoint_ns": "child_graph"}},
            {"invalid_key": "value"},
        )


def test_parallel_node_execution():
    """Test that parallel nodes execute concurrently."""

    class State(TypedDict):
        results: Annotated[list[str], operator.add]

    def slow_node(state: State):
        time.sleep(1)
        return {"results": ["slow"]}

    def fast_node(state: State):
        time.sleep(2)
        return {"results": ["fast"]}

    builder = StateGraph(State)
    builder.add_node("slow", slow_node)
    builder.add_node("fast", fast_node)
    builder.add_edge(START, "slow")
    builder.add_edge(START, "fast")

    graph = builder.compile()

    start = time.perf_counter()
    result = graph.invoke({"results": []})
    duration = time.perf_counter() - start

    # Fast node result should be available first
    assert "fast" in result["results"][0]

    # Total duration should be less than sum of both nodes
    assert duration < 3.0


@pytest.mark.parametrize("checkpointer_name", ALL_CHECKPOINTERS_SYNC)
def test_multiple_interrupt_state_persistence(
    request: pytest.FixtureRequest, checkpointer_name: str
) -> None:
    """Test that state is preserved correctly across multiple interrupts."""

    checkpointer = request.getfixturevalue(f"checkpointer_{checkpointer_name}")

    class State(TypedDict):
        steps: Annotated[list[str], operator.add]

    def interruptible_node(state: State):
        first = interrupt("First interrupt")
        second = interrupt("Second interrupt")
        return {"steps": [first, second]}

    builder = StateGraph(State)
    builder.add_node("node", interruptible_node)
    builder.add_edge(START, "node")

    app = builder.compile(checkpointer=checkpointer)
    config = {"configurable": {"thread_id": "1"}}

    # First execution - should hit first interrupt
    app.invoke({"steps": []}, config)

    # State should still be empty since node hasn't returned
    state = app.get_state(config)
    assert state.values == {"steps": []}

    # Resume after first interrupt - should hit second interrupt
    app.invoke(Command(resume="step1"), config)

    # State should still be empty since node hasn't returned
    state = app.get_state(config)
    assert state.values == {"steps": []}

    # Resume after second interrupt - node should complete
    result = app.invoke(Command(resume="step2"), config)

    # Now state should contain both steps since node returned
    assert result["steps"] == ["step1", "step2"]
    state = app.get_state(config)
    assert state.values["steps"] == ["step1", "step2"]


def test_concurrent_execution_thread_safety():
    """Test thread safety during concurrent execution."""

    class State(TypedDict):
        counter: Annotated[int, operator.add]

    results = deque()  # thread-safe queue
    threads: list[threading.Thread] = []

    def slow_node(state: State):
        time.sleep(0.1)
        return {"counter": 1}

    builder = StateGraph(State)
    builder.add_node("node", slow_node)
    builder.add_edge(START, "node")
    graph = builder.compile()

    def run_graph():
        result = graph.invoke({"counter": 0})
        results.append(result)

    # Start multiple threads
    for _ in range(10):
        thread = threading.Thread(target=run_graph)
        thread.start()
        threads.append(thread)

    # Wait for all threads
    for thread in threads:
        thread.join()

    # Verify results are independent
    assert len(results) == 10
    for result in results:
        assert result["counter"] == 1


@pytest.mark.parametrize("checkpointer_name", ALL_CHECKPOINTERS_SYNC)
def test_checkpoint_recovery(request: pytest.FixtureRequest, checkpointer_name: str):
    """Test recovery from checkpoints after failures."""
    checkpointer = request.getfixturevalue(f"checkpointer_{checkpointer_name}")

    class State(TypedDict):
        steps: Annotated[list[str], operator.add]
        attempt: int  # Track number of attempts

    def failing_node(state: State):
        # Fail on first attempt, succeed on retry
        if state["attempt"] == 1:
            raise RuntimeError("Simulated failure")
        return {"steps": ["node1"]}

    def second_node(state: State):
        return {"steps": ["node2"]}

    builder = StateGraph(State)
    builder.add_node("node1", failing_node)
    builder.add_node("node2", second_node)
    builder.add_edge(START, "node1")
    builder.add_edge("node1", "node2")

    graph = builder.compile(checkpointer=checkpointer)
    config = {"configurable": {"thread_id": "1"}}

    # First attempt should fail
    with pytest.raises(RuntimeError):
        graph.invoke({"steps": ["start"], "attempt": 1}, config)

    # Verify checkpoint state
    state = graph.get_state(config)
    assert state is not None
    assert state.values == {"steps": ["start"], "attempt": 1}  # input state saved
    assert state.next == ("node1",)  # Should retry failed node
    assert "RuntimeError('Simulated failure')" in state.tasks[0].error

    # Retry with updated attempt count
    result = graph.invoke({"steps": [], "attempt": 2}, config)
    assert result == {"steps": ["start", "node1", "node2"], "attempt": 2}

    if "shallow" in checkpointer_name:
        return

    # Verify checkpoint history shows both attempts
    history = list(graph.get_state_history(config))
    assert len(history) == 6  # Initial + failed attempt + successful attempt

    # Verify the error was recorded in checkpoint
    failed_checkpoint = next(c for c in history if c.tasks and c.tasks[0].error)
    assert "RuntimeError('Simulated failure')" in failed_checkpoint.tasks[0].error


def test_multiple_updates_root() -> None:
    def node_a(state):
        return [Command(update="a1"), Command(update="a2")]

    def node_b(state):
        return "b"

    graph = (
        StateGraph(Annotated[str, operator.add])
        .add_sequence([node_a, node_b])
        .add_edge(START, "node_a")
        .compile()
    )

    assert graph.invoke("") == "a1a2b"

    # only streams the last update from node_a
    assert [c for c in graph.stream("", stream_mode="updates")] == [
        {"node_a": ["a1", "a2"]},
        {"node_b": "b"},
    ]


def test_multiple_updates() -> None:
    class State(TypedDict):
        foo: Annotated[str, operator.add]

    def node_a(state):
        return [Command(update={"foo": "a1"}), Command(update={"foo": "a2"})]

    def node_b(state):
        return {"foo": "b"}

    graph = (
        StateGraph(State)
        .add_sequence([node_a, node_b])
        .add_edge(START, "node_a")
        .compile()
    )

    assert graph.invoke({"foo": ""}) == {
        "foo": "a1a2b",
    }

    # only streams the last update from node_a
    assert [c for c in graph.stream({"foo": ""}, stream_mode="updates")] == [
        {"node_a": [{"foo": "a1"}, {"foo": "a2"}]},
        {"node_b": {"foo": "b"}},
    ]


@pytest.mark.parametrize("checkpointer_name", ALL_CHECKPOINTERS_SYNC)
def test_falsy_return_from_task(
    request: pytest.FixtureRequest, checkpointer_name: str, snapshot: SnapshotAssertion
):
    """Test with a falsy return from a task."""
    checkpointer = request.getfixturevalue(f"checkpointer_{checkpointer_name}")

    @task
    def falsy_task() -> bool:
        return False

    @entrypoint(checkpointer=checkpointer)
    def graph(state: dict) -> dict:
        """React tool."""
        falsy_task().result()
        interrupt("test")

    configurable = {"configurable": {"thread_id": str(uuid.uuid4())}}
    graph.invoke({"a": 5}, configurable)
    graph.invoke(Command(resume="123"), configurable)


@pytest.mark.parametrize("checkpointer_name", ALL_CHECKPOINTERS_SYNC)
def test_multiple_interrupts_functional(
    request: pytest.FixtureRequest, checkpointer_name: str, snapshot: SnapshotAssertion
):
    """Test multiple interrupts with functional API."""
    checkpointer = request.getfixturevalue(f"checkpointer_{checkpointer_name}")

    counter = 0

    @task
    def double(x: int) -> int:
        """Increment the counter."""
        nonlocal counter
        counter += 1
        return 2 * x

    @entrypoint(checkpointer=checkpointer)
    def graph(state: dict) -> dict:
        """React tool."""

        values = []

        for idx in [1, 2, 3]:
            values.extend([double(idx).result(), interrupt({"a": "boo"})])

        return {"values": values}

    configurable = {"configurable": {"thread_id": str(uuid.uuid4())}}
    graph.invoke({}, configurable)
    graph.invoke(Command(resume="a"), configurable)
    graph.invoke(Command(resume="b"), configurable)
    result = graph.invoke(Command(resume="c"), configurable)
    # `double` value should be cached appropriately when used w/ `interrupt`
    assert result == {
        "values": [2, "a", 4, "b", 6, "c"],
    }
    assert counter == 3


@pytest.mark.parametrize("checkpointer_name", ALL_CHECKPOINTERS_SYNC)
def test_double_interrupt_subgraph(
    request: pytest.FixtureRequest, checkpointer_name: str
) -> None:
    checkpointer = request.getfixturevalue(f"checkpointer_{checkpointer_name}")

    class AgentState(TypedDict):
        input: str

    def node_1(state: AgentState):
        result = interrupt("interrupt node 1")
        return {"input": result}

    def node_2(state: AgentState):
        result = interrupt("interrupt node 2")
        return {"input": result}

    subgraph_builder = (
        StateGraph(AgentState)
        .add_node("node_1", node_1)
        .add_node("node_2", node_2)
        .add_edge(START, "node_1")
        .add_edge("node_1", "node_2")
        .add_edge("node_2", END)
    )

    # invoke the sub graph
    subgraph = subgraph_builder.compile(checkpointer=checkpointer)
    thread = {"configurable": {"thread_id": str(uuid.uuid4())}}
    assert [c for c in subgraph.stream({"input": "test"}, thread)] == [
        {
            "__interrupt__": (
                Interrupt(
                    value="interrupt node 1",
                    resumable=True,
                    ns=[AnyStr("node_1:")],
                    when="during",
                ),
            )
        },
    ]
    # resume from the first interrupt
    assert [c for c in subgraph.stream(Command(resume="123"), thread)] == [
        {
            "node_1": {"input": "123"},
        },
        {
            "__interrupt__": (
                Interrupt(
                    value="interrupt node 2",
                    resumable=True,
                    ns=[AnyStr("node_2:")],
                    when="during",
                ),
            )
        },
    ]
    # resume from the second interrupt
    assert [c for c in subgraph.stream(Command(resume="123"), thread)] == [
        {
            "node_2": {"input": "123"},
        },
    ]

    subgraph = subgraph_builder.compile()

    def invoke_sub_agent(state: AgentState):
        return subgraph.invoke(state)

    parent_agent = (
        StateGraph(AgentState)
        .add_node("invoke_sub_agent", invoke_sub_agent)
        .add_edge(START, "invoke_sub_agent")
        .add_edge("invoke_sub_agent", END)
        .compile(checkpointer=checkpointer)
    )

    assert [c for c in parent_agent.stream({"input": "test"}, thread)] == [
        {
            "__interrupt__": (
                Interrupt(
                    value="interrupt node 1",
                    resumable=True,
                    ns=[AnyStr("invoke_sub_agent:"), AnyStr("node_1:")],
                    when="during",
                ),
            )
        },
    ]

    # resume from the first interrupt
    assert [c for c in parent_agent.stream(Command(resume=True), thread)] == [
        {
            "__interrupt__": (
                Interrupt(
                    value="interrupt node 2",
                    resumable=True,
                    ns=[AnyStr("invoke_sub_agent:"), AnyStr("node_2:")],
                    when="during",
                ),
            )
        }
    ]

    # resume from 2nd interrupt
    assert [c for c in parent_agent.stream(Command(resume=True), thread)] == [
        {
            "invoke_sub_agent": {"input": True},
        },
    ]


def test_sync_streaming_with_functional_api() -> None:
    """Test streaming with functional API.

    This test verifies that we're able to stream results as they're being generated
    rather than have all the results arrive at once after the graph has completed.

    The time of arrival between the two updates corresponding to the two `slow` tasks
    should be greater than the time delay between the two tasks.
    """

    time_delay = 0.01

    @task()
    def slow() -> dict:
        time.sleep(time_delay)  # Simulate a delay of 10 ms
        return {"tic": time.time()}

    @entrypoint()
    def graph(inputs: dict) -> list:
        first = slow().result()
        second = slow().result()
        return [first, second]

    arrival_times = []

    for chunk in graph.stream({}):
        if "slow" not in chunk:  # We'll just look at the updates from `slow`
            continue
        arrival_times.append(time.time())

    assert len(arrival_times) == 2
    delta = arrival_times[1] - arrival_times[0]
    # Delta cannot be less than 10 ms if it is streaming as results are generated.
    assert delta > time_delay


def test_entrypoint_without_checkpointer() -> None:
    """Test no checkpointer."""
    states = []
    config = {"configurable": {"thread_id": "1"}}

    # Test without previous
    @entrypoint()
    def foo(inputs: Any) -> Any:
        states.append(inputs)
        return inputs

    assert foo.invoke({"a": "1"}, config) == {"a": "1"}

    @entrypoint()
    def foo(inputs: Any, *, previous: Any) -> Any:
        states.append(previous)
        return {"previous": previous, "current": inputs}

    assert foo.invoke({"a": "1"}, config) == {"current": {"a": "1"}, "previous": None}
    assert foo.invoke({"a": "1"}, config) == {"current": {"a": "1"}, "previous": None}


def test_entrypoint_stateful() -> None:
    """Test stateful entrypoint invoke."""

    # Test invoke
    states = []

    @entrypoint(checkpointer=MemorySaver())
    def foo(inputs, *, previous: Any) -> Any:
        states.append(previous)
        return {"previous": previous, "current": inputs}

    config = {"configurable": {"thread_id": "1"}}

    assert foo.invoke({"a": "1"}, config) == {"current": {"a": "1"}, "previous": None}
    assert foo.invoke({"a": "2"}, config) == {
        "current": {"a": "2"},
        "previous": {"current": {"a": "1"}, "previous": None},
    }
    assert foo.invoke({"a": "3"}, config) == {
        "current": {"a": "3"},
        "previous": {
            "current": {"a": "2"},
            "previous": {"current": {"a": "1"}, "previous": None},
        },
    }
    assert states == [
        None,
        {"current": {"a": "1"}, "previous": None},
        {"current": {"a": "2"}, "previous": {"current": {"a": "1"}, "previous": None}},
    ]

    # Test stream
    @entrypoint(checkpointer=MemorySaver())
    def foo(inputs, *, previous: Any) -> Any:
        return {"previous": previous, "current": inputs}

    config = {"configurable": {"thread_id": "1"}}
    items = [item for item in foo.stream({"a": "1"}, config)]
    assert items == [{"foo": {"current": {"a": "1"}, "previous": None}}]


def test_entrypoint_from_sync_generator() -> None:
    """@entrypoint does not support sync generators."""
    previous_return_values = []

    with pytest.raises(NotImplementedError):

        @entrypoint(checkpointer=MemorySaver())
        def foo(inputs, previous=None) -> Any:
            previous_return_values.append(previous)
            yield "a"
            yield "b"


@pytest.mark.parametrize("checkpointer_name", ALL_CHECKPOINTERS_SYNC)
def test_multiple_subgraphs(
    request: pytest.FixtureRequest, checkpointer_name: str
) -> None:
    checkpointer = request.getfixturevalue(f"checkpointer_{checkpointer_name}")

    class State(TypedDict):
        a: int
        b: int

    class Output(TypedDict):
        result: int

    # Define the subgraphs
    def add(state):
        return {"result": state["a"] + state["b"]}

    add_subgraph = (
        StateGraph(State, output=Output).add_node(add).add_edge(START, "add").compile()
    )

    def multiply(state):
        return {"result": state["a"] * state["b"]}

    multiply_subgraph = (
        StateGraph(State, output=Output)
        .add_node(multiply)
        .add_edge(START, "multiply")
        .compile()
    )

    # Test calling the same subgraph multiple times
    def call_same_subgraph(state):
        result = add_subgraph.invoke(state)
        another_result = add_subgraph.invoke({"a": result["result"], "b": 10})
        return another_result

    parent_call_same_subgraph = (
        StateGraph(State, output=Output)
        .add_node(call_same_subgraph)
        .add_edge(START, "call_same_subgraph")
        .compile(checkpointer=checkpointer)
    )
    config = {"configurable": {"thread_id": "1"}}
    assert parent_call_same_subgraph.invoke({"a": 2, "b": 3}, config) == {"result": 15}

    # Test calling multiple subgraphs
    class Output(TypedDict):
        add_result: int
        multiply_result: int

    def call_multiple_subgraphs(state):
        add_result = add_subgraph.invoke(state)
        multiply_result = multiply_subgraph.invoke(state)
        return {
            "add_result": add_result["result"],
            "multiply_result": multiply_result["result"],
        }

    parent_call_multiple_subgraphs = (
        StateGraph(State, output=Output)
        .add_node(call_multiple_subgraphs)
        .add_edge(START, "call_multiple_subgraphs")
        .compile(checkpointer=checkpointer)
    )
    config = {"configurable": {"thread_id": "2"}}
    assert parent_call_multiple_subgraphs.invoke({"a": 2, "b": 3}, config) == {
        "add_result": 5,
        "multiply_result": 6,
    }


@pytest.mark.parametrize("checkpointer_name", ALL_CHECKPOINTERS_SYNC)
def test_multiple_subgraphs_functional(
    request: pytest.FixtureRequest, checkpointer_name: str
) -> None:
    checkpointer = request.getfixturevalue(f"checkpointer_{checkpointer_name}")

    # Define addition subgraph
    @entrypoint()
    def add(inputs: tuple[int, int]):
        a, b = inputs
        return a + b

    # Define multiplication subgraph using tasks
    @task
    def multiply_task(a, b):
        return a * b

    @entrypoint()
    def multiply(inputs: tuple[int, int]):
        return multiply_task(*inputs).result()

    # Test calling the same subgraph multiple times
    @task
    def call_same_subgraph(a, b):
        result = add.invoke([a, b])
        another_result = add.invoke([result, 10])
        return another_result

    @entrypoint(checkpointer=checkpointer)
    def parent_call_same_subgraph(inputs):
        return call_same_subgraph(*inputs).result()

    config = {"configurable": {"thread_id": "1"}}
    assert parent_call_same_subgraph.invoke([2, 3], config) == 15

    # Test calling multiple subgraphs
    @task
    def call_multiple_subgraphs(a, b):
        add_result = add.invoke([a, b])
        multiply_result = multiply.invoke([a, b])
        return [add_result, multiply_result]

    @entrypoint(checkpointer=checkpointer)
    def parent_call_multiple_subgraphs(inputs):
        return call_multiple_subgraphs(*inputs).result()

    config = {"configurable": {"thread_id": "2"}}
    assert parent_call_multiple_subgraphs.invoke([2, 3], config) == [5, 6]


@pytest.mark.parametrize("checkpointer_name", ALL_CHECKPOINTERS_SYNC)
def test_multiple_subgraphs_mixed_entrypoint(
    request: pytest.FixtureRequest, checkpointer_name: str
) -> None:
    """Test calling multiple StateGraph subgraphs from an entrypoint."""
    checkpointer = request.getfixturevalue(f"checkpointer_{checkpointer_name}")

    class State(TypedDict):
        a: int
        b: int

    class Output(TypedDict):
        result: int

    # Define the subgraphs
    def add(state):
        return {"result": state["a"] + state["b"]}

    add_subgraph = (
        StateGraph(State, output=Output).add_node(add).add_edge(START, "add").compile()
    )

    def multiply(state):
        return {"result": state["a"] * state["b"]}

    multiply_subgraph = (
        StateGraph(State, output=Output)
        .add_node(multiply)
        .add_edge(START, "multiply")
        .compile()
    )

    # Test calling the same subgraph multiple times
    @task
    def call_same_subgraph(a, b):
        result = add_subgraph.invoke({"a": a, "b": b})["result"]
        another_result = add_subgraph.invoke({"a": result, "b": 10})["result"]
        return another_result

    @entrypoint(checkpointer=checkpointer)
    def parent_call_same_subgraph(inputs):
        return call_same_subgraph(*inputs).result()

    config = {"configurable": {"thread_id": "1"}}
    assert parent_call_same_subgraph.invoke([2, 3], config) == 15

    # Test calling multiple subgraphs
    @task
    def call_multiple_subgraphs(a, b):
        add_result = add_subgraph.invoke({"a": a, "b": b})["result"]
        multiply_result = multiply_subgraph.invoke({"a": a, "b": b})["result"]
        return [add_result, multiply_result]

    @entrypoint(checkpointer=checkpointer)
    def parent_call_multiple_subgraphs(inputs):
        return call_multiple_subgraphs(*inputs).result()

    config = {"configurable": {"thread_id": "2"}}
    assert parent_call_multiple_subgraphs.invoke([2, 3], config) == [5, 6]


@pytest.mark.parametrize("checkpointer_name", ALL_CHECKPOINTERS_SYNC)
def test_multiple_subgraphs_mixed_state_graph(
    request: pytest.FixtureRequest, checkpointer_name: str
) -> None:
    """Test calling multiple entrypoint "subgraphs" from a StateGraph."""
    checkpointer = request.getfixturevalue(f"checkpointer_{checkpointer_name}")

    class State(TypedDict):
        a: int
        b: int

    class Output(TypedDict):
        result: int

    # Define addition subgraph
    @entrypoint()
    def add(inputs: tuple[int, int]):
        a, b = inputs
        return a + b

    # Define multiplication subgraph using tasks
    @task
    def multiply_task(a, b):
        return a * b

    @entrypoint()
    def multiply(inputs: tuple[int, int]):
        return multiply_task(*inputs).result()

    # Test calling the same subgraph multiple times
    def call_same_subgraph(state):
        result = add.invoke([state["a"], state["b"]])
        another_result = add.invoke([result, 10])
        return {"result": another_result}

    parent_call_same_subgraph = (
        StateGraph(State, output=Output)
        .add_node(call_same_subgraph)
        .add_edge(START, "call_same_subgraph")
        .compile(checkpointer=checkpointer)
    )
    config = {"configurable": {"thread_id": "1"}}
    assert parent_call_same_subgraph.invoke({"a": 2, "b": 3}, config) == {"result": 15}

    # Test calling multiple subgraphs
    class Output(TypedDict):
        add_result: int
        multiply_result: int

    def call_multiple_subgraphs(state):
        add_result = add.invoke([state["a"], state["b"]])
        multiply_result = multiply.invoke([state["a"], state["b"]])
        return {
            "add_result": add_result,
            "multiply_result": multiply_result,
        }

    parent_call_multiple_subgraphs = (
        StateGraph(State, output=Output)
        .add_node(call_multiple_subgraphs)
        .add_edge(START, "call_multiple_subgraphs")
        .compile(checkpointer=checkpointer)
    )
    config = {"configurable": {"thread_id": "2"}}
    assert parent_call_multiple_subgraphs.invoke({"a": 2, "b": 3}, config) == {
        "add_result": 5,
        "multiply_result": 6,
    }


@pytest.mark.parametrize("checkpointer_name", ALL_CHECKPOINTERS_SYNC)
def test_multiple_subgraphs_checkpointer(
    request: pytest.FixtureRequest, checkpointer_name: str
) -> None:
    checkpointer = request.getfixturevalue(f"checkpointer_{checkpointer_name}")

    class SubgraphState(TypedDict):
        sub_counter: Annotated[int, operator.add]

    def subgraph_node(state):
        return {"sub_counter": 2}

    sub_graph_1 = (
        StateGraph(SubgraphState)
        .add_node(subgraph_node)
        .add_edge(START, "subgraph_node")
        .compile(checkpointer=True)
    )

    class OtherSubgraphState(TypedDict):
        other_sub_counter: Annotated[int, operator.add]

    def other_subgraph_node(state):
        return {"other_sub_counter": 3}

    sub_graph_2 = (
        StateGraph(OtherSubgraphState)
        .add_node(other_subgraph_node)
        .add_edge(START, "other_subgraph_node")
        .compile()
    )

    class ParentState(TypedDict):
        parent_counter: int

    def parent_node(state):
        result = sub_graph_1.invoke({"sub_counter": state["parent_counter"]})
        other_result = sub_graph_2.invoke({"other_sub_counter": result["sub_counter"]})
        return {"parent_counter": other_result["other_sub_counter"]}

    parent_graph = (
        StateGraph(ParentState)
        .add_node(parent_node)
        .add_edge(START, "parent_node")
        .compile(checkpointer=checkpointer)
    )

    config = {"configurable": {"thread_id": "1"}}
    assert parent_graph.invoke({"parent_counter": 0}, config) == {"parent_counter": 5}
    assert parent_graph.invoke({"parent_counter": 0}, config) == {"parent_counter": 7}
    config = {"configurable": {"thread_id": "2"}}
    assert [
        c
        for c in parent_graph.stream(
            {"parent_counter": 0}, config, subgraphs=True, stream_mode="updates"
        )
    ] == [
        (("parent_node",), {"subgraph_node": {"sub_counter": 2}}),
        (
            (AnyStr("parent_node:"), "1"),
            {"other_subgraph_node": {"other_sub_counter": 3}},
        ),
        ((), {"parent_node": {"parent_counter": 5}}),
    ]
    assert [
        c
        for c in parent_graph.stream(
            {"parent_counter": 0}, config, subgraphs=True, stream_mode="updates"
        )
    ] == [
        (("parent_node",), {"subgraph_node": {"sub_counter": 2}}),
        (
            (AnyStr("parent_node:"), "1"),
            {"other_subgraph_node": {"other_sub_counter": 3}},
        ),
        ((), {"parent_node": {"parent_counter": 7}}),
    ]


def test_entrypoint_output_schema_with_return_and_save() -> None:
    """Test output schema inference with entrypoint.final."""

    # Un-parameterized entrypoint.final is interpreted as entrypoint.final[Any, Any]
    @entrypoint()
    def foo2(inputs, *, previous: Any) -> entrypoint.final:
        return entrypoint.final(value="foo", save=1)

    assert foo2.get_output_schema().model_json_schema() == {
        "title": "LangGraphOutput",
    }

    @entrypoint()
    def foo(inputs, *, previous: Any) -> entrypoint.final[str, int]:
        return entrypoint.final(value="foo", save=1)

    assert foo.get_output_schema().model_json_schema() == {
        "title": "LangGraphOutput",
        "type": "string",
    }

    with pytest.raises(TypeError):
        # Raise an exception on an improperly parameterized entrypoint.final
        # User is attempting to parameterize in this case, so we'll offer
        # a bit of help if it's not done correctly.
        @entrypoint()
        def foo(inputs, *, previous: Any) -> entrypoint.final[int]:
            return entrypoint.final(value=1, save=1)  # type: ignore


def test_entrypoint_with_return_and_save() -> None:
    """Test entrypoint with return and save."""
    previous_ = None

    @entrypoint(checkpointer=MemorySaver())
    def foo(msg: str, *, previous: Any) -> entrypoint.final[int, list[str]]:
        nonlocal previous_
        previous_ = previous
        previous = previous or []
        return entrypoint.final(value=len(previous), save=previous + [msg])

    assert foo.get_output_schema().model_json_schema() == {
        "title": "LangGraphOutput",
        "type": "integer",
    }

    config = {"configurable": {"thread_id": "1"}}
    assert foo.invoke("hello", config) == 0
    assert previous_ is None
    assert foo.invoke("goodbye", config) == 1
    assert previous_ == ["hello"]
    assert foo.invoke("definitely", config) == 2
    assert previous_ == ["hello", "goodbye"]


<<<<<<< HEAD
def test_entrypoint_generator_with_return_and_save() -> None:
    """Verify that generators produce expected results."""
    previous_ = None

    @entrypoint(checkpointer=MemorySaver())
    def workflow(inputs: dict, *, previous: Any):
        nonlocal previous_
        previous_ = previous

        yield "hello"
        yield "world"
        yield entrypoint.final(value="!", save="saved value")

    assert list(workflow.stream({}, {"configurable": {"thread_id": "0"}})) == [
        "hello",
        "world",
    ]
    assert list(
        workflow.stream({}, {"configurable": {"thread_id": "0"}}, stream_mode="updates")
    ) == [
        {
            "workflow": "!",
        }
    ]

    assert workflow.invoke({}, {"configurable": {"thread_id": "1"}}) == "!"
    assert previous_ is None

    # 2nd time around previous is set
    assert workflow.invoke({}, {"configurable": {"thread_id": "1"}}) == "!"
    assert previous_ == "saved value"

    # Test with another thread
    assert workflow.invoke({}, {"configurable": {"thread_id": "2"}}) == "!"
    assert previous_ is None


async def test_entrypoint_async_generator_with_return_and_save() -> None:
    """Verify that generators produce expected results."""
    previous_ = None

    @entrypoint(checkpointer=MemorySaver())
    async def workflow(inputs: dict, *, previous: Any):
        nonlocal previous_
        previous_ = previous

        yield "hello"
        yield "world"
        yield entrypoint.final(value="!", save="saved value")

    assert [
        c async for c in workflow.astream({}, {"configurable": {"thread_id": "0"}})
    ] == [
        "hello",
        "world",
    ]

    assert await workflow.ainvoke({}, {"configurable": {"thread_id": "1"}}) == "!"

    assert previous_ is None

    # 2nd time around previous is set
    assert await workflow.ainvoke({}, {"configurable": {"thread_id": "1"}}) == "!"
    assert previous_ == "saved value"

    # Test with another thread
    assert await workflow.ainvoke({}, {"configurable": {"thread_id": "2"}}) == "!"
    assert previous_ is None


def test_overriding_injectable_args_with_tasks() -> None:
    """Test overriding injectable args in tasks."""
    from langgraph.store.memory import InMemoryStore

    @task
    def foo(store: BaseStore, writer: StreamWriter, value: Any) -> None:
        assert store is value
        assert writer is value

    @entrypoint(store=InMemoryStore())
    def main(inputs, store: BaseStore) -> str:
        assert store is not None
        foo(store=None, writer=None, value=None).result()
        foo(store="hello", writer="hello", value="hello").result()
        return "OK"

    assert main.invoke({}) == "OK"


=======
>>>>>>> 928126f2
def test_named_tasks_functional() -> None:
    class Foo:
        def foo(self, value: str) -> dict:
            return value + "foo"

    f = Foo()

    # class method task
    foo = task(f.foo, name="custom_foo")
    other_foo = task(f.foo, name="other_foo")

    # regular function task
    @task(name="custom_bar")
    def bar(value: str) -> dict:
        return value + "|bar"

    def baz(update: str, value: str) -> dict:
        return value + f"|{update}"

    # partial function task (unnamed)
    baz_task = task(functools.partial(baz, "baz"))
    # partial function task (named_)
    custom_baz_task = task(functools.partial(baz, "custom_baz"), name="custom_baz")

    class Qux:
        def __call__(self, value: str) -> dict:
            return value + "|qux"

    qux_task = task(Qux(), name="qux")

    @entrypoint()
    def workflow(inputs: dict) -> dict:
        foo_result = foo(inputs).result()
        other_foo(inputs).result()
        fut_bar = bar(foo_result)
        fut_baz = baz_task(fut_bar.result())
        fut_custom_baz = custom_baz_task(fut_baz.result())
        fut_qux = qux_task(fut_custom_baz.result())
        return fut_qux.result()

    assert list(workflow.stream("", stream_mode="updates")) == [
        {"custom_foo": "foo"},
        {"other_foo": "foo"},
        {"custom_bar": "foo|bar"},
        {"baz": "foo|bar|baz"},
        {"custom_baz": "foo|bar|baz|custom_baz"},
        {"qux": "foo|bar|baz|custom_baz|qux"},
        {"workflow": "foo|bar|baz|custom_baz|qux"},
    ]<|MERGE_RESOLUTION|>--- conflicted
+++ resolved
@@ -6220,77 +6220,6 @@
     assert previous_ == ["hello", "goodbye"]
 
 
-<<<<<<< HEAD
-def test_entrypoint_generator_with_return_and_save() -> None:
-    """Verify that generators produce expected results."""
-    previous_ = None
-
-    @entrypoint(checkpointer=MemorySaver())
-    def workflow(inputs: dict, *, previous: Any):
-        nonlocal previous_
-        previous_ = previous
-
-        yield "hello"
-        yield "world"
-        yield entrypoint.final(value="!", save="saved value")
-
-    assert list(workflow.stream({}, {"configurable": {"thread_id": "0"}})) == [
-        "hello",
-        "world",
-    ]
-    assert list(
-        workflow.stream({}, {"configurable": {"thread_id": "0"}}, stream_mode="updates")
-    ) == [
-        {
-            "workflow": "!",
-        }
-    ]
-
-    assert workflow.invoke({}, {"configurable": {"thread_id": "1"}}) == "!"
-    assert previous_ is None
-
-    # 2nd time around previous is set
-    assert workflow.invoke({}, {"configurable": {"thread_id": "1"}}) == "!"
-    assert previous_ == "saved value"
-
-    # Test with another thread
-    assert workflow.invoke({}, {"configurable": {"thread_id": "2"}}) == "!"
-    assert previous_ is None
-
-
-async def test_entrypoint_async_generator_with_return_and_save() -> None:
-    """Verify that generators produce expected results."""
-    previous_ = None
-
-    @entrypoint(checkpointer=MemorySaver())
-    async def workflow(inputs: dict, *, previous: Any):
-        nonlocal previous_
-        previous_ = previous
-
-        yield "hello"
-        yield "world"
-        yield entrypoint.final(value="!", save="saved value")
-
-    assert [
-        c async for c in workflow.astream({}, {"configurable": {"thread_id": "0"}})
-    ] == [
-        "hello",
-        "world",
-    ]
-
-    assert await workflow.ainvoke({}, {"configurable": {"thread_id": "1"}}) == "!"
-
-    assert previous_ is None
-
-    # 2nd time around previous is set
-    assert await workflow.ainvoke({}, {"configurable": {"thread_id": "1"}}) == "!"
-    assert previous_ == "saved value"
-
-    # Test with another thread
-    assert await workflow.ainvoke({}, {"configurable": {"thread_id": "2"}}) == "!"
-    assert previous_ is None
-
-
 def test_overriding_injectable_args_with_tasks() -> None:
     """Test overriding injectable args in tasks."""
     from langgraph.store.memory import InMemoryStore
@@ -6310,8 +6239,6 @@
     assert main.invoke({}) == "OK"
 
 
-=======
->>>>>>> 928126f2
 def test_named_tasks_functional() -> None:
     class Foo:
         def foo(self, value: str) -> dict:
