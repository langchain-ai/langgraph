--- conflicted
+++ resolved
@@ -8807,7 +8807,6 @@
         graph.invoke({"messages": ["START"]}, config)
 
 
-<<<<<<< HEAD
 def test_get_subgraphs_with_common_prefix() -> None:
     class State(TypedDict):
         do_not_care: str
@@ -8853,7 +8852,6 @@
         recurse=True,
     )
     assert len(list(subgraphs)) == 1
-=======
 def test_fork_does_not_apply_pending_writes(
     sync_checkpointer: BaseCheckpointSaver,
 ) -> None:
@@ -8891,5 +8889,4 @@
     result = graph.invoke(None, fork_config)
 
     # Should be: 1 (input) + 20 (forked node_a) + 100 (node_b) = 121
-    assert result == {"value": 121}
->>>>>>> d455bd84
+    assert result == {"value": 121}