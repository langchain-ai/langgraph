import json
import operator
import time
import warnings
from collections import Counter
from concurrent.futures import ThreadPoolExecutor
from contextlib import contextmanager
from random import randrange
from typing import (
    Annotated,
    Any,
    Dict,
    Generator,
    Iterator,
    List,
    Literal,
    Optional,
    Sequence,
    Tuple,
    TypedDict,
    Union,
    get_type_hints,
)

import httpx
import pytest
from langchain_core.runnables import (
    RunnableConfig,
    RunnableLambda,
    RunnableMap,
    RunnablePassthrough,
    RunnablePick,
)
from langsmith import traceable
from pytest_mock import MockerFixture
from syrupy import SnapshotAssertion

from langgraph.channels.base import BaseChannel
from langgraph.channels.binop import BinaryOperatorAggregate
from langgraph.channels.context import Context
from langgraph.channels.ephemeral_value import EphemeralValue
from langgraph.channels.last_value import LastValue
from langgraph.channels.topic import Topic
from langgraph.channels.untracked_value import UntrackedValue
from langgraph.checkpoint.base import (
    BaseCheckpointSaver,
    Checkpoint,
    CheckpointMetadata,
    CheckpointTuple,
)
from langgraph.checkpoint.memory import MemorySaver
from langgraph.constants import ERROR, Interrupt, Send
from langgraph.errors import InvalidUpdateError, NodeInterrupt
from langgraph.graph import END, Graph
from langgraph.graph.graph import START
from langgraph.graph.message import MessageGraph, add_messages
from langgraph.graph.state import StateGraph
from langgraph.managed.shared_value import SharedValue
from langgraph.prebuilt.chat_agent_executor import (
    create_tool_calling_executor,
)
from langgraph.prebuilt.tool_node import ToolNode
from langgraph.pregel import (
    Channel,
    GraphRecursionError,
    Pregel,
    StateSnapshot,
)
from langgraph.pregel.retry import RetryPolicy
from langgraph.pregel.types import PregelTask
from langgraph.store.memory import MemoryStore
from tests.any_str import AnyStr, AnyVersion, UnsortedSequence
from tests.conftest import ALL_CHECKPOINTERS_SYNC
from tests.fake_tracer import FakeTracer
from tests.memory_assert import (
    MemorySaverAssertCheckpointMetadata,
    MemorySaverNoPending,
)
from tests.messages import _AnyIdAIMessage, _AnyIdHumanMessage


def test_graph_validation() -> None:
    def logic(inp: str) -> str:
        return ""

    workflow = Graph()
    workflow.add_node("agent", logic)
    workflow.set_entry_point("agent")
    workflow.set_finish_point("agent")
    assert workflow.compile(), "valid graph"

    # Accept a dead-end
    workflow = Graph()
    workflow.add_node("agent", logic)
    workflow.set_entry_point("agent")
    workflow.compile()

    workflow = Graph()
    workflow.add_node("agent", logic)
    workflow.set_finish_point("agent")
    with pytest.raises(ValueError, match="not reachable"):
        workflow.compile()

    workflow = Graph()
    workflow.add_node("agent", logic)
    workflow.add_node("tools", logic)
    workflow.set_entry_point("agent")
    workflow.add_conditional_edges("agent", logic, {"continue": "tools", "exit": END})
    workflow.add_edge("tools", "agent")
    assert workflow.compile(), "valid graph"

    workflow = Graph()
    workflow.add_node("agent", logic)
    workflow.add_node("tools", logic)
    workflow.set_entry_point("tools")
    workflow.add_conditional_edges("agent", logic, {"continue": "tools", "exit": END})
    workflow.add_edge("tools", "agent")
    assert workflow.compile(), "valid graph"

    workflow = Graph()
    workflow.set_entry_point("tools")
    workflow.add_conditional_edges("agent", logic, {"continue": "tools", "exit": END})
    workflow.add_edge("tools", "agent")
    workflow.add_node("agent", logic)
    workflow.add_node("tools", logic)
    assert workflow.compile(), "valid graph"

    workflow = Graph()
    workflow.set_entry_point("tools")
    workflow.add_conditional_edges(
        "agent", logic, {"continue": "tools", "exit": END, "hmm": "extra"}
    )
    workflow.add_edge("tools", "agent")
    workflow.add_node("agent", logic)
    workflow.add_node("tools", logic)
    with pytest.raises(ValueError, match="unknown"):  # extra is not defined
        workflow.compile()

    workflow = Graph()
    workflow.set_entry_point("agent")
    workflow.add_conditional_edges("agent", logic, {"continue": "tools", "exit": END})
    workflow.add_edge("tools", "extra")
    workflow.add_node("agent", logic)
    workflow.add_node("tools", logic)
    with pytest.raises(ValueError, match="unknown"):  # extra is not defined
        workflow.compile()

    workflow = Graph()
    workflow.add_node("agent", logic)
    workflow.add_node("tools", logic)
    workflow.add_node("extra", logic)
    workflow.set_entry_point("agent")
    workflow.add_conditional_edges("agent", logic, {"continue": "tools", "exit": END})
    workflow.add_edge("tools", "agent")
    with pytest.raises(
        ValueError, match="Node `extra` is not reachable"
    ):  # extra is not reachable
        workflow.compile()

    workflow = Graph()
    workflow.add_node("agent", logic)
    workflow.add_node("tools", logic)
    workflow.add_node("extra", logic)
    workflow.set_entry_point("agent")
    workflow.add_conditional_edges("agent", logic)
    workflow.add_edge("tools", "agent")
    # Accept, even though extra is dead-end
    workflow.compile()

    class State(TypedDict):
        hello: str

    def node_a(state: State) -> State:
        # typo
        return {"hell": "world"}

    builder = StateGraph(State)
    builder.add_node("a", node_a)
    builder.set_entry_point("a")
    builder.set_finish_point("a")
    graph = builder.compile()
    with pytest.raises(InvalidUpdateError):
        graph.invoke({"hello": "there"})

    graph = StateGraph(State)
    graph.add_node("start", lambda x: x)
    graph.add_edge("__start__", "start")
    graph.add_edge("unknown", "start")
    graph.add_edge("start", "__end__")
    with pytest.raises(ValueError, match="Found edge starting at unknown node "):
        graph.compile()

    def bad_reducer(a):
        ...

    class BadReducerState(TypedDict):
        hello: Annotated[str, bad_reducer]

    with pytest.raises(ValueError, match="Invalid reducer"):
        StateGraph(BadReducerState)

    def node_b(state: State) -> State:
        return {"hello": "world"}

    builder = StateGraph(State)
    builder.add_node("a", node_b)
    builder.add_node("b", node_b)
    builder.add_node("c", node_b)
    builder.set_entry_point("a")
    builder.add_edge("a", "b")
    builder.add_edge("a", "c")
    graph = builder.compile()

    with pytest.raises(InvalidUpdateError, match="At key 'hello'"):
        graph.invoke({"hello": "there"})


def test_checkpoint_errors() -> None:
    class FaultyGetCheckpointer(MemorySaver):
        def get_tuple(self, config: RunnableConfig) -> Optional[CheckpointTuple]:
            raise ValueError("Faulty get_tuple")

    class FaultyPutCheckpointer(MemorySaver):
        def put(
            self,
            config: RunnableConfig,
            checkpoint: Checkpoint,
            metadata: CheckpointMetadata,
            new_versions: Optional[dict[str, Union[str, int, float]]] = None,
        ) -> RunnableConfig:
            raise ValueError("Faulty put")

    class FaultyPutWritesCheckpointer(MemorySaver):
        def put_writes(
            self, config: RunnableConfig, writes: List[Tuple[str, Any]], task_id: str
        ) -> RunnableConfig:
            raise ValueError("Faulty put_writes")

    class FaultyVersionCheckpointer(MemorySaver):
        def get_next_version(self, current: Optional[int], channel: BaseChannel) -> int:
            raise ValueError("Faulty get_next_version")

    def logic(inp: str) -> str:
        return ""

    builder = StateGraph(Annotated[str, operator.add])
    builder.add_node("agent", logic)
    builder.add_edge(START, "agent")

    graph = builder.compile(checkpointer=FaultyGetCheckpointer())
    with pytest.raises(ValueError, match="Faulty get_tuple"):
        graph.invoke("", {"configurable": {"thread_id": "thread-1"}})

    graph = builder.compile(checkpointer=FaultyPutCheckpointer())
    with pytest.raises(ValueError, match="Faulty put"):
        graph.invoke("", {"configurable": {"thread_id": "thread-1"}})

    graph = builder.compile(checkpointer=FaultyVersionCheckpointer())
    with pytest.raises(ValueError, match="Faulty get_next_version"):
        graph.invoke("", {"configurable": {"thread_id": "thread-1"}})

    # add parallel node
    builder.add_node("parallel", logic)
    builder.add_edge(START, "parallel")
    graph = builder.compile(checkpointer=FaultyPutWritesCheckpointer())
    with pytest.raises(ValueError, match="Faulty put_writes"):
        graph.invoke("", {"configurable": {"thread_id": "thread-1"}})


def test_node_schemas_custom_output() -> None:
    class State(TypedDict):
        hello: str
        bye: str
        messages: Annotated[list[str], add_messages]

    class Output(TypedDict):
        messages: list[str]

    class StateForA(TypedDict):
        hello: str
        messages: Annotated[list[str], add_messages]

    def node_a(state: StateForA) -> State:
        assert state == {
            "hello": "there",
            "messages": [_AnyIdHumanMessage(content="hello")],
        }

    class StateForB(TypedDict):
        bye: str
        now: int

    def node_b(state: StateForB):
        assert state == {
            "bye": "world",
            "now": None,
        }
        return {
            "now": 123,
            "hello": "again",
        }

    class StateForC(TypedDict):
        hello: str
        now: int

    def node_c(state: StateForC) -> StateForC:
        assert state == {
            "hello": "again",
            "now": 123,
        }

    builder = StateGraph(State, output=Output)
    builder.add_node("a", node_a)
    builder.add_node("b", node_b)
    builder.add_node("c", node_c)
    builder.add_edge(START, "a")
    builder.add_edge("a", "b")
    builder.add_edge("b", "c")
    graph = builder.compile()

    assert graph.invoke({"hello": "there", "bye": "world", "messages": "hello"}) == {
        "messages": [_AnyIdHumanMessage(content="hello")],
    }

    builder = StateGraph(input=State, output=Output)
    builder.add_node("a", node_a)
    builder.add_node("b", node_b)
    builder.add_node("c", node_c)
    builder.add_edge(START, "a")
    builder.add_edge("a", "b")
    builder.add_edge("b", "c")
    graph = builder.compile()

    assert graph.invoke(
        {
            "hello": "there",
            "bye": "world",
            "messages": "hello",
            "now": 345,  # ignored because not in input schema
        }
    ) == {
        "messages": [_AnyIdHumanMessage(content="hello")],
    }

    assert [
        c
        for c in graph.stream(
            {
                "hello": "there",
                "bye": "world",
                "messages": "hello",
                "now": 345,  # ignored because not in input schema
            }
        )
    ] == [
        {"a": None},
        {"b": {"hello": "again", "now": 123}},
        {"c": None},
    ]


def test_reducer_before_first_node() -> None:
    class State(TypedDict):
        hello: str
        messages: Annotated[list[str], add_messages]

    def node_a(state: State) -> State:
        assert state == {
            "hello": "there",
            "messages": [_AnyIdHumanMessage(content="hello")],
        }

    builder = StateGraph(State)
    builder.add_node("a", node_a)
    builder.set_entry_point("a")
    builder.set_finish_point("a")
    graph = builder.compile()
    assert graph.invoke({"hello": "there", "messages": "hello"}) == {
        "hello": "there",
        "messages": [_AnyIdHumanMessage(content="hello")],
    }

    class State(TypedDict):
        hello: str
        messages: Annotated[List[str], add_messages]

    def node_a(state: State) -> State:
        assert state == {
            "hello": "there",
            "messages": [_AnyIdHumanMessage(content="hello")],
        }

    builder = StateGraph(State)
    builder.add_node("a", node_a)
    builder.set_entry_point("a")
    builder.set_finish_point("a")
    graph = builder.compile()
    assert graph.invoke({"hello": "there", "messages": "hello"}) == {
        "hello": "there",
        "messages": [_AnyIdHumanMessage(content="hello")],
    }

    class State(TypedDict):
        hello: str
        messages: Annotated[Sequence[str], add_messages]

    def node_a(state: State) -> State:
        assert state == {
            "hello": "there",
            "messages": [_AnyIdHumanMessage(content="hello")],
        }

    builder = StateGraph(State)
    builder.add_node("a", node_a)
    builder.set_entry_point("a")
    builder.set_finish_point("a")
    graph = builder.compile()
    assert graph.invoke({"hello": "there", "messages": "hello"}) == {
        "hello": "there",
        "messages": [_AnyIdHumanMessage(content="hello")],
    }


def test_invoke_single_process_in_out(mocker: MockerFixture) -> None:
    add_one = mocker.Mock(side_effect=lambda x: x + 1)
    chain = Channel.subscribe_to("input") | add_one | Channel.write_to("output")

    app = Pregel(
        nodes={
            "one": chain,
        },
        channels={
            "input": LastValue(int),
            "output": LastValue(int),
        },
        input_channels="input",
        output_channels="output",
    )
    graph = Graph()
    graph.add_node("add_one", add_one)
    graph.set_entry_point("add_one")
    graph.set_finish_point("add_one")
    gapp = graph.compile()

    assert app.input_schema.schema() == {"title": "LangGraphInput", "type": "integer"}
    assert app.output_schema.schema() == {"title": "LangGraphOutput", "type": "integer"}
    with warnings.catch_warnings():
        warnings.simplefilter("error")  # raise warnings as errors
        assert app.config_schema().schema() == {
            "properties": {},
            "title": "LangGraphConfig",
            "type": "object",
        }
    assert app.invoke(2) == 3
    assert app.invoke(2, output_keys=["output"]) == {"output": 3}
    assert repr(app), "does not raise recursion error"

    assert gapp.invoke(2, debug=True) == 3


@pytest.mark.parametrize(
    "falsy_value",
    [None, False, 0, "", [], {}, set(), frozenset(), 0.0, 0j],
)
def test_invoke_single_process_in_out_falsy_values(falsy_value: Any) -> None:
    graph = Graph()
    graph.add_node("return_falsy_const", lambda *args, **kwargs: falsy_value)
    graph.set_entry_point("return_falsy_const")
    graph.set_finish_point("return_falsy_const")
    gapp = graph.compile()
    assert gapp.invoke(1) == falsy_value


def test_invoke_single_process_in_write_kwargs(mocker: MockerFixture) -> None:
    add_one = mocker.Mock(side_effect=lambda x: x + 1)
    chain = (
        Channel.subscribe_to("input")
        | add_one
        | Channel.write_to("output", fixed=5, output_plus_one=lambda x: x + 1)
    )

    app = Pregel(
        nodes={"one": chain},
        channels={
            "input": LastValue(int),
            "output": LastValue(int),
            "fixed": LastValue(int),
            "output_plus_one": LastValue(int),
        },
        output_channels=["output", "fixed", "output_plus_one"],
        input_channels="input",
    )

    assert app.input_schema.schema() == {"title": "LangGraphInput", "type": "integer"}
    assert app.output_schema.schema() == {
        "title": "LangGraphOutput",
        "type": "object",
        "properties": {
            "output": {"title": "Output", "type": "integer"},
            "fixed": {"title": "Fixed", "type": "integer"},
            "output_plus_one": {"title": "Output Plus One", "type": "integer"},
        },
    }
    assert app.invoke(2) == {"output": 3, "fixed": 5, "output_plus_one": 4}


def test_invoke_single_process_in_out_dict(mocker: MockerFixture) -> None:
    add_one = mocker.Mock(side_effect=lambda x: x + 1)
    chain = Channel.subscribe_to("input") | add_one | Channel.write_to("output")

    app = Pregel(
        nodes={"one": chain},
        channels={"input": LastValue(int), "output": LastValue(int)},
        input_channels="input",
        output_channels=["output"],
    )

    assert app.input_schema.schema() == {"title": "LangGraphInput", "type": "integer"}
    assert app.output_schema.schema() == {
        "title": "LangGraphOutput",
        "type": "object",
        "properties": {"output": {"title": "Output", "type": "integer"}},
    }
    assert app.invoke(2) == {"output": 3}


def test_invoke_single_process_in_dict_out_dict(mocker: MockerFixture) -> None:
    add_one = mocker.Mock(side_effect=lambda x: x + 1)
    chain = Channel.subscribe_to("input") | add_one | Channel.write_to("output")

    app = Pregel(
        nodes={"one": chain},
        channels={"input": LastValue(int), "output": LastValue(int)},
        input_channels=["input"],
        output_channels=["output"],
    )

    assert app.input_schema.schema() == {
        "title": "LangGraphInput",
        "type": "object",
        "properties": {"input": {"title": "Input", "type": "integer"}},
    }
    assert app.output_schema.schema() == {
        "title": "LangGraphOutput",
        "type": "object",
        "properties": {"output": {"title": "Output", "type": "integer"}},
    }
    assert app.invoke({"input": 2}) == {"output": 3}


def test_invoke_two_processes_in_out(mocker: MockerFixture) -> None:
    add_one = mocker.Mock(side_effect=lambda x: x + 1)
    one = Channel.subscribe_to("input") | add_one | Channel.write_to("inbox")
    two = Channel.subscribe_to("inbox") | add_one | Channel.write_to("output")

    app = Pregel(
        nodes={"one": one, "two": two},
        channels={
            "inbox": LastValue(int),
            "output": LastValue(int),
            "input": LastValue(int),
        },
        input_channels="input",
        output_channels="output",
    )

    assert app.invoke(2) == 4

    with pytest.raises(GraphRecursionError):
        app.invoke(2, {"recursion_limit": 1}, debug=1)

    graph = Graph()
    graph.add_node("add_one", add_one)
    graph.add_node("add_one_more", add_one)
    graph.set_entry_point("add_one")
    graph.set_finish_point("add_one_more")
    graph.add_edge("add_one", "add_one_more")
    gapp = graph.compile()

    assert gapp.invoke(2) == 4

    for step, values in enumerate(gapp.stream(2, debug=1), start=1):
        if step == 1:
            assert values == {
                "add_one": 3,
            }
        elif step == 2:
            assert values == {
                "add_one_more": 4,
            }
        else:
            assert 0, f"{step}:{values}"
    assert step == 2


@pytest.mark.parametrize("checkpointer_name", ALL_CHECKPOINTERS_SYNC)
def test_invoke_two_processes_in_out_interrupt(
    request: pytest.FixtureRequest, checkpointer_name: str, mocker: MockerFixture
) -> None:
    checkpointer = request.getfixturevalue(f"checkpointer_{checkpointer_name}")
    add_one = mocker.Mock(side_effect=lambda x: x + 1)
    one = Channel.subscribe_to("input") | add_one | Channel.write_to("inbox")
    two = Channel.subscribe_to("inbox") | add_one | Channel.write_to("output")

    app = Pregel(
        nodes={"one": one, "two": two},
        channels={
            "inbox": LastValue(int),
            "output": LastValue(int),
            "input": LastValue(int),
        },
        input_channels="input",
        output_channels="output",
        checkpointer=checkpointer,
        interrupt_after_nodes=["one"],
    )
    thread1 = {"configurable": {"thread_id": "1"}}
    thread2 = {"configurable": {"thread_id": "2"}}

    # start execution, stop at inbox
    assert app.invoke(2, thread1) is None

    # inbox == 3
    checkpoint = checkpointer.get(thread1)
    assert checkpoint is not None
    assert checkpoint["channel_values"]["inbox"] == 3

    # resume execution, finish
    assert app.invoke(None, thread1) == 4

    # start execution again, stop at inbox
    assert app.invoke(20, thread1) is None

    # inbox == 21
    checkpoint = checkpointer.get(thread1)
    assert checkpoint is not None
    assert checkpoint["channel_values"]["inbox"] == 21

    # send a new value in, interrupting the previous execution
    assert app.invoke(3, thread1) is None
    assert app.invoke(None, thread1) == 5

    # start execution again, stopping at inbox
    assert app.invoke(20, thread2) is None

    # inbox == 21
    snapshot = app.get_state(thread2)
    assert snapshot.values["inbox"] == 21
    assert snapshot.next == ("two",)

    # update the state, resume
    app.update_state(thread2, 25, as_node="one")
    assert app.invoke(None, thread2) == 26

    # no pending tasks
    snapshot = app.get_state(thread2)
    assert snapshot.next == ()

    # list history
    history = [c for c in app.get_state_history(thread1)]
    assert history == [
        StateSnapshot(
            values={"inbox": 4, "output": 5, "input": 3},
            tasks=(),
            next=(),
            config={
                "configurable": {
                    "thread_id": "1",
                    "checkpoint_ns": "",
                    "checkpoint_id": AnyStr(),
                }
            },
            metadata={"source": "loop", "step": 6, "writes": {"two": 5}},
            created_at=AnyStr(),
            parent_config=history[1].config,
        ),
        StateSnapshot(
            values={"inbox": 4, "output": 4, "input": 3},
            tasks=(PregelTask(AnyStr(), "two"),),
            next=("two",),
            config={
                "configurable": {
                    "thread_id": "1",
                    "checkpoint_ns": "",
                    "checkpoint_id": AnyStr(),
                }
            },
            metadata={"source": "loop", "step": 5, "writes": {"one": None}},
            created_at=AnyStr(),
            parent_config=history[2].config,
        ),
        StateSnapshot(
            values={"inbox": 21, "output": 4, "input": 3},
            tasks=(PregelTask(AnyStr(), "one"),),
            next=("one",),
            config={
                "configurable": {
                    "thread_id": "1",
                    "checkpoint_ns": "",
                    "checkpoint_id": AnyStr(),
                }
            },
            metadata={"source": "input", "step": 4, "writes": 3},
            created_at=AnyStr(),
            parent_config=history[3].config,
        ),
        StateSnapshot(
            values={"inbox": 21, "output": 4, "input": 20},
            tasks=(PregelTask(AnyStr(), "two"),),
            next=("two",),
            config={
                "configurable": {
                    "thread_id": "1",
                    "checkpoint_ns": "",
                    "checkpoint_id": AnyStr(),
                }
            },
            metadata={"source": "loop", "step": 3, "writes": {"one": None}},
            created_at=AnyStr(),
            parent_config=history[4].config,
        ),
        StateSnapshot(
            values={"inbox": 3, "output": 4, "input": 20},
            tasks=(PregelTask(AnyStr(), "one"),),
            next=("one",),
            config={
                "configurable": {
                    "thread_id": "1",
                    "checkpoint_ns": "",
                    "checkpoint_id": AnyStr(),
                }
            },
            metadata={"source": "input", "step": 2, "writes": 20},
            created_at=AnyStr(),
            parent_config=history[5].config,
        ),
        StateSnapshot(
            values={"inbox": 3, "output": 4, "input": 2},
            tasks=(),
            next=(),
            config={
                "configurable": {
                    "thread_id": "1",
                    "checkpoint_ns": "",
                    "checkpoint_id": AnyStr(),
                }
            },
            metadata={"source": "loop", "step": 1, "writes": {"two": 4}},
            created_at=AnyStr(),
            parent_config=history[6].config,
        ),
        StateSnapshot(
            values={"inbox": 3, "input": 2},
            tasks=(PregelTask(AnyStr(), "two"),),
            next=("two",),
            config={
                "configurable": {
                    "thread_id": "1",
                    "checkpoint_ns": "",
                    "checkpoint_id": AnyStr(),
                }
            },
            metadata={"source": "loop", "step": 0, "writes": {"one": None}},
            created_at=AnyStr(),
            parent_config=history[7].config,
        ),
        StateSnapshot(
            values={"input": 2},
            tasks=(PregelTask(AnyStr(), "one"),),
            next=("one",),
            config={
                "configurable": {
                    "thread_id": "1",
                    "checkpoint_ns": "",
                    "checkpoint_id": AnyStr(),
                }
            },
            metadata={"source": "input", "step": -1, "writes": 2},
            created_at=AnyStr(),
            parent_config=None,
        ),
    ]

    # re-running from any previous checkpoint w/out forking should do nothing
    assert [c for c in app.stream(None, history[0].config, stream_mode="updates")] == []
    assert [c for c in app.stream(None, history[1].config, stream_mode="updates")] == []
    assert [c for c in app.stream(None, history[2].config, stream_mode="updates")] == []

    # forking and re-running from any prev checkpoint should re-run nodes
    fork_config = app.update_state(history[0].config, None)
    assert [c for c in app.stream(None, fork_config, stream_mode="updates")] == []

    fork_config = app.update_state(history[1].config, None)
    assert [c for c in app.stream(None, fork_config, stream_mode="updates")] == [
        {"two": {"output": 5}}
    ]

    fork_config = app.update_state(history[2].config, None)
    assert [c for c in app.stream(None, fork_config, stream_mode="updates")] == [
        {"one": {"inbox": 4}}
    ]


@pytest.mark.parametrize("checkpointer_name", ALL_CHECKPOINTERS_SYNC)
def test_fork_always_re_runs_nodes(
    request: pytest.FixtureRequest, checkpointer_name: str, mocker: MockerFixture
) -> None:
    checkpointer = request.getfixturevalue(f"checkpointer_{checkpointer_name}")
    add_one = mocker.Mock(side_effect=lambda _: 1)

    builder = StateGraph(Annotated[int, operator.add])
    builder.add_node("add_one", add_one)
    builder.add_edge(START, "add_one")
    builder.add_conditional_edges("add_one", lambda cnt: "add_one" if cnt < 6 else END)
    graph = builder.compile(checkpointer=checkpointer)

    thread1 = {"configurable": {"thread_id": "1"}}

    # start execution, stop at inbox
    assert [*graph.stream(1, thread1, stream_mode=["values", "updates"])] == [
        ("values", 1),
        ("updates", {"add_one": 1}),
        ("values", 2),
        ("updates", {"add_one": 1}),
        ("values", 3),
        ("updates", {"add_one": 1}),
        ("values", 4),
        ("updates", {"add_one": 1}),
        ("values", 5),
        ("updates", {"add_one": 1}),
        ("values", 6),
    ]

    # list history
    history = [c for c in graph.get_state_history(thread1)]
    assert history == [
        StateSnapshot(
            values=6,
            tasks=(),
            next=(),
            config={
                "configurable": {
                    "thread_id": "1",
                    "checkpoint_ns": "",
                    "checkpoint_id": AnyStr(),
                }
            },
            metadata={"source": "loop", "step": 5, "writes": {"add_one": 1}},
            created_at=AnyStr(),
            parent_config=history[1].config,
        ),
        StateSnapshot(
            values=5,
            tasks=(PregelTask(AnyStr(), "add_one"),),
            next=("add_one",),
            config={
                "configurable": {
                    "thread_id": "1",
                    "checkpoint_ns": "",
                    "checkpoint_id": AnyStr(),
                }
            },
            metadata={"source": "loop", "step": 4, "writes": {"add_one": 1}},
            created_at=AnyStr(),
            parent_config=history[2].config,
        ),
        StateSnapshot(
            values=4,
            tasks=(PregelTask(AnyStr(), "add_one"),),
            next=("add_one",),
            config={
                "configurable": {
                    "thread_id": "1",
                    "checkpoint_ns": "",
                    "checkpoint_id": AnyStr(),
                }
            },
            metadata={"source": "loop", "step": 3, "writes": {"add_one": 1}},
            created_at=AnyStr(),
            parent_config=history[3].config,
        ),
        StateSnapshot(
            values=3,
            tasks=(PregelTask(AnyStr(), "add_one"),),
            next=("add_one",),
            config={
                "configurable": {
                    "thread_id": "1",
                    "checkpoint_ns": "",
                    "checkpoint_id": AnyStr(),
                }
            },
            metadata={"source": "loop", "step": 2, "writes": {"add_one": 1}},
            created_at=AnyStr(),
            parent_config=history[4].config,
        ),
        StateSnapshot(
            values=2,
            tasks=(PregelTask(AnyStr(), "add_one"),),
            next=("add_one",),
            config={
                "configurable": {
                    "thread_id": "1",
                    "checkpoint_ns": "",
                    "checkpoint_id": AnyStr(),
                }
            },
            metadata={"source": "loop", "step": 1, "writes": {"add_one": 1}},
            created_at=AnyStr(),
            parent_config=history[5].config,
        ),
        StateSnapshot(
            values=1,
            tasks=(PregelTask(AnyStr(), "add_one"),),
            next=("add_one",),
            config={
                "configurable": {
                    "thread_id": "1",
                    "checkpoint_ns": "",
                    "checkpoint_id": AnyStr(),
                }
            },
            metadata={"source": "loop", "step": 0, "writes": None},
            created_at=AnyStr(),
            parent_config=history[6].config,
        ),
        StateSnapshot(
            values=0,
            tasks=(PregelTask(AnyStr(), "__start__"),),
            next=("__start__",),
            config={
                "configurable": {
                    "thread_id": "1",
                    "checkpoint_ns": "",
                    "checkpoint_id": AnyStr(),
                }
            },
            metadata={"source": "input", "step": -1, "writes": 1},
            created_at=AnyStr(),
            parent_config=None,
        ),
    ]

    # forking from any previous checkpoint w/out forking should do nothing
    assert [
        c for c in graph.stream(None, history[0].config, stream_mode="updates")
    ] == []
    assert [
        c for c in graph.stream(None, history[1].config, stream_mode="updates")
    ] == []

    # forking and re-running from any prev checkpoint should re-run nodes
    fork_config = graph.update_state(history[0].config, None)
    assert [c for c in graph.stream(None, fork_config, stream_mode="updates")] == []

    fork_config = graph.update_state(history[1].config, None)
    assert [c for c in graph.stream(None, fork_config, stream_mode="updates")] == [
        {"add_one": 1}
    ]

    fork_config = graph.update_state(history[2].config, None)
    assert [c for c in graph.stream(None, fork_config, stream_mode="updates")] == [
        {"add_one": 1},
        {"add_one": 1},
    ]


def test_invoke_two_processes_in_dict_out(mocker: MockerFixture) -> None:
    add_one = mocker.Mock(side_effect=lambda x: x + 1)
    one = Channel.subscribe_to("input") | add_one | Channel.write_to("inbox")
    two = (
        Channel.subscribe_to("inbox")
        | RunnableLambda(add_one).batch
        | RunnablePassthrough(lambda _: time.sleep(0.1))
        | Channel.write_to("output").batch
    )

    app = Pregel(
        nodes={"one": one, "two": two},
        channels={
            "inbox": Topic(int),
            "output": LastValue(int),
            "input": LastValue(int),
        },
        input_channels=["input", "inbox"],
        stream_channels=["output", "inbox"],
        output_channels=["output"],
    )

    # [12 + 1, 2 + 1 + 1]
    assert [
        *app.stream(
            {"input": 2, "inbox": 12}, output_keys="output", stream_mode="updates"
        )
    ] == [
        {"one": None},
        {"two": 13},
        {"two": 4},
    ]
    assert [*app.stream({"input": 2, "inbox": 12}, output_keys="output")] == [
        13,
        4,
    ]

    assert [*app.stream({"input": 2, "inbox": 12}, stream_mode="updates")] == [
        {"one": {"inbox": 3}},
        {"two": {"output": 13}},
        {"two": {"output": 4}},
    ]
    assert [*app.stream({"input": 2, "inbox": 12})] == [
        {"inbox": [3], "output": 13},
        {"output": 4},
    ]
    assert [*app.stream({"input": 2, "inbox": 12}, stream_mode="debug")] == [
        {
            "type": "task",
            "timestamp": AnyStr(),
            "step": 0,
            "payload": {
                "id": "2687f72c-e3a8-5f6f-9afa-047cbf24e923",
                "name": "one",
                "input": 2,
                "triggers": ["input"],
            },
        },
        {
            "type": "task",
            "timestamp": AnyStr(),
            "step": 0,
            "payload": {
                "id": "18f52f6a-828d-58a1-a501-53cc0c7af33e",
                "name": "two",
                "input": [12],
                "triggers": ["inbox"],
            },
        },
        {
            "type": "task_result",
            "timestamp": AnyStr(),
            "step": 0,
            "payload": {
                "id": "2687f72c-e3a8-5f6f-9afa-047cbf24e923",
                "name": "one",
                "result": [("inbox", 3)],
                "error": None,
                "interrupts": [],
            },
        },
        {
            "type": "task_result",
            "timestamp": AnyStr(),
            "step": 0,
            "payload": {
                "id": "18f52f6a-828d-58a1-a501-53cc0c7af33e",
                "name": "two",
                "result": [("output", 13)],
                "error": None,
                "interrupts": [],
            },
        },
        {
            "type": "task",
            "timestamp": AnyStr(),
            "step": 1,
            "payload": {
                "id": "871d6e74-7bb3-565f-a4fe-cef4b8f19b62",
                "name": "two",
                "input": [3],
                "triggers": ["inbox"],
            },
        },
        {
            "type": "task_result",
            "timestamp": AnyStr(),
            "step": 1,
            "payload": {
                "id": "871d6e74-7bb3-565f-a4fe-cef4b8f19b62",
                "name": "two",
                "result": [("output", 4)],
                "error": None,
                "interrupts": [],
            },
        },
    ]


def test_batch_two_processes_in_out() -> None:
    def add_one_with_delay(inp: int) -> int:
        time.sleep(inp / 10)
        return inp + 1

    one = Channel.subscribe_to("input") | add_one_with_delay | Channel.write_to("one")
    two = Channel.subscribe_to("one") | add_one_with_delay | Channel.write_to("output")

    app = Pregel(
        nodes={"one": one, "two": two},
        channels={
            "one": LastValue(int),
            "output": LastValue(int),
            "input": LastValue(int),
        },
        input_channels="input",
        output_channels="output",
    )

    assert app.batch([3, 2, 1, 3, 5]) == [5, 4, 3, 5, 7]
    assert app.batch([3, 2, 1, 3, 5], output_keys=["output"]) == [
        {"output": 5},
        {"output": 4},
        {"output": 3},
        {"output": 5},
        {"output": 7},
    ]

    graph = Graph()
    graph.add_node("add_one", add_one_with_delay)
    graph.add_node("add_one_more", add_one_with_delay)
    graph.set_entry_point("add_one")
    graph.set_finish_point("add_one_more")
    graph.add_edge("add_one", "add_one_more")
    gapp = graph.compile()

    assert gapp.batch([3, 2, 1, 3, 5]) == [5, 4, 3, 5, 7]


def test_invoke_many_processes_in_out(mocker: MockerFixture) -> None:
    test_size = 100
    add_one = mocker.Mock(side_effect=lambda x: x + 1)

    nodes = {"-1": Channel.subscribe_to("input") | add_one | Channel.write_to("-1")}
    for i in range(test_size - 2):
        nodes[str(i)] = (
            Channel.subscribe_to(str(i - 1)) | add_one | Channel.write_to(str(i))
        )
    nodes["last"] = Channel.subscribe_to(str(i)) | add_one | Channel.write_to("output")

    app = Pregel(
        nodes=nodes,
        channels={str(i): LastValue(int) for i in range(-1, test_size - 2)}
        | {"input": LastValue(int), "output": LastValue(int)},
        input_channels="input",
        output_channels="output",
    )

    for _ in range(10):
        assert app.invoke(2, {"recursion_limit": test_size}) == 2 + test_size

    with ThreadPoolExecutor() as executor:
        assert [
            *executor.map(app.invoke, [2] * 10, [{"recursion_limit": test_size}] * 10)
        ] == [2 + test_size] * 10


def test_batch_many_processes_in_out(mocker: MockerFixture) -> None:
    test_size = 100
    add_one = mocker.Mock(side_effect=lambda x: x + 1)

    nodes = {"-1": Channel.subscribe_to("input") | add_one | Channel.write_to("-1")}
    for i in range(test_size - 2):
        nodes[str(i)] = (
            Channel.subscribe_to(str(i - 1)) | add_one | Channel.write_to(str(i))
        )
    nodes["last"] = Channel.subscribe_to(str(i)) | add_one | Channel.write_to("output")

    app = Pregel(
        nodes=nodes,
        channels={str(i): LastValue(int) for i in range(-1, test_size - 2)}
        | {"input": LastValue(int), "output": LastValue(int)},
        input_channels="input",
        output_channels="output",
    )

    for _ in range(3):
        assert app.batch([2, 1, 3, 4, 5], {"recursion_limit": test_size}) == [
            2 + test_size,
            1 + test_size,
            3 + test_size,
            4 + test_size,
            5 + test_size,
        ]

    with ThreadPoolExecutor() as executor:
        assert [
            *executor.map(
                app.batch, [[2, 1, 3, 4, 5]] * 3, [{"recursion_limit": test_size}] * 3
            )
        ] == [
            [2 + test_size, 1 + test_size, 3 + test_size, 4 + test_size, 5 + test_size]
        ] * 3


def test_invoke_two_processes_two_in_two_out_invalid(mocker: MockerFixture) -> None:
    add_one = mocker.Mock(side_effect=lambda x: x + 1)

    one = Channel.subscribe_to("input") | add_one | Channel.write_to("output")
    two = Channel.subscribe_to("input") | add_one | Channel.write_to("output")

    app = Pregel(
        nodes={"one": one, "two": two},
        channels={"output": LastValue(int), "input": LastValue(int)},
        input_channels="input",
        output_channels="output",
    )

    with pytest.raises(InvalidUpdateError):
        # LastValue channels can only be updated once per iteration
        app.invoke(2)

    class State(TypedDict):
        hello: str

    def my_node(input: State) -> State:
        return {"hello": "world"}

    builder = StateGraph(State)
    builder.add_node("one", my_node)
    builder.add_node("two", my_node)
    builder.set_conditional_entry_point(lambda _: ["one", "two"])

    graph = builder.compile()
    with pytest.raises(InvalidUpdateError, match="At key 'hello'"):
        graph.invoke({"hello": "there"}, debug=True)


def test_invoke_two_processes_two_in_two_out_valid(mocker: MockerFixture) -> None:
    add_one = mocker.Mock(side_effect=lambda x: x + 1)

    one = Channel.subscribe_to("input") | add_one | Channel.write_to("output")
    two = Channel.subscribe_to("input") | add_one | Channel.write_to("output")

    app = Pregel(
        nodes={"one": one, "two": two},
        channels={
            "input": LastValue(int),
            "output": Topic(int),
        },
        input_channels="input",
        output_channels="output",
    )

    # An Inbox channel accumulates updates into a sequence
    assert app.invoke(2) == [3, 3]


@pytest.mark.parametrize("checkpointer_name", ALL_CHECKPOINTERS_SYNC)
def test_invoke_checkpoint_two(
    mocker: MockerFixture, request: pytest.FixtureRequest, checkpointer_name: str
) -> None:
    checkpointer: BaseCheckpointSaver = request.getfixturevalue(
        f"checkpointer_{checkpointer_name}"
    )
    add_one = mocker.Mock(side_effect=lambda x: x["total"] + x["input"])
    errored_once = False

    def raise_if_above_10(input: int) -> int:
        nonlocal errored_once
        if input > 4:
            if errored_once:
                pass
            else:
                errored_once = True
                raise ConnectionError("I will be retried")
        if input > 10:
            raise ValueError("Input is too large")
        return input

    one = (
        Channel.subscribe_to(["input"]).join(["total"])
        | add_one
        | Channel.write_to("output", "total")
        | raise_if_above_10
    )

    app = Pregel(
        nodes={"one": one},
        channels={
            "total": BinaryOperatorAggregate(int, operator.add),
            "input": LastValue(int),
            "output": LastValue(int),
        },
        input_channels="input",
        output_channels="output",
        checkpointer=checkpointer,
        retry_policy=RetryPolicy(),
    )

    # total starts out as 0, so output is 0+2=2
    assert app.invoke(2, {"configurable": {"thread_id": "1"}}) == 2
    checkpoint = checkpointer.get({"configurable": {"thread_id": "1"}})
    assert checkpoint is not None
    assert checkpoint["channel_values"].get("total") == 2
    # total is now 2, so output is 2+3=5
    assert app.invoke(3, {"configurable": {"thread_id": "1"}}) == 5
    assert errored_once, "errored and retried"
    checkpoint_tup = checkpointer.get_tuple({"configurable": {"thread_id": "1"}})
    assert checkpoint_tup is not None
    assert checkpoint_tup.checkpoint["channel_values"].get("total") == 7
    # total is now 2+5=7, so output would be 7+4=11, but raises ValueError
    with pytest.raises(ValueError):
        app.invoke(4, {"configurable": {"thread_id": "1"}})
    # checkpoint is not updated, error is recorded
    checkpoint_tup = checkpointer.get_tuple({"configurable": {"thread_id": "1"}})
    assert checkpoint_tup is not None
    assert checkpoint_tup.checkpoint["channel_values"].get("total") == 7
    assert checkpoint_tup.pending_writes == [
        (AnyStr(), ERROR, "ValueError('Input is too large')")
    ]
    # on a new thread, total starts out as 0, so output is 0+5=5
    assert app.invoke(5, {"configurable": {"thread_id": "2"}}) == 5
    checkpoint = checkpointer.get({"configurable": {"thread_id": "1"}})
    assert checkpoint is not None
    assert checkpoint["channel_values"].get("total") == 7
    checkpoint = checkpointer.get({"configurable": {"thread_id": "2"}})
    assert checkpoint is not None
    assert checkpoint["channel_values"].get("total") == 5


@pytest.mark.parametrize("checkpointer_name", ALL_CHECKPOINTERS_SYNC)
def test_pending_writes_resume(
    request: pytest.FixtureRequest, checkpointer_name: str
) -> None:
    checkpointer: BaseCheckpointSaver = request.getfixturevalue(
        f"checkpointer_{checkpointer_name}"
    )

    class State(TypedDict):
        value: Annotated[int, operator.add]

    class AwhileMaker:
        def __init__(self, sleep: float, rtn: Union[Dict, Exception]) -> None:
            self.sleep = sleep
            self.rtn = rtn
            self.reset()

        def __call__(self, input: State) -> Any:
            self.calls += 1
            time.sleep(self.sleep)
            if isinstance(self.rtn, Exception):
                raise self.rtn
            else:
                return self.rtn

        def reset(self):
            self.calls = 0

    one = AwhileMaker(0.2, {"value": 2})
    two = AwhileMaker(0.6, ConnectionError("I'm not good"))
    builder = StateGraph(State)
    builder.add_node("one", one)
    builder.add_node("two", two, retry=RetryPolicy(max_attempts=2))
    builder.add_edge(START, "one")
    builder.add_edge(START, "two")
    graph = builder.compile(checkpointer=checkpointer)

    thread1: RunnableConfig = {"configurable": {"thread_id": "1"}}
    with pytest.raises(ConnectionError, match="I'm not good"):
        graph.invoke({"value": 1}, thread1)

    # both nodes should have been called once
    assert one.calls == 1
    assert two.calls == 2  # two attempts

    # latest checkpoint should be before nodes "one", "two"
    state = graph.get_state(thread1)
    assert state is not None
    assert state.values == {"value": 1}
    assert state.next == ("one", "two")
    assert state.tasks == (
        PregelTask(AnyStr(), "one"),
        PregelTask(AnyStr(), "two", 'ConnectionError("I\'m not good")'),
    )
    assert state.metadata == {"source": "loop", "step": 0, "writes": None}
    # should contain pending write of "one"
    checkpoint = checkpointer.get_tuple(thread1)
    assert checkpoint is not None
    # should contain error from "two"
    expected_writes = [
        (AnyStr(), "one", "one"),
        (AnyStr(), "value", 2),
        (AnyStr(), ERROR, 'ConnectionError("I\'m not good")'),
    ]
    assert len(checkpoint.pending_writes) == 3
    assert all(w in expected_writes for w in checkpoint.pending_writes)
    # both non-error pending writes come from same task
    non_error_writes = [w for w in checkpoint.pending_writes if w[1] != ERROR]
    assert non_error_writes[0][0] == non_error_writes[1][0]
    # error write is from the other task
    error_write = next(w for w in checkpoint.pending_writes if w[1] == ERROR)
    assert error_write[0] != non_error_writes[0][0]

    # resume execution
    with pytest.raises(ConnectionError, match="I'm not good"):
        graph.invoke(None, thread1)

    # node "one" succeeded previously, so shouldn't be called again
    assert one.calls == 1
    # node "two" should have been called once again
    assert two.calls == 4  # two attempts before + two attempts now

    # confirm no new checkpoints saved
    state_two = graph.get_state(thread1)
    assert state_two.metadata == state.metadata

    # resume execution, without exception
    two.rtn = {"value": 3}
    # both the pending write and the new write were applied, 1 + 2 + 3 = 6
    assert graph.invoke(None, thread1) == {"value": 6}

    # check all final checkpoints
    checkpoints = [c for c in checkpointer.list(thread1)]
    # we should have 3
    assert len(checkpoints) == 3
    # the last one not too interesting for this test
    assert checkpoints[0] == CheckpointTuple(
        config={
            "configurable": {
                "thread_id": "1",
                "checkpoint_ns": "",
                "checkpoint_id": AnyStr(),
            }
        },
        checkpoint={
            "v": 1,
            "id": AnyStr(),
            "ts": AnyStr(),
            "pending_sends": [],
            "versions_seen": {
                "one": {
                    "start:one": AnyVersion(),
                },
                "two": {
                    "start:two": AnyVersion(),
                },
                "__input__": {},
                "__start__": {
                    "__start__": AnyVersion(),
                },
                "__interrupt__": {
                    "value": AnyVersion(),
                    "__start__": AnyVersion(),
                    "start:one": AnyVersion(),
                    "start:two": AnyVersion(),
                },
            },
            "channel_versions": {
                "one": AnyVersion(),
                "two": AnyVersion(),
                "value": AnyVersion(),
                "__start__": AnyVersion(),
                "start:one": AnyVersion(),
                "start:two": AnyVersion(),
            },
            "channel_values": {"one": "one", "two": "two", "value": 6},
        },
        metadata={
            "step": 1,
            "source": "loop",
            "writes": {"one": {"value": 2}, "two": {"value": 3}},
        },
        parent_config={
            "configurable": {
                "thread_id": "1",
                "checkpoint_ns": "",
                "checkpoint_id": checkpoints[1].config["configurable"]["checkpoint_id"],
            }
        },
        pending_writes=[],
    )
    # the previous one we assert that pending writes contains both
    # - original error
    # - successful writes from resuming after preventing error
    assert checkpoints[1] == CheckpointTuple(
        config={
            "configurable": {
                "thread_id": "1",
                "checkpoint_ns": "",
                "checkpoint_id": AnyStr(),
            }
        },
        checkpoint={
            "v": 1,
            "id": AnyStr(),
            "ts": AnyStr(),
            "pending_sends": [],
            "versions_seen": {
                "__input__": {},
                "__start__": {
                    "__start__": AnyVersion(),
                },
            },
            "channel_versions": {
                "value": AnyVersion(),
                "__start__": AnyVersion(),
                "start:one": AnyVersion(),
                "start:two": AnyVersion(),
            },
            "channel_values": {
                "value": 1,
                "start:one": "__start__",
                "start:two": "__start__",
            },
        },
        metadata={"step": 0, "source": "loop", "writes": None},
        parent_config={
            "configurable": {
                "thread_id": "1",
                "checkpoint_ns": "",
                "checkpoint_id": checkpoints[2].config["configurable"]["checkpoint_id"],
            }
        },
        pending_writes=UnsortedSequence(
            (AnyStr(), "one", "one"),
            (AnyStr(), "value", 2),
            (AnyStr(), "__error__", 'ConnectionError("I\'m not good")'),
            (AnyStr(), "two", "two"),
            (AnyStr(), "value", 3),
        ),
    )
    assert checkpoints[2] == CheckpointTuple(
        config={
            "configurable": {
                "thread_id": "1",
                "checkpoint_ns": "",
                "checkpoint_id": AnyStr(),
            }
        },
        checkpoint={
            "v": 1,
            "id": AnyStr(),
            "ts": AnyStr(),
            "pending_sends": [],
            "versions_seen": {"__input__": {}},
            "channel_versions": {
                "__start__": AnyVersion(),
            },
            "channel_values": {"__start__": {"value": 1}},
        },
        metadata={"step": -1, "source": "input", "writes": {"value": 1}},
        parent_config=None,
        pending_writes=UnsortedSequence(
            (AnyStr(), "value", 1),
            (AnyStr(), "start:one", "__start__"),
            (AnyStr(), "start:two", "__start__"),
        ),
    )


def test_cond_edge_after_send() -> None:
    class Node:
        def __init__(self, name: str):
            self.name = name
            setattr(self, "__name__", name)

        def __call__(self, state):
            return [self.name]

    def send_for_fun(state):
        return [Send("2", state), Send("2", state)]

    def route_to_three(state) -> Literal["3"]:
        return "3"

    builder = StateGraph(Annotated[list, operator.add])
    builder.add_node(Node("1"))
    builder.add_node(Node("2"))
    builder.add_node(Node("3"))
    builder.add_edge(START, "1")
    builder.add_conditional_edges("1", send_for_fun)
    builder.add_conditional_edges("2", route_to_three)
    graph = builder.compile()
    assert graph.invoke(["0"]) == ["0", "1", "2", "2", "3"]


async def test_checkpointer_null_pending_writes() -> None:
    class Node:
        def __init__(self, name: str):
            self.name = name
            setattr(self, "__name__", name)

        def __call__(self, state):
            return [self.name]

    builder = StateGraph(Annotated[list, operator.add])
    builder.add_node(Node("1"))
    builder.add_edge(START, "1")
    graph = builder.compile(checkpointer=MemorySaverNoPending())
    assert graph.invoke([], {"configurable": {"thread_id": "foo"}}) == ["1"]
    assert graph.invoke([], {"configurable": {"thread_id": "foo"}}) == ["1"] * 2
    assert (await graph.ainvoke([], {"configurable": {"thread_id": "foo"}})) == [
        "1"
    ] * 3
    assert (await graph.ainvoke([], {"configurable": {"thread_id": "foo"}})) == [
        "1"
    ] * 4


@pytest.mark.parametrize("checkpointer_name", ALL_CHECKPOINTERS_SYNC)
def test_invoke_checkpoint_three(
    mocker: MockerFixture, request: pytest.FixtureRequest, checkpointer_name: str
) -> None:
    checkpointer = request.getfixturevalue(f"checkpointer_{checkpointer_name}")
    adder = mocker.Mock(side_effect=lambda x: x["total"] + x["input"])

    def raise_if_above_10(input: int) -> int:
        if input > 10:
            raise ValueError("Input is too large")
        return input

    one = (
        Channel.subscribe_to(["input"]).join(["total"])
        | adder
        | Channel.write_to("output", "total")
        | raise_if_above_10
    )

    app = Pregel(
        nodes={"one": one},
        channels={
            "total": BinaryOperatorAggregate(int, operator.add),
            "input": LastValue(int),
            "output": LastValue(int),
        },
        input_channels="input",
        output_channels="output",
        checkpointer=checkpointer,
    )

    thread_1 = {"configurable": {"thread_id": "1"}}
    # total starts out as 0, so output is 0+2=2
    assert app.invoke(2, thread_1, debug=1) == 2
    state = app.get_state(thread_1)
    assert state is not None
    assert state.values.get("total") == 2
    assert state.next == ()
    assert (
        state.config["configurable"]["checkpoint_id"]
        == checkpointer.get(thread_1)["id"]
    )
    # total is now 2, so output is 2+3=5
    assert app.invoke(3, thread_1) == 5
    state = app.get_state(thread_1)
    assert state is not None
    assert state.values.get("total") == 7
    assert (
        state.config["configurable"]["checkpoint_id"]
        == checkpointer.get(thread_1)["id"]
    )
    # total is now 2+5=7, so output would be 7+4=11, but raises ValueError
    with pytest.raises(ValueError):
        app.invoke(4, thread_1)
    # checkpoint is updated with new input
    state = app.get_state(thread_1)
    assert state is not None
    assert state.values.get("total") == 7
    assert state.next == ("one",)
    """we checkpoint inputs and it failed on "one", so the next node is one"""
    # we can recover from error by sending new inputs
    assert app.invoke(2, thread_1) == 9
    state = app.get_state(thread_1)
    assert state is not None
    assert state.values.get("total") == 16, "total is now 7+9=16"
    assert state.next == ()

    thread_2 = {"configurable": {"thread_id": "2"}}
    # on a new thread, total starts out as 0, so output is 0+5=5
    assert app.invoke(5, thread_2, debug=True) == 5
    state = app.get_state({"configurable": {"thread_id": "1"}})
    assert state is not None
    assert state.values.get("total") == 16
    assert state.next == (), "checkpoint of other thread not touched"
    state = app.get_state(thread_2)
    assert state is not None
    assert state.values.get("total") == 5
    assert state.next == ()

    assert len(list(app.get_state_history(thread_1, limit=1))) == 1
    # list all checkpoints for thread 1
    thread_1_history = [c for c in app.get_state_history(thread_1)]
    # there are 7 checkpoints
    assert len(thread_1_history) == 7
    assert Counter(c.metadata["source"] for c in thread_1_history) == {
        "input": 4,
        "loop": 3,
    }
    # sorted descending
    assert (
        thread_1_history[0].config["configurable"]["checkpoint_id"]
        > thread_1_history[1].config["configurable"]["checkpoint_id"]
    )
    # cursor pagination
    cursored = list(
        app.get_state_history(thread_1, limit=1, before=thread_1_history[0].config)
    )
    assert len(cursored) == 1
    assert cursored[0].config == thread_1_history[1].config
    # the last checkpoint
    assert thread_1_history[0].values["total"] == 16
    # the first "loop" checkpoint
    assert thread_1_history[-2].values["total"] == 2
    # can get each checkpoint using aget with config
    assert (
        checkpointer.get(thread_1_history[0].config)["id"]
        == thread_1_history[0].config["configurable"]["checkpoint_id"]
    )
    assert (
        checkpointer.get(thread_1_history[1].config)["id"]
        == thread_1_history[1].config["configurable"]["checkpoint_id"]
    )

    thread_1_next_config = app.update_state(thread_1_history[1].config, 10)
    # update creates a new checkpoint
    assert (
        thread_1_next_config["configurable"]["checkpoint_id"]
        > thread_1_history[0].config["configurable"]["checkpoint_id"]
    )
    # update makes new checkpoint child of the previous one
    assert (
        app.get_state(thread_1_next_config).parent_config == thread_1_history[1].config
    )
    # 1 more checkpoint in history
    assert len(list(app.get_state_history(thread_1))) == 8
    assert Counter(c.metadata["source"] for c in app.get_state_history(thread_1)) == {
        "update": 1,
        "input": 4,
        "loop": 3,
    }
    # the latest checkpoint is the updated one
    assert app.get_state(thread_1) == app.get_state(thread_1_next_config)


def test_invoke_two_processes_two_in_join_two_out(mocker: MockerFixture) -> None:
    add_one = mocker.Mock(side_effect=lambda x: x + 1)
    add_10_each = mocker.Mock(side_effect=lambda x: sorted(y + 10 for y in x))

    one = Channel.subscribe_to("input") | add_one | Channel.write_to("inbox")
    chain_three = Channel.subscribe_to("input") | add_one | Channel.write_to("inbox")
    chain_four = (
        Channel.subscribe_to("inbox") | add_10_each | Channel.write_to("output")
    )

    app = Pregel(
        nodes={
            "one": one,
            "chain_three": chain_three,
            "chain_four": chain_four,
        },
        channels={
            "inbox": Topic(int),
            "output": LastValue(int),
            "input": LastValue(int),
        },
        input_channels="input",
        output_channels="output",
    )

    # Then invoke app
    # We get a single array result as chain_four waits for all publishers to finish
    # before operating on all elements published to topic_two as an array
    for _ in range(100):
        assert app.invoke(2) == [13, 13]

    with ThreadPoolExecutor() as executor:
        assert [*executor.map(app.invoke, [2] * 100)] == [[13, 13]] * 100


def test_invoke_join_then_call_other_pregel(mocker: MockerFixture) -> None:
    add_one = mocker.Mock(side_effect=lambda x: x + 1)
    add_10_each = mocker.Mock(side_effect=lambda x: [y + 10 for y in x])

    inner_app = Pregel(
        nodes={
            "one": Channel.subscribe_to("input") | add_one | Channel.write_to("output")
        },
        channels={
            "output": LastValue(int),
            "input": LastValue(int),
        },
        input_channels="input",
        output_channels="output",
    )

    one = (
        Channel.subscribe_to("input")
        | add_10_each
        | Channel.write_to("inbox_one").map()
    )
    two = (
        Channel.subscribe_to("inbox_one")
        | inner_app.map()
        | sorted
        | Channel.write_to("outbox_one")
    )
    chain_three = Channel.subscribe_to("outbox_one") | sum | Channel.write_to("output")

    app = Pregel(
        nodes={
            "one": one,
            "two": two,
            "chain_three": chain_three,
        },
        channels={
            "inbox_one": Topic(int),
            "outbox_one": LastValue(int),
            "output": LastValue(int),
            "input": LastValue(int),
        },
        input_channels="input",
        output_channels="output",
    )

    for _ in range(10):
        assert app.invoke([2, 3]) == 27

    with ThreadPoolExecutor() as executor:
        assert [*executor.map(app.invoke, [[2, 3]] * 10)] == [27] * 10


def test_invoke_two_processes_one_in_two_out(mocker: MockerFixture) -> None:
    add_one = mocker.Mock(side_effect=lambda x: x + 1)

    one = (
        Channel.subscribe_to("input")
        | add_one
        | Channel.write_to(output=RunnablePassthrough(), between=RunnablePassthrough())
    )
    two = Channel.subscribe_to("between") | add_one | Channel.write_to("output")

    app = Pregel(
        nodes={"one": one, "two": two},
        channels={
            "input": LastValue(int),
            "between": LastValue(int),
            "output": LastValue(int),
        },
        stream_channels=["output", "between"],
        input_channels="input",
        output_channels="output",
    )

    assert [c for c in app.stream(2, stream_mode="updates")] == [
        {"one": {"between": 3, "output": 3}},
        {"two": {"output": 4}},
    ]
    assert [c for c in app.stream(2)] == [
        {"between": 3, "output": 3},
        {"between": 3, "output": 4},
    ]


def test_invoke_two_processes_no_out(mocker: MockerFixture) -> None:
    add_one = mocker.Mock(side_effect=lambda x: x + 1)
    one = Channel.subscribe_to("input") | add_one | Channel.write_to("between")
    two = Channel.subscribe_to("between") | add_one

    app = Pregel(
        nodes={"one": one, "two": two},
        channels={
            "input": LastValue(int),
            "between": LastValue(int),
            "output": LastValue(int),
        },
        input_channels="input",
        output_channels="output",
    )

    # It finishes executing (once no more messages being published)
    # but returns nothing, as nothing was published to OUT topic
    assert app.invoke(2) is None


def test_invoke_two_processes_no_in(mocker: MockerFixture) -> None:
    add_one = mocker.Mock(side_effect=lambda x: x + 1)

    one = Channel.subscribe_to("between") | add_one | Channel.write_to("output")
    two = Channel.subscribe_to("between") | add_one

    with pytest.raises(ValueError):
        Pregel(nodes={"one": one, "two": two})


def test_channel_enter_exit_timing(mocker: MockerFixture) -> None:
    setup = mocker.Mock()
    cleanup = mocker.Mock()

    @contextmanager
    def an_int() -> Generator[int, None, None]:
        setup()
        try:
            yield 5
        finally:
            cleanup()

    add_one = mocker.Mock(side_effect=lambda x: x + 1)
    one = Channel.subscribe_to("input") | add_one | Channel.write_to("inbox")
    two = (
        Channel.subscribe_to("inbox")
        | RunnableLambda(add_one).batch
        | Channel.write_to("output").batch
    )

    app = Pregel(
        nodes={"one": one, "two": two},
        channels={
            "inbox": Topic(int),
            "ctx": Context(an_int),
            "output": LastValue(int),
            "input": LastValue(int),
        },
        input_channels="input",
        output_channels=["inbox", "output"],
        stream_channels=["inbox", "output"],
    )

    assert setup.call_count == 0
    assert cleanup.call_count == 0
    for i, chunk in enumerate(app.stream(2)):
        assert setup.call_count == 1, "Expected setup to be called once"
        if i == 0:
            assert chunk == {"inbox": [3]}
        elif i == 1:
            assert chunk == {"output": 4}
        else:
            assert False, "Expected only two chunks"
    assert cleanup.call_count == 1, "Expected cleanup to be called once"


@pytest.mark.parametrize("checkpointer_name", ALL_CHECKPOINTERS_SYNC)
def test_conditional_graph(
    snapshot: SnapshotAssertion, request: pytest.FixtureRequest, checkpointer_name: str
) -> None:
    from copy import deepcopy

    from langchain_core.agents import AgentAction, AgentFinish
    from langchain_core.language_models.fake import FakeStreamingListLLM
    from langchain_core.prompts import PromptTemplate
    from langchain_core.runnables import RunnablePassthrough
    from langchain_core.tools import tool

    checkpointer: BaseCheckpointSaver = request.getfixturevalue(
        f"checkpointer_{checkpointer_name}"
    )

    # Assemble the tools
    @tool()
    def search_api(query: str) -> str:
        """Searches the API for the query."""
        return f"result for {query}"

    tools = [search_api]

    # Construct the agent
    prompt = PromptTemplate.from_template("Hello!")

    llm = FakeStreamingListLLM(
        responses=[
            "tool:search_api:query",
            "tool:search_api:another",
            "finish:answer",
        ]
    )

    def agent_parser(input: str) -> Union[AgentAction, AgentFinish]:
        if input.startswith("finish"):
            _, answer = input.split(":")
            return AgentFinish(return_values={"answer": answer}, log=input)
        else:
            _, tool_name, tool_input = input.split(":")
            return AgentAction(tool=tool_name, tool_input=tool_input, log=input)

    agent = RunnablePassthrough.assign(agent_outcome=prompt | llm | agent_parser)

    # Define tool execution logic
    def execute_tools(data: dict) -> dict:
        agent_action: AgentAction = data.pop("agent_outcome")
        observation = {t.name: t for t in tools}[agent_action.tool].invoke(
            agent_action.tool_input
        )
        if data.get("intermediate_steps") is None:
            data["intermediate_steps"] = []
        data["intermediate_steps"].append([agent_action, observation])
        return data

    # Define decision-making logic
    def should_continue(data: dict) -> str:
        # Logic to decide whether to continue in the loop or exit
        if isinstance(data["agent_outcome"], AgentFinish):
            return "exit"
        else:
            return "continue"

    # Define a new graph
    workflow = Graph()

    workflow.add_node("agent", agent)
    workflow.add_node("tools", execute_tools, metadata={"version": 2, "variant": "b"})

    workflow.set_entry_point("agent")

    workflow.add_conditional_edges(
        "agent", should_continue, {"continue": "tools", "exit": END}
    )

    workflow.add_edge("tools", "agent")

    app = workflow.compile()

    assert json.dumps(app.get_graph().to_json(), indent=2) == snapshot
    assert app.get_graph().draw_mermaid(with_styles=False) == snapshot
    assert app.get_graph().draw_mermaid() == snapshot
    assert json.dumps(app.get_graph(xray=True).to_json(), indent=2) == snapshot
    assert app.get_graph(xray=True).draw_mermaid(with_styles=False) == snapshot

    assert app.invoke({"input": "what is weather in sf"}) == {
        "input": "what is weather in sf",
        "intermediate_steps": [
            [
                AgentAction(
                    tool="search_api",
                    tool_input="query",
                    log="tool:search_api:query",
                ),
                "result for query",
            ],
            [
                AgentAction(
                    tool="search_api",
                    tool_input="another",
                    log="tool:search_api:another",
                ),
                "result for another",
            ],
        ],
        "agent_outcome": AgentFinish(
            return_values={"answer": "answer"}, log="finish:answer"
        ),
    }

    # deepcopy because the nodes mutate the data
    assert [deepcopy(c) for c in app.stream({"input": "what is weather in sf"})] == [
        {
            "agent": {
                "input": "what is weather in sf",
                "agent_outcome": AgentAction(
                    tool="search_api", tool_input="query", log="tool:search_api:query"
                ),
            }
        },
        {
            "tools": {
                "input": "what is weather in sf",
                "intermediate_steps": [
                    [
                        AgentAction(
                            tool="search_api",
                            tool_input="query",
                            log="tool:search_api:query",
                        ),
                        "result for query",
                    ]
                ],
            }
        },
        {
            "agent": {
                "input": "what is weather in sf",
                "intermediate_steps": [
                    [
                        AgentAction(
                            tool="search_api",
                            tool_input="query",
                            log="tool:search_api:query",
                        ),
                        "result for query",
                    ]
                ],
                "agent_outcome": AgentAction(
                    tool="search_api",
                    tool_input="another",
                    log="tool:search_api:another",
                ),
            }
        },
        {
            "tools": {
                "input": "what is weather in sf",
                "intermediate_steps": [
                    [
                        AgentAction(
                            tool="search_api",
                            tool_input="query",
                            log="tool:search_api:query",
                        ),
                        "result for query",
                    ],
                    [
                        AgentAction(
                            tool="search_api",
                            tool_input="another",
                            log="tool:search_api:another",
                        ),
                        "result for another",
                    ],
                ],
            }
        },
        {
            "agent": {
                "input": "what is weather in sf",
                "intermediate_steps": [
                    [
                        AgentAction(
                            tool="search_api",
                            tool_input="query",
                            log="tool:search_api:query",
                        ),
                        "result for query",
                    ],
                    [
                        AgentAction(
                            tool="search_api",
                            tool_input="another",
                            log="tool:search_api:another",
                        ),
                        "result for another",
                    ],
                ],
                "agent_outcome": AgentFinish(
                    return_values={"answer": "answer"}, log="finish:answer"
                ),
            }
        },
    ]

    # test state get/update methods with interrupt_after

    app_w_interrupt = workflow.compile(
        checkpointer=checkpointer,
        interrupt_after=["agent"],
    )
    config = {"configurable": {"thread_id": "1"}}

    assert app_w_interrupt.get_graph().to_json() == snapshot
    assert app_w_interrupt.get_graph().draw_mermaid() == snapshot

    assert [
        c for c in app_w_interrupt.stream({"input": "what is weather in sf"}, config)
    ] == [
        {
            "agent": {
                "input": "what is weather in sf",
                "agent_outcome": AgentAction(
                    tool="search_api", tool_input="query", log="tool:search_api:query"
                ),
            }
        }
    ]

    assert app_w_interrupt.get_state(config) == StateSnapshot(
        values={
            "agent": {
                "input": "what is weather in sf",
                "agent_outcome": AgentAction(
                    tool="search_api", tool_input="query", log="tool:search_api:query"
                ),
            },
        },
        tasks=(PregelTask(AnyStr(), "tools"),),
        next=("tools",),
        created_at=app_w_interrupt.checkpointer.get_tuple(config).checkpoint["ts"],
        config=app_w_interrupt.checkpointer.get_tuple(config).config,
        metadata={
            "source": "loop",
            "step": 0,
            "writes": {
                "agent": {
                    "agent": {
                        "input": "what is weather in sf",
                        "agent_outcome": AgentAction(
                            tool="search_api",
                            tool_input="query",
                            log="tool:search_api:query",
                        ),
                    }
                },
            },
        },
        parent_config=[*app_w_interrupt.checkpointer.list(config, limit=2)][-1].config,
    )
    assert (
        app_w_interrupt.checkpointer.get_tuple(config).config["configurable"][
            "checkpoint_id"
        ]
        is not None
    )

    app_w_interrupt.update_state(
        config,
        {
            "agent_outcome": AgentAction(
                tool="search_api",
                tool_input="query",
                log="tool:search_api:a different query",
            ),
            "input": "what is weather in sf",
        },
    )

    assert app_w_interrupt.get_state(config) == StateSnapshot(
        values={
            "agent": {
                "agent_outcome": AgentAction(
                    tool="search_api",
                    tool_input="query",
                    log="tool:search_api:a different query",
                ),
                "input": "what is weather in sf",
            },
        },
        tasks=(PregelTask(AnyStr(), "tools"),),
        next=("tools",),
        config=app_w_interrupt.checkpointer.get_tuple(config).config,
        created_at=app_w_interrupt.checkpointer.get_tuple(config).checkpoint["ts"],
        metadata={
            "source": "update",
            "step": 1,
            "writes": {
                "agent": {
                    "agent_outcome": AgentAction(
                        tool="search_api",
                        tool_input="query",
                        log="tool:search_api:a different query",
                    ),
                    "input": "what is weather in sf",
                },
            },
        },
        parent_config=[*app_w_interrupt.checkpointer.list(config, limit=2)][-1].config,
    )

    assert [c for c in app_w_interrupt.stream(None, config)] == [
        {
            "tools": {
                "input": "what is weather in sf",
                "intermediate_steps": [
                    [
                        AgentAction(
                            tool="search_api",
                            tool_input="query",
                            log="tool:search_api:a different query",
                        ),
                        "result for query",
                    ]
                ],
            }
        },
        {
            "agent": {
                "input": "what is weather in sf",
                "intermediate_steps": [
                    [
                        AgentAction(
                            tool="search_api",
                            tool_input="query",
                            log="tool:search_api:a different query",
                        ),
                        "result for query",
                    ]
                ],
                "agent_outcome": AgentAction(
                    tool="search_api",
                    tool_input="another",
                    log="tool:search_api:another",
                ),
            }
        },
    ]

    app_w_interrupt.update_state(
        config,
        {
            "input": "what is weather in sf",
            "intermediate_steps": [
                [
                    AgentAction(
                        tool="search_api",
                        tool_input="query",
                        log="tool:search_api:a different query",
                    ),
                    "result for query",
                ]
            ],
            "agent_outcome": AgentFinish(
                return_values={"answer": "a really nice answer"},
                log="finish:a really nice answer",
            ),
        },
    )

    assert app_w_interrupt.get_state(config) == StateSnapshot(
        values={
            "agent": {
                "input": "what is weather in sf",
                "intermediate_steps": [
                    [
                        AgentAction(
                            tool="search_api",
                            tool_input="query",
                            log="tool:search_api:a different query",
                        ),
                        "result for query",
                    ]
                ],
                "agent_outcome": AgentFinish(
                    return_values={"answer": "a really nice answer"},
                    log="finish:a really nice answer",
                ),
            },
        },
        tasks=(),
        next=(),
        config=app_w_interrupt.checkpointer.get_tuple(config).config,
        created_at=app_w_interrupt.checkpointer.get_tuple(config).checkpoint["ts"],
        metadata={
            "source": "update",
            "step": 4,
            "writes": {
                "agent": {
                    "input": "what is weather in sf",
                    "intermediate_steps": [
                        [
                            AgentAction(
                                tool="search_api",
                                tool_input="query",
                                log="tool:search_api:a different query",
                            ),
                            "result for query",
                        ]
                    ],
                    "agent_outcome": AgentFinish(
                        return_values={"answer": "a really nice answer"},
                        log="finish:a really nice answer",
                    ),
                }
            },
        },
        parent_config=[*app_w_interrupt.checkpointer.list(config, limit=2)][-1].config,
    )

    # test state get/update methods with interrupt_before

    app_w_interrupt = workflow.compile(
        checkpointer=checkpointer,
        interrupt_before=["tools"],
    )
    config = {"configurable": {"thread_id": "2"}}
    llm.i = 0  # reset the llm

    assert [
        c for c in app_w_interrupt.stream({"input": "what is weather in sf"}, config)
    ] == [
        {
            "agent": {
                "input": "what is weather in sf",
                "agent_outcome": AgentAction(
                    tool="search_api", tool_input="query", log="tool:search_api:query"
                ),
            }
        }
    ]

    assert app_w_interrupt.get_state(config) == StateSnapshot(
        values={
            "agent": {
                "input": "what is weather in sf",
                "agent_outcome": AgentAction(
                    tool="search_api", tool_input="query", log="tool:search_api:query"
                ),
            },
        },
        tasks=(PregelTask(AnyStr(), "tools"),),
        next=("tools",),
        config=app_w_interrupt.checkpointer.get_tuple(config).config,
        created_at=app_w_interrupt.checkpointer.get_tuple(config).checkpoint["ts"],
        metadata={
            "source": "loop",
            "step": 0,
            "writes": {
                "agent": {
                    "agent": {
                        "input": "what is weather in sf",
                        "agent_outcome": AgentAction(
                            tool="search_api",
                            tool_input="query",
                            log="tool:search_api:query",
                        ),
                    }
                }
            },
        },
        parent_config=[*app_w_interrupt.checkpointer.list(config, limit=2)][-1].config,
    )

    app_w_interrupt.update_state(
        config,
        {
            "agent_outcome": AgentAction(
                tool="search_api",
                tool_input="query",
                log="tool:search_api:a different query",
            ),
            "input": "what is weather in sf",
        },
    )

    assert app_w_interrupt.get_state(config) == StateSnapshot(
        values={
            "agent": {
                "agent_outcome": AgentAction(
                    tool="search_api",
                    tool_input="query",
                    log="tool:search_api:a different query",
                ),
                "input": "what is weather in sf",
            },
        },
        tasks=(PregelTask(AnyStr(), "tools"),),
        next=("tools",),
        config=app_w_interrupt.checkpointer.get_tuple(config).config,
        created_at=app_w_interrupt.checkpointer.get_tuple(config).checkpoint["ts"],
        metadata={
            "source": "update",
            "step": 1,
            "writes": {
                "agent": {
                    "agent_outcome": AgentAction(
                        tool="search_api",
                        tool_input="query",
                        log="tool:search_api:a different query",
                    ),
                    "input": "what is weather in sf",
                }
            },
        },
        parent_config=[*app_w_interrupt.checkpointer.list(config, limit=2)][-1].config,
    )

    assert [c for c in app_w_interrupt.stream(None, config)] == [
        {
            "tools": {
                "input": "what is weather in sf",
                "intermediate_steps": [
                    [
                        AgentAction(
                            tool="search_api",
                            tool_input="query",
                            log="tool:search_api:a different query",
                        ),
                        "result for query",
                    ]
                ],
            }
        },
        {
            "agent": {
                "input": "what is weather in sf",
                "intermediate_steps": [
                    [
                        AgentAction(
                            tool="search_api",
                            tool_input="query",
                            log="tool:search_api:a different query",
                        ),
                        "result for query",
                    ]
                ],
                "agent_outcome": AgentAction(
                    tool="search_api",
                    tool_input="another",
                    log="tool:search_api:another",
                ),
            }
        },
    ]

    app_w_interrupt.update_state(
        config,
        {
            "input": "what is weather in sf",
            "intermediate_steps": [
                [
                    AgentAction(
                        tool="search_api",
                        tool_input="query",
                        log="tool:search_api:a different query",
                    ),
                    "result for query",
                ]
            ],
            "agent_outcome": AgentFinish(
                return_values={"answer": "a really nice answer"},
                log="finish:a really nice answer",
            ),
        },
    )

    assert app_w_interrupt.get_state(config) == StateSnapshot(
        values={
            "agent": {
                "input": "what is weather in sf",
                "intermediate_steps": [
                    [
                        AgentAction(
                            tool="search_api",
                            tool_input="query",
                            log="tool:search_api:a different query",
                        ),
                        "result for query",
                    ]
                ],
                "agent_outcome": AgentFinish(
                    return_values={"answer": "a really nice answer"},
                    log="finish:a really nice answer",
                ),
            },
        },
        tasks=(),
        next=(),
        config=app_w_interrupt.checkpointer.get_tuple(config).config,
        created_at=app_w_interrupt.checkpointer.get_tuple(config).checkpoint["ts"],
        metadata={
            "source": "update",
            "step": 4,
            "writes": {
                "agent": {
                    "input": "what is weather in sf",
                    "intermediate_steps": [
                        [
                            AgentAction(
                                tool="search_api",
                                tool_input="query",
                                log="tool:search_api:a different query",
                            ),
                            "result for query",
                        ]
                    ],
                    "agent_outcome": AgentFinish(
                        return_values={"answer": "a really nice answer"},
                        log="finish:a really nice answer",
                    ),
                }
            },
        },
        parent_config=[*app_w_interrupt.checkpointer.list(config, limit=2)][-1].config,
    )

    # test re-invoke to continue with interrupt_before

    app_w_interrupt = workflow.compile(
        checkpointer=checkpointer,
        interrupt_before=["tools"],
    )
    config = {"configurable": {"thread_id": "3"}}
    llm.i = 0  # reset the llm

    assert [
        c for c in app_w_interrupt.stream({"input": "what is weather in sf"}, config)
    ] == [
        {
            "agent": {
                "input": "what is weather in sf",
                "agent_outcome": AgentAction(
                    tool="search_api", tool_input="query", log="tool:search_api:query"
                ),
            }
        }
    ]

    assert app_w_interrupt.get_state(config) == StateSnapshot(
        values={
            "agent": {
                "input": "what is weather in sf",
                "agent_outcome": AgentAction(
                    tool="search_api", tool_input="query", log="tool:search_api:query"
                ),
            },
        },
        tasks=(PregelTask(AnyStr(), "tools"),),
        next=("tools",),
        config=app_w_interrupt.checkpointer.get_tuple(config).config,
        created_at=app_w_interrupt.checkpointer.get_tuple(config).checkpoint["ts"],
        metadata={
            "source": "loop",
            "step": 0,
            "writes": {
                "agent": {
                    "agent": {
                        "input": "what is weather in sf",
                        "agent_outcome": AgentAction(
                            tool="search_api",
                            tool_input="query",
                            log="tool:search_api:query",
                        ),
                    }
                }
            },
        },
        parent_config=[*app_w_interrupt.checkpointer.list(config, limit=2)][-1].config,
    )

    assert [c for c in app_w_interrupt.stream(None, config)] == [
        {
            "tools": {
                "input": "what is weather in sf",
                "intermediate_steps": [
                    [
                        AgentAction(
                            tool="search_api",
                            tool_input="query",
                            log="tool:search_api:query",
                        ),
                        "result for query",
                    ]
                ],
            }
        },
        {
            "agent": {
                "input": "what is weather in sf",
                "intermediate_steps": [
                    [
                        AgentAction(
                            tool="search_api",
                            tool_input="query",
                            log="tool:search_api:query",
                        ),
                        "result for query",
                    ]
                ],
                "agent_outcome": AgentAction(
                    tool="search_api",
                    tool_input="another",
                    log="tool:search_api:another",
                ),
            }
        },
    ]

    assert [c for c in app_w_interrupt.stream(None, config)] == [
        {
            "tools": {
                "input": "what is weather in sf",
                "intermediate_steps": [
                    [
                        AgentAction(
                            tool="search_api",
                            tool_input="query",
                            log="tool:search_api:query",
                        ),
                        "result for query",
                    ],
                    [
                        AgentAction(
                            tool="search_api",
                            tool_input="another",
                            log="tool:search_api:another",
                        ),
                        "result for another",
                    ],
                ],
            }
        },
        {
            "agent": {
                "input": "what is weather in sf",
                "intermediate_steps": [
                    [
                        AgentAction(
                            tool="search_api",
                            tool_input="query",
                            log="tool:search_api:query",
                        ),
                        "result for query",
                    ],
                    [
                        AgentAction(
                            tool="search_api",
                            tool_input="another",
                            log="tool:search_api:another",
                        ),
                        "result for another",
                    ],
                ],
                "agent_outcome": AgentFinish(
                    return_values={"answer": "answer"}, log="finish:answer"
                ),
            }
        },
    ]


def test_conditional_entrypoint_graph(snapshot: SnapshotAssertion) -> None:
    def left(data: str) -> str:
        return data + "->left"

    def right(data: str) -> str:
        return data + "->right"

    def should_start(data: str) -> str:
        # Logic to decide where to start
        if len(data) > 10:
            return "go-right"
        else:
            return "go-left"

    # Define a new graph
    workflow = Graph()

    workflow.add_node("left", left)
    workflow.add_node("right", right)

    workflow.set_conditional_entry_point(
        should_start, {"go-left": "left", "go-right": "right"}
    )

    workflow.add_conditional_edges("left", lambda data: END, {END: END})
    workflow.add_edge("right", END)

    app = workflow.compile()

    assert app.get_input_schema().schema_json() == snapshot
    assert app.get_output_schema().schema_json() == snapshot
    assert json.dumps(app.get_graph().to_json(), indent=2) == snapshot
    assert app.get_graph().draw_mermaid(with_styles=False) == snapshot

    assert (
        app.invoke("what is weather in sf", debug=True)
        == "what is weather in sf->right"
    )

    assert [*app.stream("what is weather in sf")] == [
        {"right": "what is weather in sf->right"},
    ]


def test_conditional_entrypoint_to_multiple_state_graph(
    snapshot: SnapshotAssertion,
) -> None:
    class OverallState(TypedDict):
        locations: list[str]
        results: Annotated[list[str], operator.add]

    def get_weather(state: OverallState) -> OverallState:
        location = state["location"]
        weather = "sunny" if len(location) > 2 else "cloudy"
        return {"results": [f"It's {weather} in {location}"]}

    def continue_to_weather(state: OverallState) -> list[Send]:
        return [
            Send("get_weather", {"location": location})
            for location in state["locations"]
        ]

    workflow = StateGraph(OverallState)

    workflow.add_node("get_weather", get_weather)
    workflow.add_edge("get_weather", END)
    workflow.set_conditional_entry_point(continue_to_weather)

    app = workflow.compile()

    assert app.get_input_schema().schema_json() == snapshot
    assert app.get_output_schema().schema_json() == snapshot
    assert json.dumps(app.get_graph().to_json(), indent=2) == snapshot
    assert app.get_graph().draw_mermaid(with_styles=False) == snapshot

    assert app.invoke({"locations": ["sf", "nyc"]}, debug=True) == {
        "locations": ["sf", "nyc"],
        "results": ["It's cloudy in sf", "It's sunny in nyc"],
    }

    assert [*app.stream({"locations": ["sf", "nyc"]}, stream_mode="values")][-1] == {
        "locations": ["sf", "nyc"],
        "results": ["It's cloudy in sf", "It's sunny in nyc"],
    }


@pytest.mark.parametrize("checkpointer_name", ALL_CHECKPOINTERS_SYNC)
def test_conditional_state_graph(
    snapshot: SnapshotAssertion,
    mocker: MockerFixture,
    request: pytest.FixtureRequest,
    checkpointer_name: str,
) -> None:
    from langchain_core.agents import AgentAction, AgentFinish
    from langchain_core.language_models.fake import FakeStreamingListLLM
    from langchain_core.prompts import PromptTemplate
    from langchain_core.tools import tool

    checkpointer: BaseCheckpointSaver = request.getfixturevalue(
        f"checkpointer_{checkpointer_name}"
    )
    setup = mocker.Mock()
    teardown = mocker.Mock()

    @contextmanager
    def assert_ctx_once() -> Iterator[None]:
        assert setup.call_count == 0
        assert teardown.call_count == 0
        try:
            yield
        finally:
            assert setup.call_count == 1
            assert teardown.call_count == 1
            setup.reset_mock()
            teardown.reset_mock()

    @contextmanager
    def make_httpx_client() -> Iterator[httpx.Client]:
        setup()
        with httpx.Client() as client:
            try:
                yield client
            finally:
                teardown()

    class AgentState(TypedDict, total=False):
        input: Annotated[str, UntrackedValue]
        agent_outcome: Optional[Union[AgentAction, AgentFinish]]
        intermediate_steps: Annotated[list[tuple[AgentAction, str]], operator.add]
        session: Annotated[httpx.Client, Context(make_httpx_client)]

    class ToolState(TypedDict, total=False):
        agent_outcome: Union[AgentAction, AgentFinish]
        session: Annotated[httpx.Client, Context(make_httpx_client)]

    # Assemble the tools
    @tool()
    def search_api(query: str) -> str:
        """Searches the API for the query."""
        return f"result for {query}"

    tools = [search_api]

    # Construct the agent
    prompt = PromptTemplate.from_template("Hello!")

    llm = FakeStreamingListLLM(
        responses=[
            "tool:search_api:query",
            "tool:search_api:another",
            "finish:answer",
        ]
    )

    def agent_parser(input: str) -> dict[str, Union[AgentAction, AgentFinish]]:
        if input.startswith("finish"):
            _, answer = input.split(":")
            return {
                "agent_outcome": AgentFinish(
                    return_values={"answer": answer}, log=input
                )
            }
        else:
            _, tool_name, tool_input = input.split(":")
            return {
                "agent_outcome": AgentAction(
                    tool=tool_name, tool_input=tool_input, log=input
                )
            }

    agent = prompt | llm | agent_parser

    # Define tool execution logic
    def execute_tools(data: ToolState) -> dict:
        # check session in data
        assert isinstance(data["session"], httpx.Client)
        assert "input" not in data
        assert "intermediate_steps" not in data
        # execute the tool
        agent_action: AgentAction = data.pop("agent_outcome")
        observation = {t.name: t for t in tools}[agent_action.tool].invoke(
            agent_action.tool_input
        )
        return {"intermediate_steps": [[agent_action, observation]]}

    # Define decision-making logic
    def should_continue(data: AgentState) -> str:
        # check session in data
        assert isinstance(data["session"], httpx.Client)
        # Logic to decide whether to continue in the loop or exit
        if isinstance(data["agent_outcome"], AgentFinish):
            return "exit"
        else:
            return "continue"

    # Define a new graph
    workflow = StateGraph(AgentState)

    workflow.add_node("agent", agent)
    workflow.add_node("tools", execute_tools, input=ToolState)

    workflow.set_entry_point("agent")

    workflow.add_conditional_edges(
        "agent", should_continue, {"continue": "tools", "exit": END}
    )

    workflow.add_edge("tools", "agent")

    app = workflow.compile()

    assert app.get_input_schema().schema_json() == snapshot
    assert app.get_output_schema().schema_json() == snapshot
    assert json.dumps(app.get_graph().to_json(), indent=2) == snapshot
    assert app.get_graph().draw_mermaid(with_styles=False) == snapshot

    with assert_ctx_once():
        assert app.invoke({"input": "what is weather in sf"}) == {
            "input": "what is weather in sf",
            "intermediate_steps": [
                [
                    AgentAction(
                        tool="search_api",
                        tool_input="query",
                        log="tool:search_api:query",
                    ),
                    "result for query",
                ],
                [
                    AgentAction(
                        tool="search_api",
                        tool_input="another",
                        log="tool:search_api:another",
                    ),
                    "result for another",
                ],
            ],
            "agent_outcome": AgentFinish(
                return_values={"answer": "answer"}, log="finish:answer"
            ),
        }

    with assert_ctx_once():
        assert [*app.stream({"input": "what is weather in sf"})] == [
            {
                "agent": {
                    "agent_outcome": AgentAction(
                        tool="search_api",
                        tool_input="query",
                        log="tool:search_api:query",
                    ),
                }
            },
            {
                "tools": {
                    "intermediate_steps": [
                        [
                            AgentAction(
                                tool="search_api",
                                tool_input="query",
                                log="tool:search_api:query",
                            ),
                            "result for query",
                        ]
                    ],
                }
            },
            {
                "agent": {
                    "agent_outcome": AgentAction(
                        tool="search_api",
                        tool_input="another",
                        log="tool:search_api:another",
                    ),
                }
            },
            {
                "tools": {
                    "intermediate_steps": [
                        [
                            AgentAction(
                                tool="search_api",
                                tool_input="another",
                                log="tool:search_api:another",
                            ),
                            "result for another",
                        ],
                    ],
                }
            },
            {
                "agent": {
                    "agent_outcome": AgentFinish(
                        return_values={"answer": "answer"}, log="finish:answer"
                    ),
                }
            },
        ]

    # test state get/update methods with interrupt_after

    app_w_interrupt = workflow.compile(
        checkpointer=checkpointer,
        interrupt_after=["agent"],
    )
    config = {"configurable": {"thread_id": "1"}}

    with assert_ctx_once():
        assert [
            c
            for c in app_w_interrupt.stream({"input": "what is weather in sf"}, config)
        ] == [
            {
                "agent": {
                    "agent_outcome": AgentAction(
                        tool="search_api",
                        tool_input="query",
                        log="tool:search_api:query",
                    ),
                }
            },
        ]

    assert app_w_interrupt.get_state(config) == StateSnapshot(
        values={
            "agent_outcome": AgentAction(
                tool="search_api", tool_input="query", log="tool:search_api:query"
            ),
            "intermediate_steps": [],
        },
        tasks=(PregelTask(AnyStr(), "tools"),),
        next=("tools",),
        config=app_w_interrupt.checkpointer.get_tuple(config).config,
        created_at=app_w_interrupt.checkpointer.get_tuple(config).checkpoint["ts"],
        metadata={
            "source": "loop",
            "step": 1,
            "writes": {
                "agent": {
                    "agent_outcome": AgentAction(
                        tool="search_api",
                        tool_input="query",
                        log="tool:search_api:query",
                    ),
                }
            },
        },
        parent_config=[*app_w_interrupt.checkpointer.list(config, limit=2)][-1].config,
    )

    with assert_ctx_once():
        app_w_interrupt.update_state(
            config,
            {
                "agent_outcome": AgentAction(
                    tool="search_api",
                    tool_input="query",
                    log="tool:search_api:a different query",
                )
            },
        )

    assert app_w_interrupt.get_state(config) == StateSnapshot(
        values={
            "agent_outcome": AgentAction(
                tool="search_api",
                tool_input="query",
                log="tool:search_api:a different query",
            ),
            "intermediate_steps": [],
        },
        tasks=(PregelTask(AnyStr(), "tools"),),
        next=("tools",),
        config=app_w_interrupt.checkpointer.get_tuple(config).config,
        created_at=app_w_interrupt.checkpointer.get_tuple(config).checkpoint["ts"],
        metadata={
            "source": "update",
            "step": 2,
            "writes": {
                "agent": {
                    "agent_outcome": AgentAction(
                        tool="search_api",
                        tool_input="query",
                        log="tool:search_api:a different query",
                    )
                },
            },
        },
        parent_config=[*app_w_interrupt.checkpointer.list(config, limit=2)][-1].config,
    )

    with assert_ctx_once():
        assert [c for c in app_w_interrupt.stream(None, config)] == [
            {
                "tools": {
                    "intermediate_steps": [
                        [
                            AgentAction(
                                tool="search_api",
                                tool_input="query",
                                log="tool:search_api:a different query",
                            ),
                            "result for query",
                        ]
                    ],
                }
            },
            {
                "agent": {
                    "agent_outcome": AgentAction(
                        tool="search_api",
                        tool_input="another",
                        log="tool:search_api:another",
                    ),
                }
            },
        ]

    with assert_ctx_once():
        app_w_interrupt.update_state(
            config,
            {
                "agent_outcome": AgentFinish(
                    return_values={"answer": "a really nice answer"},
                    log="finish:a really nice answer",
                )
            },
        )

    assert app_w_interrupt.get_state(config) == StateSnapshot(
        values={
            "agent_outcome": AgentFinish(
                return_values={"answer": "a really nice answer"},
                log="finish:a really nice answer",
            ),
            "intermediate_steps": [
                [
                    AgentAction(
                        tool="search_api",
                        tool_input="query",
                        log="tool:search_api:a different query",
                    ),
                    "result for query",
                ]
            ],
        },
        tasks=(),
        next=(),
        config=app_w_interrupt.checkpointer.get_tuple(config).config,
        created_at=app_w_interrupt.checkpointer.get_tuple(config).checkpoint["ts"],
        metadata={
            "source": "update",
            "step": 5,
            "writes": {
                "agent": {
                    "agent_outcome": AgentFinish(
                        return_values={"answer": "a really nice answer"},
                        log="finish:a really nice answer",
                    )
                }
            },
        },
        parent_config=[*app_w_interrupt.checkpointer.list(config, limit=2)][-1].config,
    )

    # test state get/update methods with interrupt_before

    app_w_interrupt = workflow.compile(
        checkpointer=checkpointer,
        interrupt_before=["tools"],
        debug=True,
    )
    config = {"configurable": {"thread_id": "2"}}
    llm.i = 0  # reset the llm

    assert [
        c for c in app_w_interrupt.stream({"input": "what is weather in sf"}, config)
    ] == [
        {
            "agent": {
                "agent_outcome": AgentAction(
                    tool="search_api", tool_input="query", log="tool:search_api:query"
                ),
            }
        },
    ]

    assert app_w_interrupt.get_state(config) == StateSnapshot(
        values={
            "agent_outcome": AgentAction(
                tool="search_api", tool_input="query", log="tool:search_api:query"
            ),
            "intermediate_steps": [],
        },
        tasks=(PregelTask(AnyStr(), "tools"),),
        next=("tools",),
        config=app_w_interrupt.checkpointer.get_tuple(config).config,
        created_at=app_w_interrupt.checkpointer.get_tuple(config).checkpoint["ts"],
        metadata={
            "source": "loop",
            "step": 1,
            "writes": {
                "agent": {
                    "agent_outcome": AgentAction(
                        tool="search_api",
                        tool_input="query",
                        log="tool:search_api:query",
                    ),
                }
            },
        },
        parent_config=[*app_w_interrupt.checkpointer.list(config, limit=2)][-1].config,
    )

    app_w_interrupt.update_state(
        config,
        {
            "agent_outcome": AgentAction(
                tool="search_api",
                tool_input="query",
                log="tool:search_api:a different query",
            )
        },
    )

    assert app_w_interrupt.get_state(config) == StateSnapshot(
        values={
            "agent_outcome": AgentAction(
                tool="search_api",
                tool_input="query",
                log="tool:search_api:a different query",
            ),
            "intermediate_steps": [],
        },
        tasks=(PregelTask(AnyStr(), "tools"),),
        next=("tools",),
        config=app_w_interrupt.checkpointer.get_tuple(config).config,
        created_at=app_w_interrupt.checkpointer.get_tuple(config).checkpoint["ts"],
        metadata={
            "source": "update",
            "step": 2,
            "writes": {
                "agent": {
                    "agent_outcome": AgentAction(
                        tool="search_api",
                        tool_input="query",
                        log="tool:search_api:a different query",
                    )
                }
            },
        },
        parent_config=[*app_w_interrupt.checkpointer.list(config, limit=2)][-1].config,
    )

    assert [c for c in app_w_interrupt.stream(None, config)] == [
        {
            "tools": {
                "intermediate_steps": [
                    [
                        AgentAction(
                            tool="search_api",
                            tool_input="query",
                            log="tool:search_api:a different query",
                        ),
                        "result for query",
                    ]
                ],
            }
        },
        {
            "agent": {
                "agent_outcome": AgentAction(
                    tool="search_api",
                    tool_input="another",
                    log="tool:search_api:another",
                ),
            }
        },
    ]

    app_w_interrupt.update_state(
        config,
        {
            "agent_outcome": AgentFinish(
                return_values={"answer": "a really nice answer"},
                log="finish:a really nice answer",
            )
        },
    )

    assert app_w_interrupt.get_state(config) == StateSnapshot(
        values={
            "agent_outcome": AgentFinish(
                return_values={"answer": "a really nice answer"},
                log="finish:a really nice answer",
            ),
            "intermediate_steps": [
                [
                    AgentAction(
                        tool="search_api",
                        tool_input="query",
                        log="tool:search_api:a different query",
                    ),
                    "result for query",
                ]
            ],
        },
        tasks=(),
        next=(),
        config=app_w_interrupt.checkpointer.get_tuple(config).config,
        created_at=app_w_interrupt.checkpointer.get_tuple(config).checkpoint["ts"],
        metadata={
            "source": "update",
            "step": 5,
            "writes": {
                "agent": {
                    "agent_outcome": AgentFinish(
                        return_values={"answer": "a really nice answer"},
                        log="finish:a really nice answer",
                    )
                }
            },
        },
        parent_config=[*app_w_interrupt.checkpointer.list(config, limit=2)][-1].config,
    )

    # test w interrupt before all
    app_w_interrupt = workflow.compile(
        checkpointer=checkpointer,
        interrupt_before="*",
        debug=True,
    )
    config = {"configurable": {"thread_id": "3"}}
    llm.i = 0  # reset the llm

    assert [
        c for c in app_w_interrupt.stream({"input": "what is weather in sf"}, config)
    ] == []

    assert app_w_interrupt.get_state(config) == StateSnapshot(
        values={
            "intermediate_steps": [],
        },
        tasks=(PregelTask(AnyStr(), "agent"),),
        next=("agent",),
        config=app_w_interrupt.checkpointer.get_tuple(config).config,
        created_at=app_w_interrupt.checkpointer.get_tuple(config).checkpoint["ts"],
        metadata={"source": "loop", "step": 0, "writes": None},
        parent_config=[*app_w_interrupt.checkpointer.list(config, limit=2)][-1].config,
    )

    assert [c for c in app_w_interrupt.stream(None, config)] == [
        {
            "agent": {
                "agent_outcome": AgentAction(
                    tool="search_api", tool_input="query", log="tool:search_api:query"
                ),
            }
        },
    ]

    assert app_w_interrupt.get_state(config) == StateSnapshot(
        values={
            "agent_outcome": AgentAction(
                tool="search_api", tool_input="query", log="tool:search_api:query"
            ),
            "intermediate_steps": [],
        },
        tasks=(PregelTask(AnyStr(), "tools"),),
        next=("tools",),
        config=app_w_interrupt.checkpointer.get_tuple(config).config,
        created_at=app_w_interrupt.checkpointer.get_tuple(config).checkpoint["ts"],
        metadata={
            "source": "loop",
            "step": 1,
            "writes": {
                "agent": {
                    "agent_outcome": AgentAction(
                        tool="search_api",
                        tool_input="query",
                        log="tool:search_api:query",
                    ),
                }
            },
        },
        parent_config=[*app_w_interrupt.checkpointer.list(config, limit=2)][-1].config,
    )

    assert [c for c in app_w_interrupt.stream(None, config)] == [
        {
            "tools": {
                "intermediate_steps": [
                    [
                        AgentAction(
                            tool="search_api",
                            tool_input="query",
                            log="tool:search_api:query",
                        ),
                        "result for query",
                    ]
                ],
            }
        },
    ]

    assert app_w_interrupt.get_state(config) == StateSnapshot(
        values={
            "agent_outcome": AgentAction(
                tool="search_api", tool_input="query", log="tool:search_api:query"
            ),
            "intermediate_steps": [
                [
                    AgentAction(
                        tool="search_api",
                        tool_input="query",
                        log="tool:search_api:query",
                    ),
                    "result for query",
                ]
            ],
        },
        tasks=(PregelTask(AnyStr(), "agent"),),
        next=("agent",),
        config=app_w_interrupt.checkpointer.get_tuple(config).config,
        created_at=app_w_interrupt.checkpointer.get_tuple(config).checkpoint["ts"],
        metadata={
            "source": "loop",
            "step": 2,
            "writes": {
                "tools": {
                    "intermediate_steps": [
                        [
                            AgentAction(
                                tool="search_api",
                                tool_input="query",
                                log="tool:search_api:query",
                            ),
                            "result for query",
                        ]
                    ],
                }
            },
        },
        parent_config=[*app_w_interrupt.checkpointer.list(config, limit=2)][-1].config,
    )

    assert [c for c in app_w_interrupt.stream(None, config)] == [
        {
            "agent": {
                "agent_outcome": AgentAction(
                    tool="search_api",
                    tool_input="another",
                    log="tool:search_api:another",
                ),
            }
        },
    ]

    # test w interrupt after all
    app_w_interrupt = workflow.compile(
        checkpointer=checkpointer,
        interrupt_after="*",
    )
    config = {"configurable": {"thread_id": "4"}}
    llm.i = 0  # reset the llm

    assert [
        c for c in app_w_interrupt.stream({"input": "what is weather in sf"}, config)
    ] == [
        {
            "agent": {
                "agent_outcome": AgentAction(
                    tool="search_api", tool_input="query", log="tool:search_api:query"
                ),
            }
        },
    ]

    assert app_w_interrupt.get_state(config) == StateSnapshot(
        values={
            "agent_outcome": AgentAction(
                tool="search_api", tool_input="query", log="tool:search_api:query"
            ),
            "intermediate_steps": [],
        },
        tasks=(PregelTask(AnyStr(), "tools"),),
        next=("tools",),
        config=app_w_interrupt.checkpointer.get_tuple(config).config,
        created_at=app_w_interrupt.checkpointer.get_tuple(config).checkpoint["ts"],
        metadata={
            "source": "loop",
            "step": 1,
            "writes": {
                "agent": {
                    "agent_outcome": AgentAction(
                        tool="search_api",
                        tool_input="query",
                        log="tool:search_api:query",
                    ),
                }
            },
        },
        parent_config=[*app_w_interrupt.checkpointer.list(config, limit=2)][-1].config,
    )

    assert [c for c in app_w_interrupt.stream(None, config)] == [
        {
            "tools": {
                "intermediate_steps": [
                    [
                        AgentAction(
                            tool="search_api",
                            tool_input="query",
                            log="tool:search_api:query",
                        ),
                        "result for query",
                    ]
                ],
            }
        },
    ]

    assert app_w_interrupt.get_state(config) == StateSnapshot(
        values={
            "agent_outcome": AgentAction(
                tool="search_api", tool_input="query", log="tool:search_api:query"
            ),
            "intermediate_steps": [
                [
                    AgentAction(
                        tool="search_api",
                        tool_input="query",
                        log="tool:search_api:query",
                    ),
                    "result for query",
                ]
            ],
        },
        tasks=(PregelTask(AnyStr(), "agent"),),
        next=("agent",),
        config=app_w_interrupt.checkpointer.get_tuple(config).config,
        created_at=app_w_interrupt.checkpointer.get_tuple(config).checkpoint["ts"],
        metadata={
            "source": "loop",
            "step": 2,
            "writes": {
                "tools": {
                    "intermediate_steps": [
                        [
                            AgentAction(
                                tool="search_api",
                                tool_input="query",
                                log="tool:search_api:query",
                            ),
                            "result for query",
                        ]
                    ],
                }
            },
        },
        parent_config=[*app_w_interrupt.checkpointer.list(config, limit=2)][-1].config,
    )

    assert [c for c in app_w_interrupt.stream(None, config)] == [
        {
            "agent": {
                "agent_outcome": AgentAction(
                    tool="search_api",
                    tool_input="another",
                    log="tool:search_api:another",
                ),
            }
        },
    ]


def test_conditional_state_graph_with_list_edge_inputs(snapshot: SnapshotAssertion):
    class State(TypedDict):
        foo: Annotated[list[str], operator.add]

    graph_builder = StateGraph(State)
    graph_builder.add_node("A", lambda x: {"foo": ["A"]})
    graph_builder.add_node("B", lambda x: {"foo": ["B"]})
    graph_builder.add_edge(START, "A")
    graph_builder.add_edge(START, "B")
    graph_builder.add_edge(["A", "B"], END)

    app = graph_builder.compile()
    assert app.invoke({"foo": []}) == {"foo": ["A", "B"]}

    assert json.dumps(app.get_graph().to_json(), indent=2) == snapshot
    assert app.get_graph().draw_mermaid(with_styles=False) == snapshot


def test_state_graph_w_config_inherited_state_keys(snapshot: SnapshotAssertion) -> None:
    from langchain_core.agents import AgentAction, AgentFinish
    from langchain_core.language_models.fake import FakeStreamingListLLM
    from langchain_core.prompts import PromptTemplate
    from langchain_core.tools import tool

    class BaseState(TypedDict):
        input: str
        agent_outcome: Optional[Union[AgentAction, AgentFinish]]

    class AgentState(BaseState, total=False):
        intermediate_steps: Annotated[list[tuple[AgentAction, str]], operator.add]

    assert get_type_hints(AgentState).keys() == {
        "input",
        "agent_outcome",
        "intermediate_steps",
    }

    class Config(TypedDict, total=False):
        tools: list[str]

    # Assemble the tools
    @tool()
    def search_api(query: str) -> str:
        """Searches the API for the query."""
        return f"result for {query}"

    tools = [search_api]

    # Construct the agent
    prompt = PromptTemplate.from_template("Hello!")

    llm = FakeStreamingListLLM(
        responses=[
            "tool:search_api:query",
            "tool:search_api:another",
            "finish:answer",
        ]
    )

    def agent_parser(input: str) -> dict[str, Union[AgentAction, AgentFinish]]:
        if input.startswith("finish"):
            _, answer = input.split(":")
            return {
                "agent_outcome": AgentFinish(
                    return_values={"answer": answer}, log=input
                )
            }
        else:
            _, tool_name, tool_input = input.split(":")
            return {
                "agent_outcome": AgentAction(
                    tool=tool_name, tool_input=tool_input, log=input
                )
            }

    agent = prompt | llm | agent_parser

    # Define tool execution logic
    def execute_tools(data: AgentState) -> dict:
        agent_action: AgentAction = data.pop("agent_outcome")
        observation = {t.name: t for t in tools}[agent_action.tool].invoke(
            agent_action.tool_input
        )
        return {"intermediate_steps": [(agent_action, observation)]}

    # Define decision-making logic
    def should_continue(data: AgentState) -> str:
        # Logic to decide whether to continue in the loop or exit
        if isinstance(data["agent_outcome"], AgentFinish):
            return "exit"
        else:
            return "continue"

    # Define a new graph
    builder = StateGraph(AgentState, Config)

    builder.add_node("agent", agent)
    builder.add_node("tools", execute_tools)

    builder.set_entry_point("agent")

    builder.add_conditional_edges(
        "agent", should_continue, {"continue": "tools", "exit": END}
    )

    builder.add_edge("tools", "agent")

    app = builder.compile()

    assert app.config_schema().schema_json() == snapshot
    assert app.get_input_schema().schema_json() == snapshot
    assert app.get_output_schema().schema_json() == snapshot

    assert builder.channels.keys() == {"input", "agent_outcome", "intermediate_steps"}

    assert app.invoke({"input": "what is weather in sf"}) == {
        "agent_outcome": AgentFinish(
            return_values={"answer": "answer"}, log="finish:answer"
        ),
        "input": "what is weather in sf",
        "intermediate_steps": [
            (
                AgentAction(
                    tool="search_api", tool_input="query", log="tool:search_api:query"
                ),
                "result for query",
            ),
            (
                AgentAction(
                    tool="search_api",
                    tool_input="another",
                    log="tool:search_api:another",
                ),
                "result for another",
            ),
        ],
    }


def test_conditional_entrypoint_graph_state(snapshot: SnapshotAssertion) -> None:
    class AgentState(TypedDict, total=False):
        input: str
        output: str
        steps: Annotated[list[str], operator.add]

    def left(data: AgentState) -> AgentState:
        return {"output": data["input"] + "->left"}

    def right(data: AgentState) -> AgentState:
        return {"output": data["input"] + "->right"}

    def should_start(data: AgentState) -> str:
        assert data["steps"] == [], "Expected input to be read from the state"
        # Logic to decide where to start
        if len(data["input"]) > 10:
            return "go-right"
        else:
            return "go-left"

    # Define a new graph
    workflow = StateGraph(AgentState)

    workflow.add_node("left", left)
    workflow.add_node("right", right)

    workflow.set_conditional_entry_point(
        should_start, {"go-left": "left", "go-right": "right"}
    )

    workflow.add_conditional_edges("left", lambda data: END, {END: END})
    workflow.add_edge("right", END)

    app = workflow.compile()

    assert app.get_input_schema().schema_json() == snapshot
    assert app.get_output_schema().schema_json() == snapshot
    assert json.dumps(app.get_graph().to_json(), indent=2) == snapshot
    assert app.get_graph().draw_mermaid(with_styles=False) == snapshot

    assert app.invoke({"input": "what is weather in sf"}) == {
        "input": "what is weather in sf",
        "output": "what is weather in sf->right",
        "steps": [],
    }

    assert [*app.stream({"input": "what is weather in sf"})] == [
        {"right": {"output": "what is weather in sf->right"}},
    ]


def test_prebuilt_tool_chat(snapshot: SnapshotAssertion) -> None:
    from langchain_core.language_models.fake_chat_models import (
        FakeMessagesListChatModel,
    )
    from langchain_core.messages import AIMessage, HumanMessage, ToolMessage
    from langchain_core.tools import tool

    class FakeFuntionChatModel(FakeMessagesListChatModel):
        def bind_tools(self, functions: list):
            return self

    @tool()
    def search_api(query: str) -> str:
        """Searches the API for the query."""
        return f"result for {query}"

    tools = [search_api]

    model = FakeFuntionChatModel(
        responses=[
            AIMessage(
                content="",
                tool_calls=[
                    {
                        "id": "tool_call123",
                        "name": "search_api",
                        "args": {"query": "query"},
                    },
                ],
            ),
            AIMessage(
                content="",
                tool_calls=[
                    {
                        "id": "tool_call234",
                        "name": "search_api",
                        "args": {"query": "another"},
                    },
                    {
                        "id": "tool_call567",
                        "name": "search_api",
                        "args": {"query": "a third one"},
                    },
                ],
            ),
            AIMessage(content="answer"),
        ]
    )

    app = create_tool_calling_executor(model, tools)

    assert app.get_input_schema().schema_json() == snapshot
    assert app.get_output_schema().schema_json() == snapshot
    assert json.dumps(app.get_graph().to_json(), indent=2) == snapshot
    assert app.get_graph().draw_mermaid(with_styles=False) == snapshot

    assert app.invoke(
        {"messages": [HumanMessage(content="what is weather in sf")]}
    ) == {
        "messages": [
            _AnyIdHumanMessage(content="what is weather in sf"),
            AIMessage(
                id=AnyStr(),
                content="",
                tool_calls=[
                    {
                        "id": "tool_call123",
                        "name": "search_api",
                        "args": {"query": "query"},
                    },
                ],
            ),
            ToolMessage(
                content="result for query",
                name="search_api",
                tool_call_id="tool_call123",
                id=AnyStr(),
            ),
            AIMessage(
                id=AnyStr(),
                content="",
                tool_calls=[
                    {
                        "id": "tool_call234",
                        "name": "search_api",
                        "args": {"query": "another"},
                    },
                    {
                        "id": "tool_call567",
                        "name": "search_api",
                        "args": {"query": "a third one"},
                    },
                ],
            ),
            ToolMessage(
                content="result for another",
                name="search_api",
                tool_call_id="tool_call234",
                id=AnyStr(),
            ),
            ToolMessage(
                content="result for a third one",
                name="search_api",
                tool_call_id="tool_call567",
                id=AnyStr(),
            ),
            _AnyIdAIMessage(content="answer"),
        ]
    }

    assert app.invoke(
        {"messages": [HumanMessage(content="what is weather in sf")]},
        {"recursion_limit": 2},
        debug=True,
    ) == {
        "messages": [
            _AnyIdHumanMessage(content="what is weather in sf"),
            _AnyIdAIMessage(content="Sorry, need more steps to process this request."),
        ]
    }

    model.i = 0  # reset the model

    assert app.invoke(
        {"messages": [HumanMessage(content="what is weather in sf")]},
        stream_mode="updates",
    ) == [
        {
            "agent": {
                "messages": [
                    AIMessage(
                        content="",
                        tool_calls=[
                            {
                                "id": "tool_call123",
                                "name": "search_api",
                                "args": {"query": "query"},
                            },
                        ],
                        id=AnyStr(),
                    )
                ]
            }
        },
        {
            "tools": {
                "messages": [
                    ToolMessage(
                        content="result for query",
                        name="search_api",
                        tool_call_id="tool_call123",
                        id=AnyStr(),
                    )
                ]
            }
        },
        {
            "agent": {
                "messages": [
                    AIMessage(
                        content="",
                        tool_calls=[
                            {
                                "id": "tool_call234",
                                "name": "search_api",
                                "args": {"query": "another"},
                            },
                            {
                                "id": "tool_call567",
                                "name": "search_api",
                                "args": {"query": "a third one"},
                            },
                        ],
                        id=AnyStr(),
                    )
                ]
            }
        },
        {
            "tools": {
                "messages": [
                    ToolMessage(
                        content="result for another",
                        name="search_api",
                        tool_call_id="tool_call234",
                        id=AnyStr(),
                    ),
                    ToolMessage(
                        content="result for a third one",
                        name="search_api",
                        tool_call_id="tool_call567",
                        id=AnyStr(),
                    ),
                ]
            }
        },
        {"agent": {"messages": [_AnyIdAIMessage(content="answer")]}},
    ]

    assert [
        *app.stream({"messages": [HumanMessage(content="what is weather in sf")]})
    ] == [
        {
            "agent": {
                "messages": [
                    AIMessage(
                        id=AnyStr(),
                        content="",
                        tool_calls=[
                            {
                                "id": "tool_call123",
                                "name": "search_api",
                                "args": {"query": "query"},
                            },
                        ],
                    )
                ]
            }
        },
        {
            "tools": {
                "messages": [
                    ToolMessage(
                        content="result for query",
                        name="search_api",
                        tool_call_id="tool_call123",
                        id=AnyStr(),
                    )
                ]
            }
        },
        {
            "agent": {
                "messages": [
                    AIMessage(
                        id=AnyStr(),
                        content="",
                        tool_calls=[
                            {
                                "id": "tool_call234",
                                "name": "search_api",
                                "args": {"query": "another"},
                            },
                            {
                                "id": "tool_call567",
                                "name": "search_api",
                                "args": {"query": "a third one"},
                            },
                        ],
                    )
                ]
            }
        },
        {
            "tools": {
                "messages": [
                    ToolMessage(
                        content="result for another",
                        name="search_api",
                        tool_call_id="tool_call234",
                        id=AnyStr(),
                    ),
                    ToolMessage(
                        content="result for a third one",
                        name="search_api",
                        tool_call_id="tool_call567",
                        id=AnyStr(),
                    ),
                ]
            }
        },
        {"agent": {"messages": [_AnyIdAIMessage(content="answer")]}},
    ]


@pytest.mark.parametrize("checkpointer_name", ALL_CHECKPOINTERS_SYNC)
def test_state_graph_packets(
    request: pytest.FixtureRequest, checkpointer_name: str, mocker: MockerFixture
) -> None:
    from langchain_core.language_models.fake_chat_models import (
        FakeMessagesListChatModel,
    )
    from langchain_core.messages import (
        AIMessage,
        BaseMessage,
        HumanMessage,
        ToolCall,
        ToolMessage,
    )
    from langchain_core.tools import tool

    checkpointer: BaseCheckpointSaver = request.getfixturevalue(
        f"checkpointer_{checkpointer_name}"
    )

    class AgentState(TypedDict):
        messages: Annotated[list[BaseMessage], add_messages]
        session: Annotated[httpx.Client, Context(httpx.Client)]

    @tool()
    def search_api(query: str) -> str:
        """Searches the API for the query."""
        return f"result for {query}"

    tools = [search_api]
    tools_by_name = {t.name: t for t in tools}

    model = FakeMessagesListChatModel(
        responses=[
            AIMessage(
                id="ai1",
                content="",
                tool_calls=[
                    {
                        "id": "tool_call123",
                        "name": "search_api",
                        "args": {"query": "query"},
                    },
                ],
            ),
            AIMessage(
                id="ai2",
                content="",
                tool_calls=[
                    {
                        "id": "tool_call234",
                        "name": "search_api",
                        "args": {"query": "another", "idx": 0},
                    },
                    {
                        "id": "tool_call567",
                        "name": "search_api",
                        "args": {"query": "a third one", "idx": 1},
                    },
                ],
            ),
            AIMessage(id="ai3", content="answer"),
        ]
    )

    def agent(data: AgentState) -> AgentState:
        assert isinstance(data["session"], httpx.Client)
        return {
            "messages": model.invoke(data["messages"]),
            "something_extra": "hi there",
        }

    # Define decision-making logic
    def should_continue(data: AgentState) -> str:
        assert isinstance(data["session"], httpx.Client)
        assert (
            data["something_extra"] == "hi there"
        ), "nodes can pass extra data to their cond edges, which isn't saved in state"
        # Logic to decide whether to continue in the loop or exit
        if tool_calls := data["messages"][-1].tool_calls:
            return [
                Send("tools", {"call": tool_call, "my_session": data["session"]})
                for tool_call in tool_calls
            ]
        else:
            return END

    class ToolInput(TypedDict):
        call: ToolCall
        my_session: httpx.Client

    def tools_node(input: ToolInput, config: RunnableConfig) -> AgentState:
        assert isinstance(input["my_session"], httpx.Client)
        tool_call = input["call"]
        time.sleep(tool_call["args"].get("idx", 0) / 10)
        output = tools_by_name[tool_call["name"]].invoke(tool_call["args"], config)
        return {
            "messages": ToolMessage(
                content=output, name=tool_call["name"], tool_call_id=tool_call["id"]
            )
        }

    # Define a new graph
    workflow = StateGraph(AgentState)

    # Define the two nodes we will cycle between
    workflow.add_node("agent", agent)
    workflow.add_node("tools", tools_node)

    # Set the entrypoint as `agent`
    # This means that this node is the first one called
    workflow.set_entry_point("agent")

    # We now add a conditional edge
    workflow.add_conditional_edges("agent", should_continue)

    # We now add a normal edge from `tools` to `agent`.
    # This means that after `tools` is called, `agent` node is called next.
    workflow.add_edge("tools", "agent")

    # Finally, we compile it!
    # This compiles it into a LangChain Runnable,
    # meaning you can use it as you would any other runnable
    app = workflow.compile()

    assert app.invoke({"messages": HumanMessage(content="what is weather in sf")}) == {
        "messages": [
            _AnyIdHumanMessage(content="what is weather in sf"),
            AIMessage(
                id="ai1",
                content="",
                tool_calls=[
                    {
                        "id": "tool_call123",
                        "name": "search_api",
                        "args": {"query": "query"},
                    },
                ],
            ),
            ToolMessage(
                content="result for query",
                name="search_api",
                id=AnyStr(),
                tool_call_id="tool_call123",
            ),
            AIMessage(
                id="ai2",
                content="",
                tool_calls=[
                    {
                        "id": "tool_call234",
                        "name": "search_api",
                        "args": {"query": "another", "idx": 0},
                    },
                    {
                        "id": "tool_call567",
                        "name": "search_api",
                        "args": {"query": "a third one", "idx": 1},
                    },
                ],
            ),
            ToolMessage(
                content="result for another",
                name="search_api",
                id=AnyStr(),
                tool_call_id="tool_call234",
            ),
            ToolMessage(
                content="result for a third one",
                name="search_api",
                id=AnyStr(),
                tool_call_id="tool_call567",
            ),
            AIMessage(content="answer", id="ai3"),
        ]
    }

    assert [
        c
        for c in app.stream(
            {"messages": [HumanMessage(content="what is weather in sf")]}
        )
    ] == [
        {
            "agent": {
                "messages": AIMessage(
                    id="ai1",
                    content="",
                    tool_calls=[
                        {
                            "id": "tool_call123",
                            "name": "search_api",
                            "args": {"query": "query"},
                        },
                    ],
                )
            },
        },
        {
            "tools": {
                "messages": ToolMessage(
                    content="result for query",
                    name="search_api",
                    id=AnyStr(),
                    tool_call_id="tool_call123",
                )
            }
        },
        {
            "agent": {
                "messages": AIMessage(
                    id="ai2",
                    content="",
                    tool_calls=[
                        {
                            "id": "tool_call234",
                            "name": "search_api",
                            "args": {"query": "another", "idx": 0},
                        },
                        {
                            "id": "tool_call567",
                            "name": "search_api",
                            "args": {"query": "a third one", "idx": 1},
                        },
                    ],
                )
            }
        },
        {
            "tools": {
                "messages": ToolMessage(
                    content="result for another",
                    name="search_api",
                    id=AnyStr(),
                    tool_call_id="tool_call234",
                )
            },
        },
        {
            "tools": {
                "messages": ToolMessage(
                    content="result for a third one",
                    name="search_api",
                    id=AnyStr(),
                    tool_call_id="tool_call567",
                ),
            },
        },
        {"agent": {"messages": AIMessage(content="answer", id="ai3")}},
    ]

    app_w_interrupt = workflow.compile(
        checkpointer=checkpointer,
        interrupt_after=["agent"],
    )
    config = {"configurable": {"thread_id": "1"}}

    assert [
        c
        for c in app_w_interrupt.stream(
            {"messages": HumanMessage(content="what is weather in sf")}, config
        )
    ] == [
        {
            "agent": {
                "messages": AIMessage(
                    id="ai1",
                    content="",
                    tool_calls=[
                        {
                            "id": "tool_call123",
                            "name": "search_api",
                            "args": {"query": "query"},
                        },
                    ],
                )
            }
        },
    ]

    assert app_w_interrupt.get_state(config) == StateSnapshot(
        values={
            "messages": [
                _AnyIdHumanMessage(content="what is weather in sf"),
                AIMessage(
                    id="ai1",
                    content="",
                    tool_calls=[
                        {
                            "id": "tool_call123",
                            "name": "search_api",
                            "args": {"query": "query"},
                        },
                    ],
                ),
            ]
        },
        tasks=(PregelTask(AnyStr(), "tools"),),
        next=("tools",),
        config=(app_w_interrupt.checkpointer.get_tuple(config)).config,
        created_at=(app_w_interrupt.checkpointer.get_tuple(config)).checkpoint["ts"],
        metadata={
            "source": "loop",
            "step": 1,
            "writes": {
                "agent": {
                    "messages": AIMessage(
                        id="ai1",
                        content="",
                        tool_calls=[
                            {
                                "id": "tool_call123",
                                "name": "search_api",
                                "args": {"query": "query"},
                            },
                        ],
                    )
                }
            },
        },
        parent_config=[*app_w_interrupt.checkpointer.list(config, limit=2)][-1].config,
    )

    # modify ai message
    last_message = (app_w_interrupt.get_state(config)).values["messages"][-1]
    last_message.tool_calls[0]["args"]["query"] = "a different query"
    app_w_interrupt.update_state(
        config, {"messages": last_message, "something_extra": "hi there"}
    )

    # message was replaced instead of appended
    assert app_w_interrupt.get_state(config) == StateSnapshot(
        values={
            "messages": [
                _AnyIdHumanMessage(content="what is weather in sf"),
                AIMessage(
                    id="ai1",
                    content="",
                    tool_calls=[
                        {
                            "id": "tool_call123",
                            "name": "search_api",
                            "args": {"query": "a different query"},
                        },
                    ],
                ),
            ]
        },
        tasks=(PregelTask(AnyStr(), "tools"),),
        next=("tools",),
        config=app_w_interrupt.checkpointer.get_tuple(config).config,
        created_at=(app_w_interrupt.checkpointer.get_tuple(config)).checkpoint["ts"],
        metadata={
            "source": "update",
            "step": 2,
            "writes": {
                "agent": {
                    "messages": AIMessage(
                        id="ai1",
                        content="",
                        tool_calls=[
                            {
                                "id": "tool_call123",
                                "name": "search_api",
                                "args": {"query": "a different query"},
                            },
                        ],
                    ),
                    "something_extra": "hi there",
                }
            },
        },
        parent_config=[*app_w_interrupt.checkpointer.list(config, limit=2)][-1].config,
    )

    assert [c for c in app_w_interrupt.stream(None, config)] == [
        {
            "tools": {
                "messages": ToolMessage(
                    content="result for a different query",
                    name="search_api",
                    id=AnyStr(),
                    tool_call_id="tool_call123",
                )
            }
        },
        {
            "agent": {
                "messages": AIMessage(
                    id="ai2",
                    content="",
                    tool_calls=[
                        {
                            "id": "tool_call234",
                            "name": "search_api",
                            "args": {"query": "another", "idx": 0},
                        },
                        {
                            "id": "tool_call567",
                            "name": "search_api",
                            "args": {"query": "a third one", "idx": 1},
                        },
                    ],
                )
            },
        },
    ]

    assert app_w_interrupt.get_state(config) == StateSnapshot(
        values={
            "messages": [
                _AnyIdHumanMessage(content="what is weather in sf"),
                AIMessage(
                    id="ai1",
                    content="",
                    tool_calls=[
                        {
                            "id": "tool_call123",
                            "name": "search_api",
                            "args": {"query": "a different query"},
                        },
                    ],
                ),
                ToolMessage(
                    content="result for a different query",
                    name="search_api",
                    id=AnyStr(),
                    tool_call_id="tool_call123",
                ),
                AIMessage(
                    id="ai2",
                    content="",
                    tool_calls=[
                        {
                            "id": "tool_call234",
                            "name": "search_api",
                            "args": {"query": "another", "idx": 0},
                        },
                        {
                            "id": "tool_call567",
                            "name": "search_api",
                            "args": {"query": "a third one", "idx": 1},
                        },
                    ],
                ),
            ]
        },
        tasks=(PregelTask(AnyStr(), "tools"), PregelTask(AnyStr(), "tools")),
        next=("tools", "tools"),
        config=app_w_interrupt.checkpointer.get_tuple(config).config,
        created_at=(app_w_interrupt.checkpointer.get_tuple(config)).checkpoint["ts"],
        metadata={
            "source": "loop",
            "step": 4,
            "writes": {
                "agent": {
                    "messages": AIMessage(
                        id="ai2",
                        content="",
                        tool_calls=[
                            {
                                "id": "tool_call234",
                                "name": "search_api",
                                "args": {"query": "another", "idx": 0},
                            },
                            {
                                "id": "tool_call567",
                                "name": "search_api",
                                "args": {"query": "a third one", "idx": 1},
                            },
                        ],
                    )
                },
            },
        },
        parent_config=[*app_w_interrupt.checkpointer.list(config, limit=2)][-1].config,
    )

    app_w_interrupt.update_state(
        config,
        {
            "messages": AIMessage(content="answer", id="ai2"),
            "something_extra": "hi there",
        },
    )

    # replaces message even if object identity is different, as long as id is the same
    assert app_w_interrupt.get_state(config) == StateSnapshot(
        values={
            "messages": [
                _AnyIdHumanMessage(content="what is weather in sf"),
                AIMessage(
                    id="ai1",
                    content="",
                    tool_calls=[
                        {
                            "id": "tool_call123",
                            "name": "search_api",
                            "args": {"query": "a different query"},
                        },
                    ],
                ),
                ToolMessage(
                    content="result for a different query",
                    name="search_api",
                    id=AnyStr(),
                    tool_call_id="tool_call123",
                ),
                AIMessage(content="answer", id="ai2"),
            ]
        },
        tasks=(),
        next=(),
        config=app_w_interrupt.checkpointer.get_tuple(config).config,
        created_at=(app_w_interrupt.checkpointer.get_tuple(config)).checkpoint["ts"],
        metadata={
            "source": "update",
            "step": 5,
            "writes": {
                "agent": {
                    "messages": AIMessage(content="answer", id="ai2"),
                    "something_extra": "hi there",
                }
            },
        },
        parent_config=[*app_w_interrupt.checkpointer.list(config, limit=2)][-1].config,
    )


@pytest.mark.parametrize("checkpointer_name", ALL_CHECKPOINTERS_SYNC)
def test_message_graph(
    snapshot: SnapshotAssertion,
    deterministic_uuids: MockerFixture,
    request: pytest.FixtureRequest,
    checkpointer_name: str,
) -> None:
    from copy import deepcopy

    from langchain_core.callbacks import CallbackManagerForLLMRun
    from langchain_core.language_models.fake_chat_models import (
        FakeMessagesListChatModel,
    )
    from langchain_core.messages import (
        AIMessage,
        BaseMessage,
        HumanMessage,
        ToolMessage,
    )
    from langchain_core.outputs import ChatGeneration, ChatResult
    from langchain_core.tools import tool

    checkpointer: BaseCheckpointSaver = request.getfixturevalue(
        f"checkpointer_{checkpointer_name}"
    )

    class FakeFuntionChatModel(FakeMessagesListChatModel):
        def bind_functions(self, functions: list):
            return self

        def _generate(
            self,
            messages: list[BaseMessage],
            stop: Optional[list[str]] = None,
            run_manager: Optional[CallbackManagerForLLMRun] = None,
            **kwargs: Any,
        ) -> ChatResult:
            response = deepcopy(self.responses[self.i])
            if self.i < len(self.responses) - 1:
                self.i += 1
            else:
                self.i = 0
            generation = ChatGeneration(message=response)
            return ChatResult(generations=[generation])

    @tool()
    def search_api(query: str) -> str:
        """Searches the API for the query."""
        return f"result for {query}"

    tools = [search_api]

    model = FakeFuntionChatModel(
        responses=[
            AIMessage(
                content="",
                tool_calls=[
                    {
                        "id": "tool_call123",
                        "name": "search_api",
                        "args": {"query": "query"},
                    }
                ],
                id="ai1",
            ),
            AIMessage(
                content="",
                tool_calls=[
                    {
                        "id": "tool_call456",
                        "name": "search_api",
                        "args": {"query": "another"},
                    }
                ],
                id="ai2",
            ),
            AIMessage(content="answer", id="ai3"),
        ]
    )

    # Define the function that determines whether to continue or not
    def should_continue(messages):
        last_message = messages[-1]
        # If there is no function call, then we finish
        if not last_message.tool_calls:
            return "end"
        # Otherwise if there is, we continue
        else:
            return "continue"

    # Define a new graph
    workflow = MessageGraph()

    # Define the two nodes we will cycle between
    workflow.add_node("agent", model)
    workflow.add_node("tools", ToolNode(tools))

    # Set the entrypoint as `agent`
    # This means that this node is the first one called
    workflow.set_entry_point("agent")

    # We now add a conditional edge
    workflow.add_conditional_edges(
        # First, we define the start node. We use `agent`.
        # This means these are the edges taken after the `agent` node is called.
        "agent",
        # Next, we pass in the function that will determine which node is called next.
        should_continue,
        # Finally we pass in a mapping.
        # The keys are strings, and the values are other nodes.
        # END is a special node marking that the graph should finish.
        # What will happen is we will call `should_continue`, and then the output of that
        # will be matched against the keys in this mapping.
        # Based on which one it matches, that node will then be called.
        {
            # If `tools`, then we call the tool node.
            "continue": "tools",
            # Otherwise we finish.
            "end": END,
        },
    )

    # We now add a normal edge from `tools` to `agent`.
    # This means that after `tools` is called, `agent` node is called next.
    workflow.add_edge("tools", "agent")

    # Finally, we compile it!
    # This compiles it into a LangChain Runnable,
    # meaning you can use it as you would any other runnable
    app = workflow.compile()

    assert app.get_input_schema().schema_json() == snapshot
    assert app.get_output_schema().schema_json() == snapshot
    assert json.dumps(app.get_graph().to_json(), indent=2) == snapshot
    assert app.get_graph().draw_mermaid(with_styles=False) == snapshot

    assert app.invoke(HumanMessage(content="what is weather in sf")) == [
        HumanMessage(
            content="what is weather in sf",
            id="00000000-0000-4000-8000-000000000002",  # adds missing ids
        ),
        AIMessage(
            content="",
            tool_calls=[
                {
                    "id": "tool_call123",
                    "name": "search_api",
                    "args": {"query": "query"},
                }
            ],
            id="ai1",  # respects ids passed in
        ),
        ToolMessage(
            content="result for query",
            name="search_api",
            tool_call_id="tool_call123",
            id="00000000-0000-4000-8000-000000000011",
        ),
        AIMessage(
            content="",
            tool_calls=[
                {
                    "id": "tool_call456",
                    "name": "search_api",
                    "args": {"query": "another"},
                }
            ],
            id="ai2",
        ),
        ToolMessage(
            content="result for another",
            name="search_api",
            tool_call_id="tool_call456",
            id="00000000-0000-4000-8000-000000000020",
        ),
        AIMessage(content="answer", id="ai3"),
    ]

    assert [*app.stream([HumanMessage(content="what is weather in sf")])] == [
        {
            "agent": AIMessage(
                content="",
                tool_calls=[
                    {
                        "id": "tool_call123",
                        "name": "search_api",
                        "args": {"query": "query"},
                    }
                ],
                id="ai1",
            )
        },
        {
            "tools": [
                ToolMessage(
                    content="result for query",
                    name="search_api",
                    tool_call_id="tool_call123",
                    id="00000000-0000-4000-8000-000000000036",
                )
            ]
        },
        {
            "agent": AIMessage(
                content="",
                tool_calls=[
                    {
                        "id": "tool_call456",
                        "name": "search_api",
                        "args": {"query": "another"},
                    }
                ],
                id="ai2",
            )
        },
        {
            "tools": [
                ToolMessage(
                    content="result for another",
                    name="search_api",
                    tool_call_id="tool_call456",
                    id="00000000-0000-4000-8000-000000000045",
                )
            ]
        },
        {"agent": AIMessage(content="answer", id="ai3")},
    ]

    app_w_interrupt = workflow.compile(
        checkpointer=checkpointer,
        interrupt_after=["agent"],
    )
    config = {"configurable": {"thread_id": "1"}}

    assert [
        c for c in app_w_interrupt.stream(("human", "what is weather in sf"), config)
    ] == [
        {
            "agent": AIMessage(
                content="",
                tool_calls=[
                    {
                        "id": "tool_call123",
                        "name": "search_api",
                        "args": {"query": "query"},
                    }
                ],
                id="ai1",
            )
        },
    ]

    assert app_w_interrupt.get_state(config) == StateSnapshot(
        values=[
            _AnyIdHumanMessage(content="what is weather in sf"),
            AIMessage(
                content="",
                tool_calls=[
                    {
                        "id": "tool_call123",
                        "name": "search_api",
                        "args": {"query": "query"},
                    }
                ],
                id="ai1",
            ),
        ],
        tasks=(PregelTask(AnyStr(), "tools"),),
        next=("tools",),
        config=app_w_interrupt.checkpointer.get_tuple(config).config,
        created_at=app_w_interrupt.checkpointer.get_tuple(config).checkpoint["ts"],
        metadata={
            "source": "loop",
            "step": 1,
            "writes": {
                "agent": AIMessage(
                    content="",
                    tool_calls=[
                        {
                            "id": "tool_call123",
                            "name": "search_api",
                            "args": {"query": "query"},
                        }
                    ],
                    id="ai1",
                )
            },
        },
        parent_config=[*app_w_interrupt.checkpointer.list(config, limit=2)][-1].config,
    )

    # modify ai message
    last_message = app_w_interrupt.get_state(config).values[-1]
    last_message.tool_calls[0]["args"] = {"query": "a different query"}
    next_config = app_w_interrupt.update_state(config, last_message)

    # message was replaced instead of appended
    assert app_w_interrupt.get_state(config) == StateSnapshot(
        values=[
            _AnyIdHumanMessage(content="what is weather in sf"),
            AIMessage(
                content="",
                id="ai1",
                tool_calls=[
                    {
                        "id": "tool_call123",
                        "name": "search_api",
                        "args": {"query": "a different query"},
                    }
                ],
            ),
        ],
        tasks=(PregelTask(AnyStr(), "tools"),),
        next=("tools",),
        config=next_config,
        created_at=AnyStr(),
        metadata={
            "source": "update",
            "step": 2,
            "writes": {
                "agent": AIMessage(
                    content="",
                    tool_calls=[
                        {
                            "id": "tool_call123",
                            "name": "search_api",
                            "args": {"query": "a different query"},
                        }
                    ],
                    id="ai1",
                )
            },
        },
        parent_config=[*app_w_interrupt.checkpointer.list(config, limit=2)][-1].config,
    )

    assert [c for c in app_w_interrupt.stream(None, config)] == [
        {
            "tools": [
                ToolMessage(
                    content="result for a different query",
                    name="search_api",
                    tool_call_id="tool_call123",
                    id=AnyStr(),
                )
            ]
        },
        {
            "agent": AIMessage(
                content="",
                tool_calls=[
                    {
                        "id": "tool_call456",
                        "name": "search_api",
                        "args": {"query": "another"},
                    }
                ],
                id="ai2",
            )
        },
    ]

    assert app_w_interrupt.get_state(config) == StateSnapshot(
        values=[
            _AnyIdHumanMessage(content="what is weather in sf"),
            AIMessage(
                content="",
                id="ai1",
                tool_calls=[
                    {
                        "id": "tool_call123",
                        "name": "search_api",
                        "args": {"query": "a different query"},
                    }
                ],
            ),
            ToolMessage(
                content="result for a different query",
                name="search_api",
                tool_call_id="tool_call123",
                id=AnyStr(),
            ),
            AIMessage(
                content="",
                tool_calls=[
                    {
                        "id": "tool_call456",
                        "name": "search_api",
                        "args": {"query": "another"},
                    }
                ],
                id="ai2",
            ),
        ],
        tasks=(PregelTask(AnyStr(), "tools"),),
        next=("tools",),
        config=app_w_interrupt.checkpointer.get_tuple(config).config,
        created_at=app_w_interrupt.checkpointer.get_tuple(config).checkpoint["ts"],
        metadata={
            "source": "loop",
            "step": 4,
            "writes": {
                "agent": AIMessage(
                    content="",
                    tool_calls=[
                        {
                            "id": "tool_call456",
                            "name": "search_api",
                            "args": {"query": "another"},
                        }
                    ],
                    id="ai2",
                )
            },
        },
        parent_config=[*app_w_interrupt.checkpointer.list(config, limit=2)][-1].config,
    )

    app_w_interrupt.update_state(
        config,
        AIMessage(content="answer", id="ai2"),  # replace existing message
    )

    # replaces message even if object identity is different, as long as id is the same
    assert app_w_interrupt.get_state(config) == StateSnapshot(
        values=[
            _AnyIdHumanMessage(content="what is weather in sf"),
            AIMessage(
                content="",
                id="ai1",
                tool_calls=[
                    {
                        "id": "tool_call123",
                        "name": "search_api",
                        "args": {"query": "a different query"},
                    }
                ],
            ),
            ToolMessage(
                content="result for a different query",
                name="search_api",
                tool_call_id="tool_call123",
                id=AnyStr(),
            ),
            AIMessage(content="answer", id="ai2"),
        ],
        tasks=(),
        next=(),
        config=app_w_interrupt.checkpointer.get_tuple(config).config,
        created_at=app_w_interrupt.checkpointer.get_tuple(config).checkpoint["ts"],
        metadata={
            "source": "update",
            "step": 5,
            "writes": {"agent": AIMessage(content="answer", id="ai2")},
        },
        parent_config=[*app_w_interrupt.checkpointer.list(config, limit=2)][-1].config,
    )

    app_w_interrupt = workflow.compile(
        checkpointer=checkpointer,
        interrupt_before=["tools"],
    )
    config = {"configurable": {"thread_id": "2"}}
    model.i = 0  # reset the llm

    assert [c for c in app_w_interrupt.stream("what is weather in sf", config)] == [
        {
            "agent": AIMessage(
                content="",
                tool_calls=[
                    {
                        "id": "tool_call123",
                        "name": "search_api",
                        "args": {"query": "query"},
                    }
                ],
                id="ai1",
            )
        },
    ]

    assert app_w_interrupt.get_state(config) == StateSnapshot(
        values=[
            _AnyIdHumanMessage(content="what is weather in sf"),
            AIMessage(
                content="",
                tool_calls=[
                    {
                        "id": "tool_call123",
                        "name": "search_api",
                        "args": {"query": "query"},
                    }
                ],
                id="ai1",
            ),
        ],
        tasks=(PregelTask(AnyStr(), "tools"),),
        next=("tools",),
        config=app_w_interrupt.checkpointer.get_tuple(config).config,
        created_at=app_w_interrupt.checkpointer.get_tuple(config).checkpoint["ts"],
        metadata={
            "source": "loop",
            "step": 1,
            "writes": {
                "agent": AIMessage(
                    content="",
                    tool_calls=[
                        {
                            "id": "tool_call123",
                            "name": "search_api",
                            "args": {"query": "query"},
                        }
                    ],
                    id="ai1",
                )
            },
        },
        parent_config=[*app_w_interrupt.checkpointer.list(config, limit=2)][-1].config,
    )

    # modify ai message
    last_message = app_w_interrupt.get_state(config).values[-1]
    last_message.tool_calls[0]["args"] = {"query": "a different query"}
    app_w_interrupt.update_state(config, last_message)

    # message was replaced instead of appended
    assert app_w_interrupt.get_state(config) == StateSnapshot(
        values=[
            _AnyIdHumanMessage(content="what is weather in sf"),
            AIMessage(
                content="",
                id="ai1",
                tool_calls=[
                    {
                        "id": "tool_call123",
                        "name": "search_api",
                        "args": {"query": "a different query"},
                    }
                ],
            ),
        ],
        tasks=(PregelTask(AnyStr(), "tools"),),
        next=("tools",),
        config=app_w_interrupt.checkpointer.get_tuple(config).config,
        created_at=app_w_interrupt.checkpointer.get_tuple(config).checkpoint["ts"],
        metadata={
            "source": "update",
            "step": 2,
            "writes": {
                "agent": AIMessage(
                    content="",
                    tool_calls=[
                        {
                            "id": "tool_call123",
                            "name": "search_api",
                            "args": {"query": "a different query"},
                        }
                    ],
                    id="ai1",
                )
            },
        },
        parent_config=[*app_w_interrupt.checkpointer.list(config, limit=2)][-1].config,
    )

    assert [c for c in app_w_interrupt.stream(None, config)] == [
        {
            "tools": [
                ToolMessage(
                    content="result for a different query",
                    name="search_api",
                    tool_call_id="tool_call123",
                    id=AnyStr(),
                )
            ]
        },
        {
            "agent": AIMessage(
                content="",
                tool_calls=[
                    {
                        "id": "tool_call456",
                        "name": "search_api",
                        "args": {"query": "another"},
                    }
                ],
                id="ai2",
            )
        },
    ]

    assert app_w_interrupt.get_state(config) == StateSnapshot(
        values=[
            _AnyIdHumanMessage(content="what is weather in sf"),
            AIMessage(
                content="",
                id="ai1",
                tool_calls=[
                    {
                        "id": "tool_call123",
                        "name": "search_api",
                        "args": {"query": "a different query"},
                    }
                ],
            ),
            ToolMessage(
                content="result for a different query",
                name="search_api",
                tool_call_id="tool_call123",
                id=AnyStr(),
            ),
            AIMessage(
                content="",
                tool_calls=[
                    {
                        "id": "tool_call456",
                        "name": "search_api",
                        "args": {"query": "another"},
                    }
                ],
                id="ai2",
            ),
        ],
        tasks=(PregelTask(AnyStr(), "tools"),),
        next=("tools",),
        config=app_w_interrupt.checkpointer.get_tuple(config).config,
        created_at=app_w_interrupt.checkpointer.get_tuple(config).checkpoint["ts"],
        metadata={
            "source": "loop",
            "step": 4,
            "writes": {
                "agent": AIMessage(
                    content="",
                    tool_calls=[
                        {
                            "id": "tool_call456",
                            "name": "search_api",
                            "args": {"query": "another"},
                        }
                    ],
                    id="ai2",
                )
            },
        },
        parent_config=[*app_w_interrupt.checkpointer.list(config, limit=2)][-1].config,
    )

    app_w_interrupt.update_state(
        config,
        AIMessage(content="answer", id="ai2"),
    )

    # replaces message even if object identity is different, as long as id is the same
    assert app_w_interrupt.get_state(config) == StateSnapshot(
        values=[
            _AnyIdHumanMessage(content="what is weather in sf"),
            AIMessage(
                content="",
                id="ai1",
                tool_calls=[
                    {
                        "id": "tool_call123",
                        "name": "search_api",
                        "args": {"query": "a different query"},
                    }
                ],
            ),
            ToolMessage(
                content="result for a different query",
                name="search_api",
                tool_call_id="tool_call123",
                id=AnyStr(),
            ),
            AIMessage(content="answer", id="ai2"),
        ],
        tasks=(),
        next=(),
        config=app_w_interrupt.checkpointer.get_tuple(config).config,
        created_at=app_w_interrupt.checkpointer.get_tuple(config).checkpoint["ts"],
        metadata={
            "source": "update",
            "step": 5,
            "writes": {"agent": AIMessage(content="answer", id="ai2")},
        },
        parent_config=[*app_w_interrupt.checkpointer.list(config, limit=2)][-1].config,
    )

    # add an extra message as if it came from "tools" node
    app_w_interrupt.update_state(config, ("ai", "an extra message"), as_node="tools")

    # extra message is coerced BaseMessge and appended
    # now the next node is "agent" per the graph edges
    assert app_w_interrupt.get_state(config) == StateSnapshot(
        values=[
            _AnyIdHumanMessage(content="what is weather in sf"),
            AIMessage(
                content="",
                id="ai1",
                tool_calls=[
                    {
                        "id": "tool_call123",
                        "name": "search_api",
                        "args": {"query": "a different query"},
                    }
                ],
            ),
            ToolMessage(
                content="result for a different query",
                name="search_api",
                tool_call_id="tool_call123",
                id=AnyStr(),
            ),
            AIMessage(content="answer", id="ai2"),
            _AnyIdAIMessage(content="an extra message"),
        ],
        tasks=(PregelTask(AnyStr(), "agent"),),
        next=("agent",),
        config=app_w_interrupt.checkpointer.get_tuple(config).config,
        created_at=app_w_interrupt.checkpointer.get_tuple(config).checkpoint["ts"],
        metadata={
            "source": "update",
            "step": 6,
            "writes": {"tools": UnsortedSequence("ai", "an extra message")},
        },
        parent_config=[*app_w_interrupt.checkpointer.list(config, limit=2)][-1].config,
    )


@pytest.mark.parametrize("checkpointer_name", ALL_CHECKPOINTERS_SYNC)
def test_root_graph(
    deterministic_uuids: MockerFixture,
    request: pytest.FixtureRequest,
    checkpointer_name: str,
) -> None:
    from copy import deepcopy

    from langchain_core.callbacks import CallbackManagerForLLMRun
    from langchain_core.language_models.fake_chat_models import (
        FakeMessagesListChatModel,
    )
    from langchain_core.messages import (
        AIMessage,
        BaseMessage,
        HumanMessage,
        ToolMessage,
    )
    from langchain_core.outputs import ChatGeneration, ChatResult
    from langchain_core.tools import tool

    checkpointer: BaseCheckpointSaver = request.getfixturevalue(
        f"checkpointer_{checkpointer_name}"
    )

    class FakeFuntionChatModel(FakeMessagesListChatModel):
        def bind_functions(self, functions: list):
            return self

        def _generate(
            self,
            messages: list[BaseMessage],
            stop: Optional[list[str]] = None,
            run_manager: Optional[CallbackManagerForLLMRun] = None,
            **kwargs: Any,
        ) -> ChatResult:
            response = deepcopy(self.responses[self.i])
            if self.i < len(self.responses) - 1:
                self.i += 1
            else:
                self.i = 0
            generation = ChatGeneration(message=response)
            return ChatResult(generations=[generation])

    @tool()
    def search_api(query: str) -> str:
        """Searches the API for the query."""
        return f"result for {query}"

    tools = [search_api]

    model = FakeFuntionChatModel(
        responses=[
            AIMessage(
                content="",
                tool_calls=[
                    {
                        "id": "tool_call123",
                        "name": "search_api",
                        "args": {"query": "query"},
                    }
                ],
                id="ai1",
            ),
            AIMessage(
                content="",
                tool_calls=[
                    {
                        "id": "tool_call456",
                        "name": "search_api",
                        "args": {"query": "another"},
                    }
                ],
                id="ai2",
            ),
            AIMessage(content="answer", id="ai3"),
        ]
    )

    # Define the function that determines whether to continue or not
    def should_continue(messages):
        last_message = messages[-1]
        # If there is no function call, then we finish
        if not last_message.tool_calls:
            return "end"
        # Otherwise if there is, we continue
        else:
            return "continue"

    class State(TypedDict):
        __root__: Annotated[list[BaseMessage], add_messages]

    # Define a new graph
    workflow = StateGraph(State)

    # Define the two nodes we will cycle between
    workflow.add_node("agent", model)
    workflow.add_node("tools", ToolNode(tools))

    # Set the entrypoint as `agent`
    # This means that this node is the first one called
    workflow.set_entry_point("agent")

    # We now add a conditional edge
    workflow.add_conditional_edges(
        # First, we define the start node. We use `agent`.
        # This means these are the edges taken after the `agent` node is called.
        "agent",
        # Next, we pass in the function that will determine which node is called next.
        should_continue,
        # Finally we pass in a mapping.
        # The keys are strings, and the values are other nodes.
        # END is a special node marking that the graph should finish.
        # What will happen is we will call `should_continue`, and then the output of that
        # will be matched against the keys in this mapping.
        # Based on which one it matches, that node will then be called.
        {
            # If `tools`, then we call the tool node.
            "continue": "tools",
            # Otherwise we finish.
            "end": END,
        },
    )

    # We now add a normal edge from `tools` to `agent`.
    # This means that after `tools` is called, `agent` node is called next.
    workflow.add_edge("tools", "agent")

    # Finally, we compile it!
    # This compiles it into a LangChain Runnable,
    # meaning you can use it as you would any other runnable
    app = workflow.compile()

    assert app.invoke(HumanMessage(content="what is weather in sf")) == [
        HumanMessage(
            content="what is weather in sf",
            id="00000000-0000-4000-8000-000000000002",  # adds missing ids
        ),
        AIMessage(
            content="",
            tool_calls=[
                {
                    "id": "tool_call123",
                    "name": "search_api",
                    "args": {"query": "query"},
                }
            ],
            id="ai1",  # respects ids passed in
        ),
        ToolMessage(
            content="result for query",
            name="search_api",
            tool_call_id="tool_call123",
            id="00000000-0000-4000-8000-000000000011",
        ),
        AIMessage(
            content="",
            tool_calls=[
                {
                    "id": "tool_call456",
                    "name": "search_api",
                    "args": {"query": "another"},
                }
            ],
            id="ai2",
        ),
        ToolMessage(
            content="result for another",
            name="search_api",
            tool_call_id="tool_call456",
            id="00000000-0000-4000-8000-000000000020",
        ),
        AIMessage(content="answer", id="ai3"),
    ]

    assert [*app.stream([HumanMessage(content="what is weather in sf")])] == [
        {
            "agent": AIMessage(
                content="",
                tool_calls=[
                    {
                        "id": "tool_call123",
                        "name": "search_api",
                        "args": {"query": "query"},
                    }
                ],
                id="ai1",
            )
        },
        {
            "tools": [
                ToolMessage(
                    content="result for query",
                    name="search_api",
                    tool_call_id="tool_call123",
                    id="00000000-0000-4000-8000-000000000036",
                )
            ]
        },
        {
            "agent": AIMessage(
                content="",
                tool_calls=[
                    {
                        "id": "tool_call456",
                        "name": "search_api",
                        "args": {"query": "another"},
                    }
                ],
                id="ai2",
            )
        },
        {
            "tools": [
                ToolMessage(
                    content="result for another",
                    name="search_api",
                    tool_call_id="tool_call456",
                    id="00000000-0000-4000-8000-000000000045",
                )
            ]
        },
        {"agent": AIMessage(content="answer", id="ai3")},
    ]

    app_w_interrupt = workflow.compile(
        checkpointer=checkpointer,
        interrupt_after=["agent"],
    )
    config = {"configurable": {"thread_id": "1"}}

    assert [
        c for c in app_w_interrupt.stream(("human", "what is weather in sf"), config)
    ] == [
        {
            "agent": AIMessage(
                content="",
                tool_calls=[
                    {
                        "id": "tool_call123",
                        "name": "search_api",
                        "args": {"query": "query"},
                    }
                ],
                id="ai1",
            )
        },
    ]

    assert app_w_interrupt.get_state(config) == StateSnapshot(
        values=[
            _AnyIdHumanMessage(content="what is weather in sf"),
            AIMessage(
                content="",
                tool_calls=[
                    {
                        "id": "tool_call123",
                        "name": "search_api",
                        "args": {"query": "query"},
                    }
                ],
                id="ai1",
            ),
        ],
        tasks=(PregelTask(AnyStr(), "tools"),),
        next=("tools",),
        config=app_w_interrupt.checkpointer.get_tuple(config).config,
        created_at=app_w_interrupt.checkpointer.get_tuple(config).checkpoint["ts"],
        metadata={
            "source": "loop",
            "step": 1,
            "writes": {
                "agent": AIMessage(
                    content="",
                    tool_calls=[
                        {
                            "id": "tool_call123",
                            "name": "search_api",
                            "args": {"query": "query"},
                        }
                    ],
                    id="ai1",
                )
            },
        },
        parent_config=[*app_w_interrupt.checkpointer.list(config, limit=2)][-1].config,
    )

    # modify ai message
    last_message = app_w_interrupt.get_state(config).values[-1]
    last_message.tool_calls[0]["args"] = {"query": "a different query"}
    next_config = app_w_interrupt.update_state(config, last_message)

    # message was replaced instead of appended
    assert app_w_interrupt.get_state(config) == StateSnapshot(
        values=[
            _AnyIdHumanMessage(content="what is weather in sf"),
            AIMessage(
                content="",
                id="ai1",
                tool_calls=[
                    {
                        "id": "tool_call123",
                        "name": "search_api",
                        "args": {"query": "a different query"},
                    }
                ],
            ),
        ],
        tasks=(PregelTask(AnyStr(), "tools"),),
        next=("tools",),
        config=next_config,
        created_at=AnyStr(),
        metadata={
            "source": "update",
            "step": 2,
            "writes": {
                "agent": AIMessage(
                    content="",
                    tool_calls=[
                        {
                            "id": "tool_call123",
                            "name": "search_api",
                            "args": {"query": "a different query"},
                        }
                    ],
                    id="ai1",
                )
            },
        },
        parent_config=[*app_w_interrupt.checkpointer.list(config, limit=2)][-1].config,
    )

    assert [c for c in app_w_interrupt.stream(None, config)] == [
        {
            "tools": [
                ToolMessage(
                    content="result for a different query",
                    name="search_api",
                    tool_call_id="tool_call123",
                    id=AnyStr(),
                )
            ]
        },
        {
            "agent": AIMessage(
                content="",
                tool_calls=[
                    {
                        "id": "tool_call456",
                        "name": "search_api",
                        "args": {"query": "another"},
                    }
                ],
                id="ai2",
            )
        },
    ]

    assert app_w_interrupt.get_state(config) == StateSnapshot(
        values=[
            _AnyIdHumanMessage(content="what is weather in sf"),
            AIMessage(
                content="",
                id="ai1",
                tool_calls=[
                    {
                        "id": "tool_call123",
                        "name": "search_api",
                        "args": {"query": "a different query"},
                    }
                ],
            ),
            ToolMessage(
                content="result for a different query",
                name="search_api",
                tool_call_id="tool_call123",
                id=AnyStr(),
            ),
            AIMessage(
                content="",
                tool_calls=[
                    {
                        "id": "tool_call456",
                        "name": "search_api",
                        "args": {"query": "another"},
                    }
                ],
                id="ai2",
            ),
        ],
        tasks=(PregelTask(AnyStr(), "tools"),),
        next=("tools",),
        config=app_w_interrupt.checkpointer.get_tuple(config).config,
        created_at=app_w_interrupt.checkpointer.get_tuple(config).checkpoint["ts"],
        metadata={
            "source": "loop",
            "step": 4,
            "writes": {
                "agent": AIMessage(
                    content="",
                    tool_calls=[
                        {
                            "id": "tool_call456",
                            "name": "search_api",
                            "args": {"query": "another"},
                        }
                    ],
                    id="ai2",
                )
            },
        },
        parent_config=[*app_w_interrupt.checkpointer.list(config, limit=2)][-1].config,
    )

    app_w_interrupt.update_state(
        config,
        AIMessage(content="answer", id="ai2"),  # replace existing message
    )

    # replaces message even if object identity is different, as long as id is the same
    assert app_w_interrupt.get_state(config) == StateSnapshot(
        values=[
            _AnyIdHumanMessage(content="what is weather in sf"),
            AIMessage(
                content="",
                id="ai1",
                tool_calls=[
                    {
                        "id": "tool_call123",
                        "name": "search_api",
                        "args": {"query": "a different query"},
                    }
                ],
            ),
            ToolMessage(
                content="result for a different query",
                name="search_api",
                tool_call_id="tool_call123",
                id=AnyStr(),
            ),
            AIMessage(content="answer", id="ai2"),
        ],
        tasks=(),
        next=(),
        config=app_w_interrupt.checkpointer.get_tuple(config).config,
        created_at=app_w_interrupt.checkpointer.get_tuple(config).checkpoint["ts"],
        metadata={
            "source": "update",
            "step": 5,
            "writes": {"agent": AIMessage(content="answer", id="ai2")},
        },
        parent_config=[*app_w_interrupt.checkpointer.list(config, limit=2)][-1].config,
    )

    app_w_interrupt = workflow.compile(
        checkpointer=checkpointer,
        interrupt_before=["tools"],
    )
    config = {"configurable": {"thread_id": "2"}}
    model.i = 0  # reset the llm

    assert [c for c in app_w_interrupt.stream("what is weather in sf", config)] == [
        {
            "agent": AIMessage(
                content="",
                tool_calls=[
                    {
                        "id": "tool_call123",
                        "name": "search_api",
                        "args": {"query": "query"},
                    }
                ],
                id="ai1",
            )
        },
    ]

    assert app_w_interrupt.get_state(config) == StateSnapshot(
        values=[
            _AnyIdHumanMessage(content="what is weather in sf"),
            AIMessage(
                content="",
                tool_calls=[
                    {
                        "id": "tool_call123",
                        "name": "search_api",
                        "args": {"query": "query"},
                    }
                ],
                id="ai1",
            ),
        ],
        tasks=(PregelTask(AnyStr(), "tools"),),
        next=("tools",),
        config=app_w_interrupt.checkpointer.get_tuple(config).config,
        created_at=app_w_interrupt.checkpointer.get_tuple(config).checkpoint["ts"],
        metadata={
            "source": "loop",
            "step": 1,
            "writes": {
                "agent": AIMessage(
                    content="",
                    tool_calls=[
                        {
                            "id": "tool_call123",
                            "name": "search_api",
                            "args": {"query": "query"},
                        }
                    ],
                    id="ai1",
                )
            },
        },
        parent_config=[*app_w_interrupt.checkpointer.list(config, limit=2)][-1].config,
    )

    # modify ai message
    last_message = app_w_interrupt.get_state(config).values[-1]
    last_message.tool_calls[0]["args"] = {"query": "a different query"}
    app_w_interrupt.update_state(config, last_message)

    # message was replaced instead of appended
    assert app_w_interrupt.get_state(config) == StateSnapshot(
        values=[
            _AnyIdHumanMessage(content="what is weather in sf"),
            AIMessage(
                content="",
                id="ai1",
                tool_calls=[
                    {
                        "id": "tool_call123",
                        "name": "search_api",
                        "args": {"query": "a different query"},
                    }
                ],
            ),
        ],
        tasks=(PregelTask(AnyStr(), "tools"),),
        next=("tools",),
        config=app_w_interrupt.checkpointer.get_tuple(config).config,
        created_at=app_w_interrupt.checkpointer.get_tuple(config).checkpoint["ts"],
        metadata={
            "source": "update",
            "step": 2,
            "writes": {
                "agent": AIMessage(
                    content="",
                    tool_calls=[
                        {
                            "id": "tool_call123",
                            "name": "search_api",
                            "args": {"query": "a different query"},
                        }
                    ],
                    id="ai1",
                )
            },
        },
        parent_config=[*app_w_interrupt.checkpointer.list(config, limit=2)][-1].config,
    )

    assert [c for c in app_w_interrupt.stream(None, config)] == [
        {
            "tools": [
                ToolMessage(
                    content="result for a different query",
                    name="search_api",
                    tool_call_id="tool_call123",
                    id=AnyStr(),
                )
            ]
        },
        {
            "agent": AIMessage(
                content="",
                tool_calls=[
                    {
                        "id": "tool_call456",
                        "name": "search_api",
                        "args": {"query": "another"},
                    }
                ],
                id="ai2",
            )
        },
    ]

    assert app_w_interrupt.get_state(config) == StateSnapshot(
        values=[
            _AnyIdHumanMessage(content="what is weather in sf"),
            AIMessage(
                content="",
                id="ai1",
                tool_calls=[
                    {
                        "id": "tool_call123",
                        "name": "search_api",
                        "args": {"query": "a different query"},
                    }
                ],
            ),
            ToolMessage(
                content="result for a different query",
                name="search_api",
                tool_call_id="tool_call123",
                id=AnyStr(),
            ),
            AIMessage(
                content="",
                tool_calls=[
                    {
                        "id": "tool_call456",
                        "name": "search_api",
                        "args": {"query": "another"},
                    }
                ],
                id="ai2",
            ),
        ],
        tasks=(PregelTask(AnyStr(), "tools"),),
        next=("tools",),
        config=app_w_interrupt.checkpointer.get_tuple(config).config,
        created_at=app_w_interrupt.checkpointer.get_tuple(config).checkpoint["ts"],
        metadata={
            "source": "loop",
            "step": 4,
            "writes": {
                "agent": AIMessage(
                    content="",
                    tool_calls=[
                        {
                            "id": "tool_call456",
                            "name": "search_api",
                            "args": {"query": "another"},
                        }
                    ],
                    id="ai2",
                )
            },
        },
        parent_config=[*app_w_interrupt.checkpointer.list(config, limit=2)][-1].config,
    )

    app_w_interrupt.update_state(
        config,
        AIMessage(content="answer", id="ai2"),
    )

    # replaces message even if object identity is different, as long as id is the same
    assert app_w_interrupt.get_state(config) == StateSnapshot(
        values=[
            _AnyIdHumanMessage(content="what is weather in sf"),
            AIMessage(
                content="",
                id="ai1",
                tool_calls=[
                    {
                        "id": "tool_call123",
                        "name": "search_api",
                        "args": {"query": "a different query"},
                    }
                ],
            ),
            ToolMessage(
                content="result for a different query",
                name="search_api",
                tool_call_id="tool_call123",
                id=AnyStr(),
            ),
            AIMessage(content="answer", id="ai2"),
        ],
        tasks=(),
        next=(),
        config=app_w_interrupt.checkpointer.get_tuple(config).config,
        created_at=app_w_interrupt.checkpointer.get_tuple(config).checkpoint["ts"],
        metadata={
            "source": "update",
            "step": 5,
            "writes": {"agent": AIMessage(content="answer", id="ai2")},
        },
        parent_config=[*app_w_interrupt.checkpointer.list(config, limit=2)][-1].config,
    )

    # add an extra message as if it came from "tools" node
    app_w_interrupt.update_state(config, ("ai", "an extra message"), as_node="tools")

    # extra message is coerced BaseMessge and appended
    # now the next node is "agent" per the graph edges
    assert app_w_interrupt.get_state(config) == StateSnapshot(
        values=[
            _AnyIdHumanMessage(content="what is weather in sf"),
            AIMessage(
                content="",
                id="ai1",
                tool_calls=[
                    {
                        "id": "tool_call123",
                        "name": "search_api",
                        "args": {"query": "a different query"},
                    }
                ],
            ),
            ToolMessage(
                content="result for a different query",
                name="search_api",
                tool_call_id="tool_call123",
                id=AnyStr(),
            ),
            AIMessage(content="answer", id="ai2"),
            _AnyIdAIMessage(content="an extra message"),
        ],
        tasks=(PregelTask(AnyStr(), "agent"),),
        next=("agent",),
        config=app_w_interrupt.checkpointer.get_tuple(config).config,
        created_at=app_w_interrupt.checkpointer.get_tuple(config).checkpoint["ts"],
        metadata={
            "source": "update",
            "step": 6,
            "writes": {"tools": UnsortedSequence("ai", "an extra message")},
        },
        parent_config=[*app_w_interrupt.checkpointer.list(config, limit=2)][-1].config,
    )

    # create new graph with one more state key, reuse previous thread history

    def simple_add(left, right):
        if not isinstance(right, list):
            right = [right]
        return left + right

    class MoreState(TypedDict):
        __root__: Annotated[list[BaseMessage], simple_add]
        something_else: str

    # Define a new graph
    new_workflow = StateGraph(MoreState)
    new_workflow.add_node(
        "agent", RunnableMap(__root__=RunnablePick("__root__") | model)
    )
    new_workflow.add_node(
        "tools", RunnableMap(__root__=RunnablePick("__root__") | ToolNode(tools))
    )
    new_workflow.set_entry_point("agent")
    new_workflow.add_conditional_edges(
        "agent",
        RunnablePick("__root__") | should_continue,
        {
            # If `tools`, then we call the tool node.
            "continue": "tools",
            # Otherwise we finish.
            "end": END,
        },
    )
    new_workflow.add_edge("tools", "agent")
    new_app = new_workflow.compile(checkpointer=checkpointer)
    model.i = 0  # reset the llm

    # previous state is converted to new schema
    assert new_app.get_state(config) == StateSnapshot(
        values={
            "__root__": [
                _AnyIdHumanMessage(content="what is weather in sf"),
                AIMessage(
                    content="",
                    id="ai1",
                    tool_calls=[
                        {
                            "id": "tool_call123",
                            "name": "search_api",
                            "args": {"query": "a different query"},
                        }
                    ],
                ),
                ToolMessage(
                    content="result for a different query",
                    name="search_api",
                    tool_call_id="tool_call123",
                    id=AnyStr(),
                ),
                AIMessage(content="answer", id="ai2"),
                _AnyIdAIMessage(content="an extra message"),
            ]
        },
        tasks=(PregelTask(AnyStr(), "agent"),),
        next=("agent",),
        config=app_w_interrupt.checkpointer.get_tuple(config).config,
        created_at=app_w_interrupt.checkpointer.get_tuple(config).checkpoint["ts"],
        metadata={
            "source": "update",
            "step": 6,
            "writes": {"tools": UnsortedSequence("ai", "an extra message")},
        },
        parent_config=[*app_w_interrupt.checkpointer.list(config, limit=2)][-1].config,
    )

    # new input is merged to old state
    assert new_app.invoke(
        {
            "__root__": [HumanMessage(content="what is weather in la")],
            "something_else": "value",
        },
        config,
        interrupt_before=["agent"],
    ) == {
        "__root__": [
            HumanMessage(
                content="what is weather in sf",
                id="00000000-0000-4000-8000-000000000077",
            ),
            AIMessage(
                content="",
                id="ai1",
                tool_calls=[
                    {
                        "name": "search_api",
                        "args": {"query": "a different query"},
                        "id": "tool_call123",
                    }
                ],
            ),
            ToolMessage(
                content="result for a different query",
                name="search_api",
                id="00000000-0000-4000-8000-000000000091",
                tool_call_id="tool_call123",
            ),
            AIMessage(content="answer", id="ai2"),
            AIMessage(
                content="an extra message", id="00000000-0000-4000-8000-000000000101"
            ),
            HumanMessage(content="what is weather in la"),
        ],
        "something_else": "value",
    }


def test_in_one_fan_out_out_one_graph_state() -> None:
    def sorted_add(x: list[str], y: list[str]) -> list[str]:
        return sorted(operator.add(x, y))

    class State(TypedDict, total=False):
        query: str
        answer: str
        docs: Annotated[list[str], sorted_add]

    def rewrite_query(data: State) -> State:
        return {"query": f'query: {data["query"]}'}

    def retriever_one(data: State) -> State:
        # timer ensures stream output order is stable
        # also, it confirms that the update order is not dependent on finishing order
        # instead being defined by the order of the nodes/edges in the graph definition
        # ie. stable between invocations
        time.sleep(0.1)
        return {"docs": ["doc1", "doc2"]}

    def retriever_two(data: State) -> State:
        return {"docs": ["doc3", "doc4"]}

    def qa(data: State) -> State:
        return {"answer": ",".join(data["docs"])}

    workflow = StateGraph(State)

    workflow.add_node("rewrite_query", rewrite_query)
    workflow.add_node("retriever_one", retriever_one)
    workflow.add_node("retriever_two", retriever_two)
    workflow.add_node("qa", qa)

    workflow.set_entry_point("rewrite_query")
    workflow.add_edge("rewrite_query", "retriever_one")
    workflow.add_edge("rewrite_query", "retriever_two")
    workflow.add_edge("retriever_one", "qa")
    workflow.add_edge("retriever_two", "qa")
    workflow.set_finish_point("qa")

    app = workflow.compile()

    assert app.invoke({"query": "what is weather in sf"}) == {
        "query": "query: what is weather in sf",
        "docs": ["doc1", "doc2", "doc3", "doc4"],
        "answer": "doc1,doc2,doc3,doc4",
    }

    assert [*app.stream({"query": "what is weather in sf"})] == [
        {"rewrite_query": {"query": "query: what is weather in sf"}},
        {"retriever_two": {"docs": ["doc3", "doc4"]}},
        {"retriever_one": {"docs": ["doc1", "doc2"]}},
        {"qa": {"answer": "doc1,doc2,doc3,doc4"}},
    ]

    assert [*app.stream({"query": "what is weather in sf"}, stream_mode="values")] == [
        {"query": "what is weather in sf", "docs": []},
        {"query": "query: what is weather in sf", "docs": []},
        {
            "query": "query: what is weather in sf",
            "docs": ["doc1", "doc2", "doc3", "doc4"],
        },
        {
            "query": "query: what is weather in sf",
            "docs": ["doc1", "doc2", "doc3", "doc4"],
            "answer": "doc1,doc2,doc3,doc4",
        },
    ]

    assert [
        *app.stream(
            {"query": "what is weather in sf"},
            stream_mode=["values", "updates", "debug"],
        )
    ] == [
        ("values", {"query": "what is weather in sf", "docs": []}),
        (
            "debug",
            {
                "type": "task",
                "timestamp": AnyStr(),
                "step": 1,
                "payload": {
                    "id": "592f3430-c17c-5d1c-831f-fecebb2c05bf",
                    "name": "rewrite_query",
                    "input": {
                        "query": "what is weather in sf",
                        "answer": None,
                        "docs": [],
                    },
                    "triggers": ["start:rewrite_query"],
                },
            },
        ),
        ("updates", {"rewrite_query": {"query": "query: what is weather in sf"}}),
        (
            "debug",
            {
                "type": "task_result",
                "timestamp": AnyStr(),
                "step": 1,
                "payload": {
                    "id": "592f3430-c17c-5d1c-831f-fecebb2c05bf",
                    "name": "rewrite_query",
                    "result": [("query", "query: what is weather in sf")],
                    "error": None,
                    "interrupts": [],
                },
            },
        ),
        ("values", {"query": "query: what is weather in sf", "docs": []}),
        (
            "debug",
            {
                "type": "task",
                "timestamp": AnyStr(),
                "step": 2,
                "payload": {
                    "id": "7db5e9d8-e132-5079-ab99-ced15e67d48b",
                    "name": "retriever_one",
                    "input": {
                        "query": "query: what is weather in sf",
                        "answer": None,
                        "docs": [],
                    },
                    "triggers": ["rewrite_query"],
                },
            },
        ),
        (
            "debug",
            {
                "type": "task",
                "timestamp": AnyStr(),
                "step": 2,
                "payload": {
                    "id": "96965ed0-2c10-52a1-86eb-081ba6de73b2",
                    "name": "retriever_two",
                    "input": {
                        "query": "query: what is weather in sf",
                        "answer": None,
                        "docs": [],
                    },
                    "triggers": ["rewrite_query"],
                },
            },
        ),
        (
            "updates",
            {"retriever_two": {"docs": ["doc3", "doc4"]}},
        ),
        (
            "debug",
            {
                "type": "task_result",
                "timestamp": AnyStr(),
                "step": 2,
                "payload": {
                    "id": "96965ed0-2c10-52a1-86eb-081ba6de73b2",
                    "name": "retriever_two",
                    "result": [("docs", ["doc3", "doc4"])],
                    "error": None,
                    "interrupts": [],
                },
            },
        ),
        (
            "updates",
            {"retriever_one": {"docs": ["doc1", "doc2"]}},
        ),
        (
            "debug",
            {
                "type": "task_result",
                "timestamp": AnyStr(),
                "step": 2,
                "payload": {
                    "id": "7db5e9d8-e132-5079-ab99-ced15e67d48b",
                    "name": "retriever_one",
                    "result": [("docs", ["doc1", "doc2"])],
                    "error": None,
                    "interrupts": [],
                },
            },
        ),
        (
            "values",
            {
                "query": "query: what is weather in sf",
                "docs": ["doc1", "doc2", "doc3", "doc4"],
            },
        ),
        (
            "debug",
            {
                "type": "task",
                "timestamp": AnyStr(),
                "step": 3,
                "payload": {
                    "id": "8959fb57-d0f5-5725-9ac4-ec1c554fb0a0",
                    "name": "qa",
                    "input": {
                        "query": "query: what is weather in sf",
                        "answer": None,
                        "docs": ["doc1", "doc2", "doc3", "doc4"],
                    },
                    "triggers": ["retriever_one", "retriever_two"],
                },
            },
        ),
        ("updates", {"qa": {"answer": "doc1,doc2,doc3,doc4"}}),
        (
            "debug",
            {
                "type": "task_result",
                "timestamp": AnyStr(),
                "step": 3,
                "payload": {
                    "id": "8959fb57-d0f5-5725-9ac4-ec1c554fb0a0",
                    "name": "qa",
                    "result": [("answer", "doc1,doc2,doc3,doc4")],
                    "error": None,
                    "interrupts": [],
                },
            },
        ),
        (
            "values",
            {
                "query": "query: what is weather in sf",
                "answer": "doc1,doc2,doc3,doc4",
                "docs": ["doc1", "doc2", "doc3", "doc4"],
            },
        ),
    ]


@pytest.mark.parametrize("checkpointer_name", ALL_CHECKPOINTERS_SYNC)
def test_dynamic_interrupt(
    request: pytest.FixtureRequest, checkpointer_name: str
) -> None:
    checkpointer = request.getfixturevalue(f"checkpointer_{checkpointer_name}")

    class State(TypedDict):
        my_key: Annotated[str, operator.add]
        market: str

    tool_two_node_count = 0

    def tool_two_node(s: State) -> State:
        nonlocal tool_two_node_count
        tool_two_node_count += 1
        if s["market"] == "DE":
            raise NodeInterrupt("Just because...")
        return {"my_key": " all good"}

    tool_two_graph = StateGraph(State)
    tool_two_graph.add_node("tool_two", tool_two_node, retry=RetryPolicy())
    tool_two_graph.add_edge(START, "tool_two")
    tool_two = tool_two_graph.compile()

    tracer = FakeTracer()
    assert tool_two.invoke(
        {"my_key": "value", "market": "DE"}, {"callbacks": [tracer]}
    ) == {
        "my_key": "value",
        "market": "DE",
    }
    assert tool_two_node_count == 1, "interrupts aren't retried"
    assert len(tracer.runs) == 1
    run = tracer.runs[0]
    assert run.end_time is not None
    assert run.error is None
    assert run.outputs == {"market": "DE", "my_key": "value"}

    assert tool_two.invoke({"my_key": "value", "market": "US"}) == {
        "my_key": "value all good",
        "market": "US",
    }

    tool_two = tool_two_graph.compile(checkpointer=checkpointer)

    # missing thread_id
    with pytest.raises(ValueError, match="thread_id"):
        tool_two.invoke({"my_key": "value", "market": "DE"})

    thread1 = {"configurable": {"thread_id": "1"}}
    # stop when about to enter node
    assert tool_two.invoke({"my_key": "value ⛰️", "market": "DE"}, thread1) == {
        "my_key": "value ⛰️",
        "market": "DE",
    }
    assert [c.metadata for c in tool_two.checkpointer.list(thread1)] == [
        {
            "source": "loop",
            "step": 0,
            "writes": None,
        },
        {
            "source": "input",
            "step": -1,
            "writes": {"my_key": "value ⛰️", "market": "DE"},
        },
    ]
    assert tool_two.get_state(thread1) == StateSnapshot(
        values={"my_key": "value ⛰️", "market": "DE"},
        next=("tool_two",),
        tasks=(
            PregelTask(
                AnyStr(),
                "tool_two",
                interrupts=(Interrupt("Just because..."),),
            ),
        ),
        config=tool_two.checkpointer.get_tuple(thread1).config,
        created_at=tool_two.checkpointer.get_tuple(thread1).checkpoint["ts"],
        metadata={"source": "loop", "step": 0, "writes": None},
        parent_config=[*tool_two.checkpointer.list(thread1, limit=2)][-1].config,
    )


@pytest.mark.parametrize("checkpointer_name", ALL_CHECKPOINTERS_SYNC)
def test_start_branch_then(
    snapshot: SnapshotAssertion, request: pytest.FixtureRequest, checkpointer_name: str
) -> None:
    checkpointer = request.getfixturevalue(f"checkpointer_{checkpointer_name}")

    class State(TypedDict):
        my_key: Annotated[str, operator.add]
        market: str
        shared: Annotated[dict[str, dict[str, Any]], SharedValue.on("assistant_id")]

    def assert_shared_value(data: State, config: RunnableConfig) -> State:
        assert "shared" in data
        if thread_id := config["configurable"].get("thread_id"):
            if thread_id == "1":
                # this is the first thread, so should not see a value
                assert data["shared"] == {}
                return {"shared": {"1": {"hello": "world"}}}
            elif thread_id == "2":
                # this should get value saved by thread 1
                assert data["shared"] == {"1": {"hello": "world"}}
            elif thread_id == "3":
                # this is a different assistant, so should not see previous value
                assert data["shared"] == {}
        return {}

    def tool_two_slow(data: State, config: RunnableConfig) -> State:
        return {"my_key": " slow", **assert_shared_value(data, config)}

    def tool_two_fast(data: State, config: RunnableConfig) -> State:
        return {"my_key": " fast", **assert_shared_value(data, config)}

    tool_two_graph = StateGraph(State)
    tool_two_graph.add_node("tool_two_slow", tool_two_slow)
    tool_two_graph.add_node("tool_two_fast", tool_two_fast)
    tool_two_graph.set_conditional_entry_point(
        lambda s: "tool_two_slow" if s["market"] == "DE" else "tool_two_fast", then=END
    )
    tool_two = tool_two_graph.compile()
    assert tool_two.get_graph().draw_mermaid() == snapshot

    assert tool_two.invoke({"my_key": "value", "market": "DE"}) == {
        "my_key": "value slow",
        "market": "DE",
    }
    assert tool_two.invoke({"my_key": "value", "market": "US"}) == {
        "my_key": "value fast",
        "market": "US",
    }

    tool_two = tool_two_graph.compile(
        store=MemoryStore(),
        checkpointer=checkpointer,
        interrupt_before=["tool_two_fast", "tool_two_slow"],
    )

    # missing thread_id
    with pytest.raises(ValueError, match="thread_id"):
        tool_two.invoke({"my_key": "value", "market": "DE"})

    thread1 = {"configurable": {"thread_id": "1", "assistant_id": "a"}}
    # stop when about to enter node
    assert tool_two.invoke({"my_key": "value ⛰️", "market": "DE"}, thread1) == {
        "my_key": "value ⛰️",
        "market": "DE",
    }
    assert [c.metadata for c in tool_two.checkpointer.list(thread1)] == [
        {
            "source": "loop",
            "step": 0,
            "writes": None,
        },
        {
            "source": "input",
            "step": -1,
            "writes": {"my_key": "value ⛰️", "market": "DE"},
        },
    ]
    assert tool_two.get_state(thread1) == StateSnapshot(
        values={"my_key": "value ⛰️", "market": "DE"},
        tasks=(PregelTask(AnyStr(), "tool_two_slow"),),
        next=("tool_two_slow",),
        config=tool_two.checkpointer.get_tuple(thread1).config,
        created_at=tool_two.checkpointer.get_tuple(thread1).checkpoint["ts"],
        metadata={"source": "loop", "step": 0, "writes": None},
        parent_config=[*tool_two.checkpointer.list(thread1, limit=2)][-1].config,
    )
    # resume, for same result as above
    assert tool_two.invoke(None, thread1, debug=1) == {
        "my_key": "value ⛰️ slow",
        "market": "DE",
    }
    assert tool_two.get_state(thread1) == StateSnapshot(
        values={"my_key": "value ⛰️ slow", "market": "DE"},
        tasks=(),
        next=(),
        config=tool_two.checkpointer.get_tuple(thread1).config,
        created_at=tool_two.checkpointer.get_tuple(thread1).checkpoint["ts"],
        metadata={
            "source": "loop",
            "step": 1,
            "writes": {"tool_two_slow": {"my_key": " slow"}},
        },
        parent_config=[*tool_two.checkpointer.list(thread1, limit=2)][-1].config,
    )

    thread2 = {"configurable": {"thread_id": "2", "assistant_id": "a"}}
    # stop when about to enter node
    assert tool_two.invoke({"my_key": "value", "market": "US"}, thread2) == {
        "my_key": "value",
        "market": "US",
    }
    assert tool_two.get_state(thread2) == StateSnapshot(
        values={"my_key": "value", "market": "US"},
        tasks=(PregelTask(AnyStr(), "tool_two_fast"),),
        next=("tool_two_fast",),
        config=tool_two.checkpointer.get_tuple(thread2).config,
        created_at=tool_two.checkpointer.get_tuple(thread2).checkpoint["ts"],
        metadata={"source": "loop", "step": 0, "writes": None},
        parent_config=[*tool_two.checkpointer.list(thread2, limit=2)][-1].config,
    )
    # resume, for same result as above
    assert tool_two.invoke(None, thread2, debug=1) == {
        "my_key": "value fast",
        "market": "US",
    }
    assert tool_two.get_state(thread2) == StateSnapshot(
        values={"my_key": "value fast", "market": "US"},
        tasks=(),
        next=(),
        config=tool_two.checkpointer.get_tuple(thread2).config,
        created_at=tool_two.checkpointer.get_tuple(thread2).checkpoint["ts"],
        metadata={
            "source": "loop",
            "step": 1,
            "writes": {"tool_two_fast": {"my_key": " fast"}},
        },
        parent_config=[*tool_two.checkpointer.list(thread2, limit=2)][-1].config,
    )

    thread3 = {"configurable": {"thread_id": "3", "assistant_id": "b"}}
    # stop when about to enter node
    assert tool_two.invoke({"my_key": "value", "market": "US"}, thread3) == {
        "my_key": "value",
        "market": "US",
    }
    assert tool_two.get_state(thread3) == StateSnapshot(
        values={"my_key": "value", "market": "US"},
        tasks=(PregelTask(AnyStr(), "tool_two_fast"),),
        next=("tool_two_fast",),
        config=tool_two.checkpointer.get_tuple(thread3).config,
        created_at=tool_two.checkpointer.get_tuple(thread3).checkpoint["ts"],
        metadata={"source": "loop", "step": 0, "writes": None},
        parent_config=[*tool_two.checkpointer.list(thread3, limit=2)][-1].config,
    )
    # update state
    tool_two.update_state(thread3, {"my_key": "key"})  # appends to my_key
    assert tool_two.get_state(thread3) == StateSnapshot(
        values={"my_key": "valuekey", "market": "US"},
        tasks=(PregelTask(AnyStr(), "tool_two_fast"),),
        next=("tool_two_fast",),
        config=tool_two.checkpointer.get_tuple(thread3).config,
        created_at=tool_two.checkpointer.get_tuple(thread3).checkpoint["ts"],
        metadata={
            "source": "update",
            "step": 1,
            "writes": {START: {"my_key": "key"}},
        },
        parent_config=[*tool_two.checkpointer.list(thread3, limit=2)][-1].config,
    )
    # resume, for same result as above
    assert tool_two.invoke(None, thread3, debug=1) == {
        "my_key": "valuekey fast",
        "market": "US",
    }
    assert tool_two.get_state(thread3) == StateSnapshot(
        values={"my_key": "valuekey fast", "market": "US"},
        tasks=(),
        next=(),
        config=tool_two.checkpointer.get_tuple(thread3).config,
        created_at=tool_two.checkpointer.get_tuple(thread3).checkpoint["ts"],
        metadata={
            "source": "loop",
            "step": 2,
            "writes": {"tool_two_fast": {"my_key": " fast"}},
        },
        parent_config=[*tool_two.checkpointer.list(thread3, limit=2)][-1].config,
    )


@pytest.mark.parametrize("checkpointer_name", ALL_CHECKPOINTERS_SYNC)
def test_branch_then(
    snapshot: SnapshotAssertion, request: pytest.FixtureRequest, checkpointer_name: str
) -> None:
    checkpointer = request.getfixturevalue(f"checkpointer_{checkpointer_name}")

    class State(TypedDict):
        my_key: Annotated[str, operator.add]
        market: str

    tool_two_graph = StateGraph(State)
    tool_two_graph.set_entry_point("prepare")
    tool_two_graph.set_finish_point("finish")
    tool_two_graph.add_conditional_edges(
        source="prepare",
        path=lambda s: "tool_two_slow" if s["market"] == "DE" else "tool_two_fast",
        then="finish",
    )
    tool_two_graph.add_node("prepare", lambda s: {"my_key": " prepared"})
    tool_two_graph.add_node("tool_two_slow", lambda s: {"my_key": " slow"})
    tool_two_graph.add_node("tool_two_fast", lambda s: {"my_key": " fast"})
    tool_two_graph.add_node("finish", lambda s: {"my_key": " finished"})
    tool_two = tool_two_graph.compile()
    assert tool_two.get_graph().draw_mermaid(with_styles=False) == snapshot
    assert tool_two.get_graph().draw_mermaid() == snapshot

    assert tool_two.invoke({"my_key": "value", "market": "DE"}, debug=1) == {
        "my_key": "value prepared slow finished",
        "market": "DE",
    }
    assert tool_two.invoke({"my_key": "value", "market": "US"}) == {
        "my_key": "value prepared fast finished",
        "market": "US",
    }

    # test stream_mode=debug
    tool_two = tool_two_graph.compile(checkpointer=checkpointer)
    thread10 = {"configurable": {"thread_id": "10"}}
    assert [
        *tool_two.stream(
            {"my_key": "value", "market": "DE"}, thread10, stream_mode="debug"
        )
    ] == [
        {
            "type": "checkpoint",
            "timestamp": AnyStr(),
            "step": -1,
            "payload": {
                "config": {
                    "tags": [],
                    "metadata": {"thread_id": "10"},
                    "callbacks": None,
                    "recursion_limit": 25,
                    "configurable": {
                        "thread_id": "10",
                        "checkpoint_ns": "",
                        "checkpoint_id": AnyStr(),
                    },
                },
                "values": {"my_key": ""},
                "metadata": {
                    "source": "input",
                    "step": -1,
                    "writes": {"my_key": "value", "market": "DE"},
                },
                "next": ["__start__"],
                "tasks": [{"id": AnyStr(), "name": "__start__", "interrupts": ()}],
            },
        },
        {
            "type": "checkpoint",
            "timestamp": AnyStr(),
            "step": 0,
            "payload": {
                "config": {
                    "tags": [],
                    "metadata": {"thread_id": "10"},
                    "callbacks": None,
                    "recursion_limit": 25,
                    "configurable": {
                        "thread_id": "10",
                        "checkpoint_ns": "",
                        "checkpoint_id": AnyStr(),
                    },
                },
                "values": {
                    "my_key": "value",
                    "market": "DE",
                },
                "metadata": {
                    "source": "loop",
                    "step": 0,
                    "writes": None,
                },
                "next": ["prepare"],
                "tasks": [{"id": AnyStr(), "name": "prepare", "interrupts": ()}],
            },
        },
        {
            "type": "task",
            "timestamp": AnyStr(),
            "step": 1,
            "payload": {
                "id": "7b7b0713-e958-5d07-803c-c9910a7cc162",
                "name": "prepare",
                "input": {"my_key": "value", "market": "DE"},
                "triggers": ["start:prepare"],
            },
        },
        {
            "type": "task_result",
            "timestamp": AnyStr(),
            "step": 1,
            "payload": {
                "id": "7b7b0713-e958-5d07-803c-c9910a7cc162",
                "name": "prepare",
                "result": [("my_key", " prepared")],
                "error": None,
                "interrupts": [],
            },
        },
        {
            "type": "checkpoint",
            "timestamp": AnyStr(),
            "step": 1,
            "payload": {
                "config": {
                    "tags": [],
                    "metadata": {"thread_id": "10"},
                    "callbacks": None,
                    "recursion_limit": 25,
                    "configurable": {
                        "thread_id": "10",
                        "checkpoint_ns": "",
                        "checkpoint_id": AnyStr(),
                    },
                },
                "values": {
                    "my_key": "value prepared",
                    "market": "DE",
                },
                "metadata": {
                    "source": "loop",
                    "step": 1,
                    "writes": {"prepare": {"my_key": " prepared"}},
                },
                "next": ["tool_two_slow"],
                "tasks": [{"id": AnyStr(), "name": "tool_two_slow", "interrupts": ()}],
            },
        },
        {
            "type": "task",
            "timestamp": AnyStr(),
            "step": 2,
            "payload": {
                "id": "dd9f2fa5-ccfa-5d12-81ec-942563056a08",
                "name": "tool_two_slow",
                "input": {"my_key": "value prepared", "market": "DE"},
                "triggers": ["branch:prepare:condition:tool_two_slow"],
            },
        },
        {
            "type": "task_result",
            "timestamp": AnyStr(),
            "step": 2,
            "payload": {
                "id": "dd9f2fa5-ccfa-5d12-81ec-942563056a08",
                "name": "tool_two_slow",
                "result": [("my_key", " slow")],
                "error": None,
                "interrupts": [],
            },
        },
        {
            "type": "checkpoint",
            "timestamp": AnyStr(),
            "step": 2,
            "payload": {
                "config": {
                    "tags": [],
                    "metadata": {"thread_id": "10"},
                    "callbacks": None,
                    "recursion_limit": 25,
                    "configurable": {
                        "thread_id": "10",
                        "checkpoint_ns": "",
                        "checkpoint_id": AnyStr(),
                    },
                },
                "values": {
                    "my_key": "value prepared slow",
                    "market": "DE",
                },
                "metadata": {
                    "source": "loop",
                    "step": 2,
                    "writes": {"tool_two_slow": {"my_key": " slow"}},
                },
                "next": ["finish"],
                "tasks": [{"id": AnyStr(), "name": "finish", "interrupts": ()}],
            },
        },
        {
            "type": "task",
            "timestamp": AnyStr(),
            "step": 3,
            "payload": {
                "id": "9b590c54-15ef-54b1-83a7-140d27b0bc52",
                "name": "finish",
                "input": {"my_key": "value prepared slow", "market": "DE"},
                "triggers": ["branch:prepare:condition::then"],
            },
        },
        {
            "type": "task_result",
            "timestamp": AnyStr(),
            "step": 3,
            "payload": {
                "id": "9b590c54-15ef-54b1-83a7-140d27b0bc52",
                "name": "finish",
                "result": [("my_key", " finished")],
                "error": None,
                "interrupts": [],
            },
        },
        {
            "type": "checkpoint",
            "timestamp": AnyStr(),
            "step": 3,
            "payload": {
                "config": {
                    "tags": [],
                    "metadata": {"thread_id": "10"},
                    "callbacks": None,
                    "recursion_limit": 25,
                    "configurable": {
                        "thread_id": "10",
                        "checkpoint_ns": "",
                        "checkpoint_id": AnyStr(),
                    },
                },
                "values": {
                    "my_key": "value prepared slow finished",
                    "market": "DE",
                },
                "metadata": {
                    "source": "loop",
                    "step": 3,
                    "writes": {"finish": {"my_key": " finished"}},
                },
                "next": [],
                "tasks": [],
            },
        },
    ]

    tool_two = tool_two_graph.compile(
        checkpointer=checkpointer, interrupt_before=["tool_two_fast", "tool_two_slow"]
    )

    # missing thread_id
    with pytest.raises(ValueError, match="thread_id"):
        tool_two.invoke({"my_key": "value", "market": "DE"})

    thread1 = {"configurable": {"thread_id": "1"}}
    # stop when about to enter node
    assert tool_two.invoke({"my_key": "value", "market": "DE"}, thread1) == {
        "my_key": "value prepared",
        "market": "DE",
    }
    assert tool_two.get_state(thread1) == StateSnapshot(
        values={"my_key": "value prepared", "market": "DE"},
        tasks=(PregelTask(AnyStr(), "tool_two_slow"),),
        next=("tool_two_slow",),
        config=tool_two.checkpointer.get_tuple(thread1).config,
        created_at=tool_two.checkpointer.get_tuple(thread1).checkpoint["ts"],
        metadata={
            "source": "loop",
            "step": 1,
            "writes": {"prepare": {"my_key": " prepared"}},
        },
        parent_config=[*tool_two.checkpointer.list(thread1, limit=2)][-1].config,
    )
    # resume, for same result as above
    assert tool_two.invoke(None, thread1, debug=1) == {
        "my_key": "value prepared slow finished",
        "market": "DE",
    }
    assert tool_two.get_state(thread1) == StateSnapshot(
        values={"my_key": "value prepared slow finished", "market": "DE"},
        tasks=(),
        next=(),
        config=tool_two.checkpointer.get_tuple(thread1).config,
        created_at=tool_two.checkpointer.get_tuple(thread1).checkpoint["ts"],
        metadata={
            "source": "loop",
            "step": 3,
            "writes": {"finish": {"my_key": " finished"}},
        },
        parent_config=[*tool_two.checkpointer.list(thread1, limit=2)][-1].config,
    )

    thread2 = {"configurable": {"thread_id": "2"}}
    # stop when about to enter node
    assert tool_two.invoke({"my_key": "value", "market": "US"}, thread2) == {
        "my_key": "value prepared",
        "market": "US",
    }
    assert tool_two.get_state(thread2) == StateSnapshot(
        values={"my_key": "value prepared", "market": "US"},
        tasks=(PregelTask(AnyStr(), "tool_two_fast"),),
        next=("tool_two_fast",),
        config=tool_two.checkpointer.get_tuple(thread2).config,
        created_at=tool_two.checkpointer.get_tuple(thread2).checkpoint["ts"],
        metadata={
            "source": "loop",
            "step": 1,
            "writes": {"prepare": {"my_key": " prepared"}},
        },
        parent_config=[*tool_two.checkpointer.list(thread2, limit=2)][-1].config,
    )
    # resume, for same result as above
    assert tool_two.invoke(None, thread2, debug=1) == {
        "my_key": "value prepared fast finished",
        "market": "US",
    }
    assert tool_two.get_state(thread2) == StateSnapshot(
        values={"my_key": "value prepared fast finished", "market": "US"},
        tasks=(),
        next=(),
        config=tool_two.checkpointer.get_tuple(thread2).config,
        created_at=tool_two.checkpointer.get_tuple(thread2).checkpoint["ts"],
        metadata={
            "source": "loop",
            "step": 3,
            "writes": {"finish": {"my_key": " finished"}},
        },
        parent_config=[*tool_two.checkpointer.list(thread2, limit=2)][-1].config,
    )

    tool_two = tool_two_graph.compile(
        checkpointer=checkpointer, interrupt_before=["finish"]
    )

    thread1 = {"configurable": {"thread_id": "11"}}

    # stop when about to enter node
    assert tool_two.invoke({"my_key": "value", "market": "DE"}, thread1) == {
        "my_key": "value prepared slow",
        "market": "DE",
    }
    assert tool_two.get_state(thread1) == StateSnapshot(
        values={
            "my_key": "value prepared slow",
            "market": "DE",
        },
        tasks=(PregelTask(AnyStr(), "finish"),),
        next=("finish",),
        config=tool_two.checkpointer.get_tuple(thread1).config,
        created_at=tool_two.checkpointer.get_tuple(thread1).checkpoint["ts"],
        metadata={
            "source": "loop",
            "step": 2,
            "writes": {"tool_two_slow": {"my_key": " slow"}},
        },
        parent_config=[*tool_two.checkpointer.list(thread1, limit=2)][-1].config,
    )

    # update state
    tool_two.update_state(thread1, {"my_key": "er"})
    assert tool_two.get_state(thread1) == StateSnapshot(
        values={
            "my_key": "value prepared slower",
            "market": "DE",
        },
        tasks=(PregelTask(AnyStr(), "finish"),),
        next=("finish",),
        config=tool_two.checkpointer.get_tuple(thread1).config,
        created_at=tool_two.checkpointer.get_tuple(thread1).checkpoint["ts"],
        metadata={
            "source": "update",
            "step": 3,
            "writes": {"tool_two_slow": {"my_key": "er"}},
        },
        parent_config=[*tool_two.checkpointer.list(thread1, limit=2)][-1].config,
    )

    tool_two = tool_two_graph.compile(
        checkpointer=checkpointer, interrupt_after=["prepare"]
    )

    # missing thread_id
    with pytest.raises(ValueError, match="thread_id"):
        tool_two.invoke({"my_key": "value", "market": "DE"})

    thread1 = {"configurable": {"thread_id": "21"}}
    # stop when about to enter node
    assert tool_two.invoke({"my_key": "value", "market": "DE"}, thread1) == {
        "my_key": "value prepared",
        "market": "DE",
    }
    assert tool_two.get_state(thread1) == StateSnapshot(
        values={"my_key": "value prepared", "market": "DE"},
        tasks=(PregelTask(AnyStr(), "tool_two_slow"),),
        next=("tool_two_slow",),
        config=tool_two.checkpointer.get_tuple(thread1).config,
        created_at=tool_two.checkpointer.get_tuple(thread1).checkpoint["ts"],
        metadata={
            "source": "loop",
            "step": 1,
            "writes": {"prepare": {"my_key": " prepared"}},
        },
        parent_config=[*tool_two.checkpointer.list(thread1, limit=2)][-1].config,
    )
    # resume, for same result as above
    assert tool_two.invoke(None, thread1, debug=1) == {
        "my_key": "value prepared slow finished",
        "market": "DE",
    }
    assert tool_two.get_state(thread1) == StateSnapshot(
        values={"my_key": "value prepared slow finished", "market": "DE"},
        tasks=(),
        next=(),
        config=tool_two.checkpointer.get_tuple(thread1).config,
        created_at=tool_two.checkpointer.get_tuple(thread1).checkpoint["ts"],
        metadata={
            "source": "loop",
            "step": 3,
            "writes": {"finish": {"my_key": " finished"}},
        },
        parent_config=[*tool_two.checkpointer.list(thread1, limit=2)][-1].config,
    )

    thread2 = {"configurable": {"thread_id": "22"}}
    # stop when about to enter node
    assert tool_two.invoke({"my_key": "value", "market": "US"}, thread2) == {
        "my_key": "value prepared",
        "market": "US",
    }
    assert tool_two.get_state(thread2) == StateSnapshot(
        values={"my_key": "value prepared", "market": "US"},
        tasks=(PregelTask(AnyStr(), "tool_two_fast"),),
        next=("tool_two_fast",),
        config=tool_two.checkpointer.get_tuple(thread2).config,
        created_at=tool_two.checkpointer.get_tuple(thread2).checkpoint["ts"],
        metadata={
            "source": "loop",
            "step": 1,
            "writes": {"prepare": {"my_key": " prepared"}},
        },
        parent_config=[*tool_two.checkpointer.list(thread2, limit=2)][-1].config,
    )
    # resume, for same result as above
    assert tool_two.invoke(None, thread2, debug=1) == {
        "my_key": "value prepared fast finished",
        "market": "US",
    }
    assert tool_two.get_state(thread2) == StateSnapshot(
        values={"my_key": "value prepared fast finished", "market": "US"},
        tasks=(),
        next=(),
        config=tool_two.checkpointer.get_tuple(thread2).config,
        created_at=tool_two.checkpointer.get_tuple(thread2).checkpoint["ts"],
        metadata={
            "source": "loop",
            "step": 3,
            "writes": {"finish": {"my_key": " finished"}},
        },
        parent_config=[*tool_two.checkpointer.list(thread2, limit=2)][-1].config,
    )

    thread3 = {"configurable": {"thread_id": "23"}}
    # update an empty thread before first run
    uconfig = tool_two.update_state(thread3, {"my_key": "key", "market": "DE"})
    # check current state
    assert tool_two.get_state(thread3) == StateSnapshot(
        values={"my_key": "key", "market": "DE"},
        tasks=(PregelTask(AnyStr(), "prepare"),),
        next=("prepare",),
        config=uconfig,
        created_at=AnyStr(),
        metadata={
            "source": "update",
            "step": 0,
            "writes": {START: {"my_key": "key", "market": "DE"}},
        },
        parent_config=None,
    )
    # run from this point
    assert tool_two.invoke(None, thread3) == {
        "my_key": "key prepared",
        "market": "DE",
    }
    # get state after first node
    assert tool_two.get_state(thread3) == StateSnapshot(
        values={"my_key": "key prepared", "market": "DE"},
        tasks=(PregelTask(AnyStr(), "tool_two_slow"),),
        next=("tool_two_slow",),
        config=tool_two.checkpointer.get_tuple(thread3).config,
        created_at=tool_two.checkpointer.get_tuple(thread3).checkpoint["ts"],
        metadata={
            "source": "loop",
            "step": 1,
            "writes": {"prepare": {"my_key": " prepared"}},
        },
        parent_config=uconfig,
    )
    # resume, for same result as above
    assert tool_two.invoke(None, thread3, debug=1) == {
        "my_key": "key prepared slow finished",
        "market": "DE",
    }
    assert tool_two.get_state(thread3) == StateSnapshot(
        values={"my_key": "key prepared slow finished", "market": "DE"},
        tasks=(),
        next=(),
        config=tool_two.checkpointer.get_tuple(thread3).config,
        created_at=tool_two.checkpointer.get_tuple(thread3).checkpoint["ts"],
        metadata={
            "source": "loop",
            "step": 3,
            "writes": {"finish": {"my_key": " finished"}},
        },
        parent_config=[*tool_two.checkpointer.list(thread3, limit=2)][-1].config,
    )


@pytest.mark.parametrize("checkpointer_name", ALL_CHECKPOINTERS_SYNC)
def test_in_one_fan_out_state_graph_waiting_edge(
    snapshot: SnapshotAssertion, request: pytest.FixtureRequest, checkpointer_name: str
) -> None:
    checkpointer: BaseCheckpointSaver = request.getfixturevalue(
        f"checkpointer_{checkpointer_name}"
    )

    def sorted_add(
        x: list[str], y: Union[list[str], list[tuple[str, str]]]
    ) -> list[str]:
        if isinstance(y[0], tuple):
            for rem, _ in y:
                x.remove(rem)
            y = [t[1] for t in y]
        return sorted(operator.add(x, y))

    class State(TypedDict, total=False):
        query: str
        answer: str
        docs: Annotated[list[str], sorted_add]

    workflow = StateGraph(State)

    @workflow.add_node
    def rewrite_query(data: State) -> State:
        return {"query": f'query: {data["query"]}'}

    def analyzer_one(data: State) -> State:
        return {"query": f'analyzed: {data["query"]}'}

    def retriever_one(data: State) -> State:
        return {"docs": ["doc1", "doc2"]}

    def retriever_two(data: State) -> State:
        time.sleep(0.1)  # to ensure stream order
        return {"docs": ["doc3", "doc4"]}

    def qa(data: State) -> State:
        return {"answer": ",".join(data["docs"])}

    workflow.add_node(analyzer_one)
    workflow.add_node(retriever_one)
    workflow.add_node(retriever_two)
    workflow.add_node(qa)

    workflow.set_entry_point("rewrite_query")
    workflow.add_edge("rewrite_query", "analyzer_one")
    workflow.add_edge("analyzer_one", "retriever_one")
    workflow.add_edge("rewrite_query", "retriever_two")
    workflow.add_edge(["retriever_one", "retriever_two"], "qa")
    workflow.set_finish_point("qa")

    app = workflow.compile()

    assert app.get_graph().draw_mermaid(with_styles=False) == snapshot

    assert app.invoke({"query": "what is weather in sf"}) == {
        "query": "analyzed: query: what is weather in sf",
        "docs": ["doc1", "doc2", "doc3", "doc4"],
        "answer": "doc1,doc2,doc3,doc4",
    }

    assert [*app.stream({"query": "what is weather in sf"})] == [
        {"rewrite_query": {"query": "query: what is weather in sf"}},
        {"analyzer_one": {"query": "analyzed: query: what is weather in sf"}},
        {"retriever_two": {"docs": ["doc3", "doc4"]}},
        {"retriever_one": {"docs": ["doc1", "doc2"]}},
        {"qa": {"answer": "doc1,doc2,doc3,doc4"}},
    ]

    app_w_interrupt = workflow.compile(
        checkpointer=checkpointer,
        interrupt_after=["retriever_one"],
    )
    config = {"configurable": {"thread_id": "1"}}

    assert [
        c for c in app_w_interrupt.stream({"query": "what is weather in sf"}, config)
    ] == [
        {"rewrite_query": {"query": "query: what is weather in sf"}},
        {"analyzer_one": {"query": "analyzed: query: what is weather in sf"}},
        {"retriever_two": {"docs": ["doc3", "doc4"]}},
        {"retriever_one": {"docs": ["doc1", "doc2"]}},
    ]

    assert [c for c in app_w_interrupt.stream(None, config)] == [
        {"qa": {"answer": "doc1,doc2,doc3,doc4"}},
    ]

    app_w_interrupt = workflow.compile(
        checkpointer=checkpointer,
        interrupt_before=["qa"],
    )
    config = {"configurable": {"thread_id": "2"}}

    assert [
        c for c in app_w_interrupt.stream({"query": "what is weather in sf"}, config)
    ] == [
        {"rewrite_query": {"query": "query: what is weather in sf"}},
        {"analyzer_one": {"query": "analyzed: query: what is weather in sf"}},
        {"retriever_two": {"docs": ["doc3", "doc4"]}},
        {"retriever_one": {"docs": ["doc1", "doc2"]}},
    ]

    app_w_interrupt.update_state(config, {"docs": ["doc5"]})
    assert app_w_interrupt.get_state(config) == StateSnapshot(
        values={
            "query": "analyzed: query: what is weather in sf",
            "docs": ["doc1", "doc2", "doc3", "doc4", "doc5"],
        },
        tasks=(PregelTask(AnyStr(), "qa"),),
        next=("qa",),
        config=app_w_interrupt.checkpointer.get_tuple(config).config,
        created_at=app_w_interrupt.checkpointer.get_tuple(config).checkpoint["ts"],
        metadata={
            "source": "update",
            "step": 4,
            "writes": {"retriever_one": {"docs": ["doc5"]}},
        },
        parent_config=[*app_w_interrupt.checkpointer.list(config, limit=2)][-1].config,
    )

    assert [c for c in app_w_interrupt.stream(None, config, debug=1)] == [
        {"qa": {"answer": "doc1,doc2,doc3,doc4,doc5"}},
    ]


@pytest.mark.parametrize("checkpointer_name", ALL_CHECKPOINTERS_SYNC)
def test_in_one_fan_out_state_graph_waiting_edge_via_branch(
    snapshot: SnapshotAssertion, request: pytest.FixtureRequest, checkpointer_name: str
) -> None:
    checkpointer: BaseCheckpointSaver = request.getfixturevalue(
        f"checkpointer_{checkpointer_name}"
    )

    def sorted_add(
        x: list[str], y: Union[list[str], list[tuple[str, str]]]
    ) -> list[str]:
        if isinstance(y[0], tuple):
            for rem, _ in y:
                x.remove(rem)
            y = [t[1] for t in y]
        return sorted(operator.add(x, y))

    class State(TypedDict, total=False):
        query: str
        answer: str
        docs: Annotated[list[str], sorted_add]

    def rewrite_query(data: State) -> State:
        return {"query": f'query: {data["query"]}'}

    def analyzer_one(data: State) -> State:
        return {"query": f'analyzed: {data["query"]}'}

    def retriever_one(data: State) -> State:
        return {"docs": ["doc1", "doc2"]}

    def retriever_two(data: State) -> State:
        time.sleep(0.1)
        return {"docs": ["doc3", "doc4"]}

    def qa(data: State) -> State:
        return {"answer": ",".join(data["docs"])}

    def rewrite_query_then(data: State) -> Literal["retriever_two"]:
        return "retriever_two"

    workflow = StateGraph(State)

    workflow.add_node("rewrite_query", rewrite_query)
    workflow.add_node("analyzer_one", analyzer_one)
    workflow.add_node("retriever_one", retriever_one)
    workflow.add_node("retriever_two", retriever_two)
    workflow.add_node("qa", qa)

    workflow.set_entry_point("rewrite_query")
    workflow.add_edge("rewrite_query", "analyzer_one")
    workflow.add_edge("analyzer_one", "retriever_one")
    workflow.add_conditional_edges("rewrite_query", rewrite_query_then)
    workflow.add_edge(["retriever_one", "retriever_two"], "qa")
    workflow.set_finish_point("qa")

    app = workflow.compile()

    assert app.get_graph().draw_mermaid(with_styles=False) == snapshot

    assert app.invoke({"query": "what is weather in sf"}, debug=True) == {
        "query": "analyzed: query: what is weather in sf",
        "docs": ["doc1", "doc2", "doc3", "doc4"],
        "answer": "doc1,doc2,doc3,doc4",
    }

    assert [*app.stream({"query": "what is weather in sf"})] == [
        {"rewrite_query": {"query": "query: what is weather in sf"}},
        {"analyzer_one": {"query": "analyzed: query: what is weather in sf"}},
        {"retriever_two": {"docs": ["doc3", "doc4"]}},
        {"retriever_one": {"docs": ["doc1", "doc2"]}},
        {"qa": {"answer": "doc1,doc2,doc3,doc4"}},
    ]

    app_w_interrupt = workflow.compile(
        checkpointer=checkpointer,
        interrupt_after=["retriever_one"],
    )
    config = {"configurable": {"thread_id": "1"}}

    assert [
        c for c in app_w_interrupt.stream({"query": "what is weather in sf"}, config)
    ] == [
        {"rewrite_query": {"query": "query: what is weather in sf"}},
        {"analyzer_one": {"query": "analyzed: query: what is weather in sf"}},
        {"retriever_two": {"docs": ["doc3", "doc4"]}},
        {"retriever_one": {"docs": ["doc1", "doc2"]}},
    ]

    assert [c for c in app_w_interrupt.stream(None, config)] == [
        {"qa": {"answer": "doc1,doc2,doc3,doc4"}},
    ]


@pytest.mark.parametrize("checkpointer_name", ALL_CHECKPOINTERS_SYNC)
def test_in_one_fan_out_state_graph_waiting_edge_custom_state_class_pydantic1(
    snapshot: SnapshotAssertion,
    mocker: MockerFixture,
    request: pytest.FixtureRequest,
    checkpointer_name: str,
) -> None:
    from langchain_core.pydantic_v1 import BaseModel, ValidationError

    checkpointer = request.getfixturevalue(f"checkpointer_{checkpointer_name}")
    setup = mocker.Mock()
    teardown = mocker.Mock()

    @contextmanager
    def assert_ctx_once() -> Iterator[None]:
        assert setup.call_count == 0
        assert teardown.call_count == 0
        try:
            yield
        finally:
            assert setup.call_count == 1
            assert teardown.call_count == 1
            setup.reset_mock()
            teardown.reset_mock()

    @contextmanager
    def make_httpx_client() -> Iterator[httpx.Client]:
        setup()
        with httpx.Client() as client:
            try:
                yield client
            finally:
                teardown()

    def sorted_add(
        x: list[str], y: Union[list[str], list[tuple[str, str]]]
    ) -> list[str]:
        if isinstance(y[0], tuple):
            for rem, _ in y:
                x.remove(rem)
            y = [t[1] for t in y]
        return sorted(operator.add(x, y))

    class InnerObject(BaseModel):
        yo: int

    class State(BaseModel):
        class Config:
            arbitrary_types_allowed = True

        query: str
        inner: InnerObject
        answer: Optional[str] = None
        docs: Annotated[list[str], sorted_add]
        client: Annotated[httpx.Client, Context(make_httpx_client)]

    class Input(BaseModel):
        query: str
        inner: InnerObject

    class Output(BaseModel):
        answer: str
        docs: list[str]

    class StateUpdate(BaseModel):
        query: Optional[str] = None
        answer: Optional[str] = None
        docs: Optional[list[str]] = None

    def rewrite_query(data: State) -> State:
        return {"query": f"query: {data.query}"}

    def analyzer_one(data: State) -> State:
        return StateUpdate(query=f"analyzed: {data.query}")

    def retriever_one(data: State) -> State:
        return {"docs": ["doc1", "doc2"]}

    def retriever_two(data: State) -> State:
        time.sleep(0.1)
        return {"docs": ["doc3", "doc4"]}

    def qa(data: State) -> State:
        return {"answer": ",".join(data.docs)}

    def decider(data: State) -> str:
        assert isinstance(data, State)
        return "retriever_two"

    workflow = StateGraph(State, input=Input, output=Output)

    workflow.add_node("rewrite_query", rewrite_query)
    workflow.add_node("analyzer_one", analyzer_one)
    workflow.add_node("retriever_one", retriever_one)
    workflow.add_node("retriever_two", retriever_two)
    workflow.add_node("qa", qa)

    workflow.set_entry_point("rewrite_query")
    workflow.add_edge("rewrite_query", "analyzer_one")
    workflow.add_edge("analyzer_one", "retriever_one")
    workflow.add_conditional_edges(
        "rewrite_query", decider, {"retriever_two": "retriever_two"}
    )
    workflow.add_edge(["retriever_one", "retriever_two"], "qa")
    workflow.set_finish_point("qa")

    app = workflow.compile()

    assert app.get_graph().draw_mermaid(with_styles=False) == snapshot
    assert app.get_input_schema().schema() == snapshot
    assert app.get_output_schema().schema() == snapshot

    with pytest.raises(ValidationError), assert_ctx_once():
        app.invoke({"query": {}})

    with assert_ctx_once():
        assert app.invoke({"query": "what is weather in sf", "inner": {"yo": 1}}) == {
            "docs": ["doc1", "doc2", "doc3", "doc4"],
            "answer": "doc1,doc2,doc3,doc4",
        }

    with assert_ctx_once():
        assert [
            *app.stream({"query": "what is weather in sf", "inner": {"yo": 1}})
        ] == [
            {"rewrite_query": {"query": "query: what is weather in sf"}},
            {"analyzer_one": {"query": "analyzed: query: what is weather in sf"}},
            {"retriever_two": {"docs": ["doc3", "doc4"]}},
            {"retriever_one": {"docs": ["doc1", "doc2"]}},
            {"qa": {"answer": "doc1,doc2,doc3,doc4"}},
        ]

    app_w_interrupt = workflow.compile(
        checkpointer=checkpointer,
        interrupt_after=["retriever_one"],
    )
    config = {"configurable": {"thread_id": "1"}}

    with assert_ctx_once():
        assert [
            c
            for c in app_w_interrupt.stream(
                {"query": "what is weather in sf", "inner": {"yo": 1}}, config
            )
        ] == [
            {"rewrite_query": {"query": "query: what is weather in sf"}},
            {"analyzer_one": {"query": "analyzed: query: what is weather in sf"}},
            {"retriever_two": {"docs": ["doc3", "doc4"]}},
            {"retriever_one": {"docs": ["doc1", "doc2"]}},
        ]

    with assert_ctx_once():
        assert [c for c in app_w_interrupt.stream(None, config)] == [
            {"qa": {"answer": "doc1,doc2,doc3,doc4"}},
        ]

    with assert_ctx_once():
        assert app_w_interrupt.update_state(
            config, {"docs": ["doc5"]}, as_node="rewrite_query"
        ) == {
            "configurable": {
                "thread_id": "1",
                "checkpoint_id": AnyStr(),
                "checkpoint_ns": "",
            }
        }


@pytest.mark.parametrize("checkpointer_name", ALL_CHECKPOINTERS_SYNC)
def test_in_one_fan_out_state_graph_waiting_edge_custom_state_class_pydantic2(
    snapshot: SnapshotAssertion,
    mocker: MockerFixture,
    request: pytest.FixtureRequest,
    checkpointer_name: str,
) -> None:
    from pydantic import BaseModel, ConfigDict, ValidationError

    checkpointer = request.getfixturevalue(f"checkpointer_{checkpointer_name}")
    setup = mocker.Mock()
    teardown = mocker.Mock()

    @contextmanager
    def assert_ctx_once() -> Iterator[None]:
        assert setup.call_count == 0
        assert teardown.call_count == 0
        try:
            yield
        finally:
            assert setup.call_count == 1
            assert teardown.call_count == 1
            setup.reset_mock()
            teardown.reset_mock()

    @contextmanager
    def make_httpx_client() -> Iterator[httpx.Client]:
        setup()
        with httpx.Client() as client:
            try:
                yield client
            finally:
                teardown()

    def sorted_add(
        x: list[str], y: Union[list[str], list[tuple[str, str]]]
    ) -> list[str]:
        if isinstance(y[0], tuple):
            for rem, _ in y:
                x.remove(rem)
            y = [t[1] for t in y]
        return sorted(operator.add(x, y))

    class InnerObject(BaseModel):
        yo: int

    class State(BaseModel):
        model_config = ConfigDict(arbitrary_types_allowed=True)

        query: str
        inner: InnerObject
        answer: Optional[str] = None
        docs: Annotated[list[str], sorted_add]
        client: Annotated[httpx.Client, Context(make_httpx_client)]

    class StateUpdate(BaseModel):
        query: Optional[str] = None
        answer: Optional[str] = None
        docs: Optional[list[str]] = None

    class Input(BaseModel):
        query: str
        inner: InnerObject

    class Output(BaseModel):
        answer: str
        docs: list[str]

    def rewrite_query(data: State) -> State:
        return {"query": f"query: {data.query}"}

    def analyzer_one(data: State) -> State:
        return StateUpdate(query=f"analyzed: {data.query}")

    def retriever_one(data: State) -> State:
        return {"docs": ["doc1", "doc2"]}

    def retriever_two(data: State) -> State:
        time.sleep(0.1)
        return {"docs": ["doc3", "doc4"]}

    def qa(data: State) -> State:
        return {"answer": ",".join(data.docs)}

    def decider(data: State) -> str:
        assert isinstance(data, State)
        return "retriever_two"

    workflow = StateGraph(State, input=Input, output=Output)

    workflow.add_node("rewrite_query", rewrite_query)
    workflow.add_node("analyzer_one", analyzer_one)
    workflow.add_node("retriever_one", retriever_one)
    workflow.add_node("retriever_two", retriever_two)
    workflow.add_node("qa", qa)

    workflow.set_entry_point("rewrite_query")
    workflow.add_edge("rewrite_query", "analyzer_one")
    workflow.add_edge("analyzer_one", "retriever_one")
    workflow.add_conditional_edges(
        "rewrite_query", decider, {"retriever_two": "retriever_two"}
    )
    workflow.add_edge(["retriever_one", "retriever_two"], "qa")
    workflow.set_finish_point("qa")

    app = workflow.compile()

    assert app.get_graph().draw_mermaid(with_styles=False) == snapshot
    assert app.get_input_schema().schema() == snapshot
    assert app.get_output_schema().schema() == snapshot

    with pytest.raises(ValidationError), assert_ctx_once():
        app.invoke({"query": {}})

    with assert_ctx_once():
        assert app.invoke({"query": "what is weather in sf", "inner": {"yo": 1}}) == {
            "docs": ["doc1", "doc2", "doc3", "doc4"],
            "answer": "doc1,doc2,doc3,doc4",
        }

    with assert_ctx_once():
        assert [
            *app.stream({"query": "what is weather in sf", "inner": {"yo": 1}})
        ] == [
            {"rewrite_query": {"query": "query: what is weather in sf"}},
            {"analyzer_one": {"query": "analyzed: query: what is weather in sf"}},
            {"retriever_two": {"docs": ["doc3", "doc4"]}},
            {"retriever_one": {"docs": ["doc1", "doc2"]}},
            {"qa": {"answer": "doc1,doc2,doc3,doc4"}},
        ]

    app_w_interrupt = workflow.compile(
        checkpointer=checkpointer,
        interrupt_after=["retriever_one"],
    )
    config = {"configurable": {"thread_id": "1"}}

    with assert_ctx_once():
        assert [
            c
            for c in app_w_interrupt.stream(
                {"query": "what is weather in sf", "inner": {"yo": 1}}, config
            )
        ] == [
            {"rewrite_query": {"query": "query: what is weather in sf"}},
            {"analyzer_one": {"query": "analyzed: query: what is weather in sf"}},
            {"retriever_two": {"docs": ["doc3", "doc4"]}},
            {"retriever_one": {"docs": ["doc1", "doc2"]}},
        ]

    with assert_ctx_once():
        assert [c for c in app_w_interrupt.stream(None, config)] == [
            {"qa": {"answer": "doc1,doc2,doc3,doc4"}},
        ]

    with assert_ctx_once():
        assert app_w_interrupt.update_state(
            config, {"docs": ["doc5"]}, as_node="rewrite_query"
        ) == {
            "configurable": {
                "thread_id": "1",
                "checkpoint_id": AnyStr(),
                "checkpoint_ns": "",
            }
        }


@pytest.mark.parametrize("checkpointer_name", ALL_CHECKPOINTERS_SYNC)
def test_in_one_fan_out_state_graph_waiting_edge_plus_regular(
    request: pytest.FixtureRequest, checkpointer_name: str
) -> None:
    checkpointer: BaseCheckpointSaver = request.getfixturevalue(
        f"checkpointer_{checkpointer_name}"
    )

    def sorted_add(
        x: list[str], y: Union[list[str], list[tuple[str, str]]]
    ) -> list[str]:
        if isinstance(y[0], tuple):
            for rem, _ in y:
                x.remove(rem)
            y = [t[1] for t in y]
        return sorted(operator.add(x, y))

    class State(TypedDict, total=False):
        query: str
        answer: str
        docs: Annotated[list[str], sorted_add]

    def rewrite_query(data: State) -> State:
        return {"query": f'query: {data["query"]}'}

    def analyzer_one(data: State) -> State:
        time.sleep(0.1)
        return {"query": f'analyzed: {data["query"]}'}

    def retriever_one(data: State) -> State:
        return {"docs": ["doc1", "doc2"]}

    def retriever_two(data: State) -> State:
        time.sleep(0.2)
        return {"docs": ["doc3", "doc4"]}

    def qa(data: State) -> State:
        return {"answer": ",".join(data["docs"])}

    workflow = StateGraph(State)

    workflow.add_node("rewrite_query", rewrite_query)
    workflow.add_node("analyzer_one", analyzer_one)
    workflow.add_node("retriever_one", retriever_one)
    workflow.add_node("retriever_two", retriever_two)
    workflow.add_node("qa", qa)

    workflow.set_entry_point("rewrite_query")
    workflow.add_edge("rewrite_query", "analyzer_one")
    workflow.add_edge("analyzer_one", "retriever_one")
    workflow.add_edge("rewrite_query", "retriever_two")
    workflow.add_edge(["retriever_one", "retriever_two"], "qa")
    workflow.set_finish_point("qa")

    # silly edge, to make sure having been triggered before doesn't break
    # semantics of named barrier (== waiting edges)
    workflow.add_edge("rewrite_query", "qa")

    app = workflow.compile()

    assert app.invoke({"query": "what is weather in sf"}) == {
        "query": "analyzed: query: what is weather in sf",
        "docs": ["doc1", "doc2", "doc3", "doc4"],
        "answer": "doc1,doc2,doc3,doc4",
    }

    assert [*app.stream({"query": "what is weather in sf"})] == [
        {"rewrite_query": {"query": "query: what is weather in sf"}},
        {"qa": {"answer": ""}},
        {"analyzer_one": {"query": "analyzed: query: what is weather in sf"}},
        {"retriever_two": {"docs": ["doc3", "doc4"]}},
        {"retriever_one": {"docs": ["doc1", "doc2"]}},
        {"qa": {"answer": "doc1,doc2,doc3,doc4"}},
    ]

    app_w_interrupt = workflow.compile(
        checkpointer=checkpointer,
        interrupt_after=["retriever_one"],
    )
    config = {"configurable": {"thread_id": "1"}}

    assert [
        c for c in app_w_interrupt.stream({"query": "what is weather in sf"}, config)
    ] == [
        {"rewrite_query": {"query": "query: what is weather in sf"}},
        {"qa": {"answer": ""}},
        {"analyzer_one": {"query": "analyzed: query: what is weather in sf"}},
        {"retriever_two": {"docs": ["doc3", "doc4"]}},
        {"retriever_one": {"docs": ["doc1", "doc2"]}},
    ]

    assert [c for c in app_w_interrupt.stream(None, config)] == [
        {"qa": {"answer": "doc1,doc2,doc3,doc4"}},
    ]


def test_in_one_fan_out_state_graph_waiting_edge_multiple() -> None:
    def sorted_add(
        x: list[str], y: Union[list[str], list[tuple[str, str]]]
    ) -> list[str]:
        if isinstance(y[0], tuple):
            for rem, _ in y:
                x.remove(rem)
            y = [t[1] for t in y]
        return sorted(operator.add(x, y))

    class State(TypedDict, total=False):
        query: str
        answer: str
        docs: Annotated[list[str], sorted_add]

    def rewrite_query(data: State) -> State:
        return {"query": f'query: {data["query"]}'}

    def analyzer_one(data: State) -> State:
        return {"query": f'analyzed: {data["query"]}'}

    def retriever_one(data: State) -> State:
        return {"docs": ["doc1", "doc2"]}

    def retriever_two(data: State) -> State:
        time.sleep(0.1)
        return {"docs": ["doc3", "doc4"]}

    def qa(data: State) -> State:
        return {"answer": ",".join(data["docs"])}

    def decider(data: State) -> None:
        return None

    def decider_cond(data: State) -> str:
        if data["query"].count("analyzed") > 1:
            return "qa"
        else:
            return "rewrite_query"

    workflow = StateGraph(State)

    workflow.add_node("rewrite_query", rewrite_query)
    workflow.add_node("analyzer_one", analyzer_one)
    workflow.add_node("retriever_one", retriever_one)
    workflow.add_node("retriever_two", retriever_two)
    workflow.add_node("decider", decider)
    workflow.add_node("qa", qa)

    workflow.set_entry_point("rewrite_query")
    workflow.add_edge("rewrite_query", "analyzer_one")
    workflow.add_edge("analyzer_one", "retriever_one")
    workflow.add_edge("rewrite_query", "retriever_two")
    workflow.add_edge(["retriever_one", "retriever_two"], "decider")
    workflow.add_conditional_edges("decider", decider_cond)
    workflow.set_finish_point("qa")

    app = workflow.compile()

    assert app.invoke({"query": "what is weather in sf"}) == {
        "query": "analyzed: query: analyzed: query: what is weather in sf",
        "answer": "doc1,doc1,doc2,doc2,doc3,doc3,doc4,doc4",
        "docs": ["doc1", "doc1", "doc2", "doc2", "doc3", "doc3", "doc4", "doc4"],
    }

    assert [*app.stream({"query": "what is weather in sf"})] == [
        {"rewrite_query": {"query": "query: what is weather in sf"}},
        {"analyzer_one": {"query": "analyzed: query: what is weather in sf"}},
        {"retriever_two": {"docs": ["doc3", "doc4"]}},
        {"retriever_one": {"docs": ["doc1", "doc2"]}},
        {"decider": None},
        {"rewrite_query": {"query": "query: analyzed: query: what is weather in sf"}},
        {
            "analyzer_one": {
                "query": "analyzed: query: analyzed: query: what is weather in sf"
            }
        },
        {"retriever_two": {"docs": ["doc3", "doc4"]}},
        {"retriever_one": {"docs": ["doc1", "doc2"]}},
        {"decider": None},
        {"qa": {"answer": "doc1,doc1,doc2,doc2,doc3,doc3,doc4,doc4"}},
    ]


def test_callable_in_conditional_edges_with_no_path_map() -> None:
    class State(TypedDict, total=False):
        query: str

    def rewrite(data: State) -> State:
        return {"query": f'query: {data["query"]}'}

    def analyze(data: State) -> State:
        return {"query": f'analyzed: {data["query"]}'}

    class ChooseAnalyzer:
        def __call__(self, data: State) -> str:
            return "analyzer"

    workflow = StateGraph(State)
    workflow.add_node("rewriter", rewrite)
    workflow.add_node("analyzer", analyze)
    workflow.add_conditional_edges("rewriter", ChooseAnalyzer())
    workflow.set_entry_point("rewriter")
    app = workflow.compile()

    assert app.invoke({"query": "what is weather in sf"}) == {
        "query": "analyzed: query: what is weather in sf",
    }


def test_function_in_conditional_edges_with_no_path_map() -> None:
    class State(TypedDict, total=False):
        query: str

    def rewrite(data: State) -> State:
        return {"query": f'query: {data["query"]}'}

    def analyze(data: State) -> State:
        return {"query": f'analyzed: {data["query"]}'}

    def choose_analyzer(data: State) -> str:
        return "analyzer"

    workflow = StateGraph(State)
    workflow.add_node("rewriter", rewrite)
    workflow.add_node("analyzer", analyze)
    workflow.add_conditional_edges("rewriter", choose_analyzer)
    workflow.set_entry_point("rewriter")
    app = workflow.compile()

    assert app.invoke({"query": "what is weather in sf"}) == {
        "query": "analyzed: query: what is weather in sf",
    }


def test_in_one_fan_out_state_graph_waiting_edge_multiple_cond_edge() -> None:
    def sorted_add(
        x: list[str], y: Union[list[str], list[tuple[str, str]]]
    ) -> list[str]:
        if isinstance(y[0], tuple):
            for rem, _ in y:
                x.remove(rem)
            y = [t[1] for t in y]
        return sorted(operator.add(x, y))

    class State(TypedDict, total=False):
        query: str
        answer: str
        docs: Annotated[list[str], sorted_add]

    def rewrite_query(data: State) -> State:
        return {"query": f'query: {data["query"]}'}

    def retriever_picker(data: State) -> list[str]:
        return ["analyzer_one", "retriever_two"]

    def analyzer_one(data: State) -> State:
        return {"query": f'analyzed: {data["query"]}'}

    def retriever_one(data: State) -> State:
        return {"docs": ["doc1", "doc2"]}

    def retriever_two(data: State) -> State:
        time.sleep(0.1)
        return {"docs": ["doc3", "doc4"]}

    def qa(data: State) -> State:
        return {"answer": ",".join(data["docs"])}

    def decider(data: State) -> None:
        return None

    def decider_cond(data: State) -> str:
        if data["query"].count("analyzed") > 1:
            return "qa"
        else:
            return "rewrite_query"

    workflow = StateGraph(State)

    workflow.add_node("rewrite_query", rewrite_query)
    workflow.add_node("analyzer_one", analyzer_one)
    workflow.add_node("retriever_one", retriever_one)
    workflow.add_node("retriever_two", retriever_two)
    workflow.add_node("decider", decider)
    workflow.add_node("qa", qa)

    workflow.set_entry_point("rewrite_query")
    workflow.add_conditional_edges("rewrite_query", retriever_picker)
    workflow.add_edge("analyzer_one", "retriever_one")
    workflow.add_edge(["retriever_one", "retriever_two"], "decider")
    workflow.add_conditional_edges("decider", decider_cond)
    workflow.set_finish_point("qa")

    app = workflow.compile()

    assert app.invoke({"query": "what is weather in sf"}) == {
        "query": "analyzed: query: analyzed: query: what is weather in sf",
        "answer": "doc1,doc1,doc2,doc2,doc3,doc3,doc4,doc4",
        "docs": ["doc1", "doc1", "doc2", "doc2", "doc3", "doc3", "doc4", "doc4"],
    }

    assert [*app.stream({"query": "what is weather in sf"})] == [
        {"rewrite_query": {"query": "query: what is weather in sf"}},
        {"analyzer_one": {"query": "analyzed: query: what is weather in sf"}},
        {"retriever_two": {"docs": ["doc3", "doc4"]}},
        {"retriever_one": {"docs": ["doc1", "doc2"]}},
        {"decider": None},
        {"rewrite_query": {"query": "query: analyzed: query: what is weather in sf"}},
        {
            "analyzer_one": {
                "query": "analyzed: query: analyzed: query: what is weather in sf"
            }
        },
        {"retriever_two": {"docs": ["doc3", "doc4"]}},
        {"retriever_one": {"docs": ["doc1", "doc2"]}},
        {"decider": None},
        {"qa": {"answer": "doc1,doc1,doc2,doc2,doc3,doc3,doc4,doc4"}},
    ]


def test_simple_multi_edge(snapshot: SnapshotAssertion) -> None:
    class State(TypedDict):
        my_key: Annotated[str, operator.add]

    def up(state: State):
        pass

    def side(state: State):
        pass

    def other(state: State):
        return {"my_key": "_more"}

    def down(state: State):
        pass

    graph = StateGraph(State)

    graph.add_node("up", up)
    graph.add_node("side", side)
    graph.add_node("other", other)
    graph.add_node("down", down)

    graph.set_entry_point("up")
    graph.add_edge("up", "side")
    graph.add_edge("up", "other")
    graph.add_edge(["up", "side"], "down")
    graph.set_finish_point("down")

    app = graph.compile()

    assert app.get_graph().draw_mermaid(with_styles=False) == snapshot
    assert app.invoke({"my_key": "my_value"}) == {"my_key": "my_value_more"}
    assert [*app.stream({"my_key": "my_value"})] in (
        [
            {"up": None},
            {"side": None},
            {"other": {"my_key": "_more"}},
            {"down": None},
        ],
        [
            {"up": None},
            {"other": {"my_key": "_more"}},
            {"side": None},
            {"down": None},
        ],
    )


def test_nested_graph_xray(snapshot: SnapshotAssertion) -> None:
    class State(TypedDict):
        my_key: Annotated[str, operator.add]
        market: str

    def logic(state: State):
        pass

    tool_two_graph = StateGraph(State)
    tool_two_graph.add_node("tool_two_slow", logic)
    tool_two_graph.add_node("tool_two_fast", logic)
    tool_two_graph.set_conditional_entry_point(
        lambda s: "tool_two_slow" if s["market"] == "DE" else "tool_two_fast",
        then=END,
    )
    tool_two = tool_two_graph.compile()

    graph = StateGraph(State)
    graph.add_node("tool_one", logic)
    graph.add_node("tool_two", tool_two)
    graph.add_node("tool_three", logic)
    graph.set_conditional_entry_point(lambda s: "tool_one", then=END)
    app = graph.compile()

    assert app.get_graph(xray=True).to_json() == snapshot
    assert app.get_graph(xray=True).draw_mermaid() == snapshot


def test_nested_graph(snapshot: SnapshotAssertion) -> None:
    def never_called_fn(state: Any):
        assert 0, "This function should never be called"

    never_called = RunnableLambda(never_called_fn)

    class InnerState(TypedDict):
        my_key: str
        my_other_key: str

    def up(state: InnerState):
        return {"my_key": state["my_key"] + " there", "my_other_key": state["my_key"]}

    inner = StateGraph(InnerState)
    inner.add_node("up", up)
    inner.set_entry_point("up")
    inner.set_finish_point("up")

    class State(TypedDict):
        my_key: str
        never_called: Any

    def side(state: State):
        return {"my_key": state["my_key"] + " and back again"}

    graph = StateGraph(State)
    graph.add_node("inner", inner.compile())
    graph.add_node("side", side)
    graph.set_entry_point("inner")
    graph.add_edge("inner", "side")
    graph.set_finish_point("side")

    app = graph.compile()

    assert app.get_graph().draw_mermaid(with_styles=False) == snapshot
    assert app.get_graph(xray=True).draw_mermaid() == snapshot
    assert app.invoke(
        {"my_key": "my value", "never_called": never_called}, debug=True
    ) == {
        "my_key": "my value there and back again",
        "never_called": never_called,
    }
    assert [*app.stream({"my_key": "my value", "never_called": never_called})] == [
        {"inner": {"my_key": "my value there"}},
        {"side": {"my_key": "my value there and back again"}},
    ]
    assert [
        *app.stream(
            {"my_key": "my value", "never_called": never_called}, stream_mode="values"
        )
    ] == [
        {
            "my_key": "my value",
            "never_called": never_called,
        },
        {
            "my_key": "my value there",
            "never_called": never_called,
        },
        {
            "my_key": "my value there and back again",
            "never_called": never_called,
        },
    ]

    chain = app | RunnablePassthrough()

    assert chain.invoke({"my_key": "my value", "never_called": never_called}) == {
        "my_key": "my value there and back again",
        "never_called": never_called,
    }
    assert [*chain.stream({"my_key": "my value", "never_called": never_called})] == [
        {"inner": {"my_key": "my value there"}},
        {"side": {"my_key": "my value there and back again"}},
    ]


@pytest.mark.repeat(10)
@pytest.mark.parametrize("checkpointer_name", ALL_CHECKPOINTERS_SYNC)
def test_nested_graph_interrupts(
    request: pytest.FixtureRequest, checkpointer_name: str
) -> None:
    checkpointer = request.getfixturevalue("checkpointer_" + checkpointer_name)

    class InnerState(TypedDict):
        my_key: str
        my_other_key: str

    def inner_1(state: InnerState):
        return {
            "my_key": state["my_key"] + " here",
            "my_other_key": state["my_key"],
        }

    def inner_2(state: InnerState):
        return {
            "my_key": state["my_key"] + " and there",
            "my_other_key": state["my_key"],
        }

    inner = StateGraph(InnerState)
    inner.add_node("inner_1", inner_1)
    inner.add_node("inner_2", inner_2)
    inner.add_edge("inner_1", "inner_2")
    inner.set_entry_point("inner_1")
    inner.set_finish_point("inner_2")

    class State(TypedDict):
        my_key: str

    def outer_1(state: State):
        return {"my_key": "hi " + state["my_key"]}

    def outer_2(state: State):
        return {"my_key": state["my_key"] + " and back again"}

    graph = StateGraph(State)
    graph.add_node("outer_1", outer_1)
    graph.add_node(
        "inner",
        inner.compile(interrupt_before=["inner_2"]),
    )
    graph.add_node("outer_2", outer_2)
    graph.set_entry_point("outer_1")
    graph.add_edge("outer_1", "inner")
    graph.add_edge("inner", "outer_2")
    graph.set_finish_point("outer_2")

    app = graph.compile(checkpointer=checkpointer)

    # test invoke w/ nested interrupt
    config = {"configurable": {"thread_id": "1"}}
    assert app.invoke({"my_key": "my value"}, config) == {
        "my_key": "hi my value",
    }
    assert list(app.get_state_history(config)) == [
        StateSnapshot(
            values={"my_key": "hi my value"},
            tasks=(
                PregelTask(
                    AnyStr(),
                    "inner",
                ),
            ),
            next=("inner",),
            config={
                "configurable": {
                    "thread_id": "1",
                    "checkpoint_ns": "",
                    "checkpoint_id": AnyStr(),
                }
            },
            metadata={
                "source": "loop",
                "writes": {"outer_1": {"my_key": "hi my value"}},
                "step": 1,
            },
            created_at=AnyStr(),
            parent_config={
                "configurable": {
                    "thread_id": "1",
                    "checkpoint_ns": "",
                    "checkpoint_id": AnyStr(),
                }
            },
            subgraph_state_snapshots={
                "inner": StateSnapshot(
                    values={
                        "my_key": "hi my value here",
                        "my_other_key": "hi my value",
                    },
                    tasks=(
                        PregelTask(
                            AnyStr(),
                            "inner_2",
                        ),
                    ),
                    next=("inner_2",),
                    config={
                        "configurable": {
                            "thread_id": "1",
                            "checkpoint_ns": "inner",
                            "checkpoint_id": AnyStr(),
                        }
                    },
                    metadata={
                        "source": "loop",
                        "writes": {
                            "inner_1": {
                                "my_key": "hi my value here",
                                "my_other_key": "hi my value",
                            }
                        },
                        "step": 1,
                    },
                    created_at=AnyStr(),
                    parent_config={
                        "configurable": {
                            "thread_id": "1",
                            "checkpoint_ns": "inner",
                            "checkpoint_id": AnyStr(),
                        }
                    },
                    subgraph_state_snapshots=None,
                )
            },
        ),
        StateSnapshot(
            values={"my_key": "my value"},
            tasks=(PregelTask(AnyStr(), "outer_1"),),
            next=("outer_1",),
            config={
                "configurable": {
                    "thread_id": "1",
                    "checkpoint_ns": "",
                    "checkpoint_id": AnyStr(),
                }
            },
            metadata={"source": "loop", "writes": None, "step": 0},
            created_at=AnyStr(),
            parent_config={
                "configurable": {
                    "thread_id": "1",
                    "checkpoint_ns": "",
                    "checkpoint_id": AnyStr(),
                }
            },
        ),
        StateSnapshot(
            values={},
            tasks=(PregelTask(AnyStr(), "__start__"),),
            next=("__start__",),
            config={
                "configurable": {
                    "thread_id": "1",
                    "checkpoint_ns": "",
                    "checkpoint_id": AnyStr(),
                }
            },
            metadata={
                "source": "input",
                "writes": {"my_key": "my value"},
                "step": -1,
            },
            created_at=AnyStr(),
            parent_config=None,
        ),
    ]
    assert app.invoke(None, config, debug=True) == {
        "my_key": "hi my value here and there and back again",
    }
    assert list(app.get_state_history(config)) == [
        StateSnapshot(
            values={"my_key": "hi my value here and there and back again"},
            tasks=(),
            next=(),
            config={
                "configurable": {
                    "thread_id": "1",
                    "checkpoint_ns": "",
                    "checkpoint_id": AnyStr(),
                }
            },
            metadata={
                "source": "loop",
                "writes": {
                    "outer_2": {"my_key": "hi my value here and there and back again"}
                },
                "step": 3,
            },
            created_at=AnyStr(),
            parent_config={
                "configurable": {
                    "thread_id": "1",
                    "checkpoint_ns": "",
                    "checkpoint_id": AnyStr(),
                }
            },
        ),
        StateSnapshot(
            values={"my_key": "hi my value here and there"},
            tasks=(PregelTask(AnyStr(), "outer_2"),),
            next=("outer_2",),
            config={
                "configurable": {
                    "thread_id": "1",
                    "checkpoint_ns": "",
                    "checkpoint_id": AnyStr(),
                }
            },
            metadata={
                "source": "loop",
                "writes": {"inner": {"my_key": "hi my value here and there"}},
                "step": 2,
            },
            created_at=AnyStr(),
            parent_config={
                "configurable": {
                    "thread_id": "1",
                    "checkpoint_ns": "",
                    "checkpoint_id": AnyStr(),
                }
            },
        ),
        StateSnapshot(
            values={"my_key": "hi my value"},
            tasks=(PregelTask(AnyStr(), "inner"),),
            next=("inner",),
            config={
                "configurable": {
                    "thread_id": "1",
                    "checkpoint_ns": "",
                    "checkpoint_id": AnyStr(),
                }
            },
            metadata={
                "source": "loop",
                "writes": {"outer_1": {"my_key": "hi my value"}},
                "step": 1,
            },
            created_at=AnyStr(),
            parent_config={
                "configurable": {
                    "thread_id": "1",
                    "checkpoint_ns": "",
                    "checkpoint_id": AnyStr(),
                }
            },
            subgraph_state_snapshots={
                "inner": StateSnapshot(
                    values={
                        "my_key": "hi my value here and there",
                        "my_other_key": "hi my value here",
                    },
                    next=(),
                    tasks=(),
                    config={
                        "configurable": {
                            "thread_id": "1",
                            "checkpoint_ns": "inner",
                            "checkpoint_id": AnyStr(),
                        }
                    },
                    metadata={
                        "source": "loop",
                        "writes": {
                            "inner_2": {
                                "my_key": "hi my value here and there",
                                "my_other_key": "hi my value here",
                            }
                        },
                        "step": 2,
                    },
                    created_at=AnyStr(),
                    parent_config={
                        "configurable": {
                            "thread_id": "1",
                            "checkpoint_ns": "inner",
                            "checkpoint_id": AnyStr(),
                        }
                    },
                    subgraph_state_snapshots=None,
                )
            },
        ),
        StateSnapshot(
            values={"my_key": "my value"},
            tasks=(PregelTask(AnyStr(), "outer_1"),),
            next=("outer_1",),
            config={
                "configurable": {
                    "thread_id": "1",
                    "checkpoint_ns": "",
                    "checkpoint_id": AnyStr(),
                }
            },
            metadata={"source": "loop", "writes": None, "step": 0},
            created_at=AnyStr(),
            parent_config={
                "configurable": {
                    "thread_id": "1",
                    "checkpoint_ns": "",
                    "checkpoint_id": AnyStr(),
                }
            },
        ),
        StateSnapshot(
            values={},
            tasks=(PregelTask(AnyStr(), "__start__"),),
            next=("__start__",),
            config={
                "configurable": {
                    "thread_id": "1",
                    "checkpoint_ns": "",
                    "checkpoint_id": AnyStr(),
                }
            },
            metadata={
                "source": "input",
                "writes": {"my_key": "my value"},
                "step": -1,
            },
            created_at=AnyStr(),
            parent_config=None,
        ),
    ]

    # test stream updates w/ nested interrupt
    config = {"configurable": {"thread_id": "2"}}
    assert [*app.stream({"my_key": "my value"}, config)] == [
        {"outer_1": {"my_key": "hi my value"}},
    ]
    assert [*app.stream(None, config)] == [
        {"inner": {"my_key": "hi my value here and there"}},
        {"outer_2": {"my_key": "hi my value here and there and back again"}},
    ]

    # test stream values w/ nested interrupt
    config = {"configurable": {"thread_id": "3"}}
    assert [*app.stream({"my_key": "my value"}, config, stream_mode="values")] == [
        {
            "my_key": "my value",
        },
        {
            "my_key": "hi my value",
        },
    ]
    assert [*app.stream(None, config, stream_mode="values")] == [
        {
            "my_key": "hi my value here and there",
        },
        {
            "my_key": "hi my value here and there and back again",
        },
    ]

    # test interrupts BEFORE the node w/ interrupts
    app = graph.compile(checkpointer=checkpointer, interrupt_before=["inner"])
    config = {"configurable": {"thread_id": "4"}}
    assert [*app.stream({"my_key": "my value"}, config, stream_mode="values")] == [
        {
            "my_key": "my value",
        },
        {
            "my_key": "hi my value",
        },
    ]
    assert list(app.get_state_history(config)) == [
        StateSnapshot(
            values={"my_key": "hi my value"},
            tasks=(
                PregelTask(
                    AnyStr(),
                    "inner",
                ),
            ),
            next=("inner",),
            config={
                "configurable": {
                    "thread_id": "4",
                    "checkpoint_ns": "",
                    "checkpoint_id": AnyStr(),
                }
            },
            metadata={
                "source": "loop",
                "writes": {"outer_1": {"my_key": "hi my value"}},
                "step": 1,
            },
            created_at=AnyStr(),
            parent_config={
                "configurable": {
                    "thread_id": "4",
                    "checkpoint_ns": "",
                    "checkpoint_id": AnyStr(),
                }
            },
        ),
        StateSnapshot(
            values={"my_key": "my value"},
            tasks=(PregelTask(AnyStr(), "outer_1"),),
            next=("outer_1",),
            config={
                "configurable": {
                    "thread_id": "4",
                    "checkpoint_ns": "",
                    "checkpoint_id": AnyStr(),
                }
            },
            metadata={"source": "loop", "writes": None, "step": 0},
            created_at=AnyStr(),
            parent_config={
                "configurable": {
                    "thread_id": "4",
                    "checkpoint_ns": "",
                    "checkpoint_id": AnyStr(),
                }
            },
        ),
        StateSnapshot(
            values={},
            tasks=(PregelTask(AnyStr(), "__start__"),),
            next=("__start__",),
            config={
                "configurable": {
                    "thread_id": "4",
                    "checkpoint_ns": "",
                    "checkpoint_id": AnyStr(),
                }
            },
            metadata={
                "source": "input",
                "writes": {"my_key": "my value"},
                "step": -1,
            },
            created_at=AnyStr(),
            parent_config=None,
        ),
    ]
    # while we're waiting for the node w/ interrupt inside to finish
    assert [*app.stream(None, config, stream_mode="values")] == []
    assert list(app.get_state_history(config)) == [
        StateSnapshot(
            values={"my_key": "hi my value"},
            tasks=(
                PregelTask(
                    AnyStr(),
                    "inner",
                ),
            ),
            next=("inner",),
            config={
                "configurable": {
                    "thread_id": "4",
                    "checkpoint_ns": "",
                    "checkpoint_id": AnyStr(),
                }
            },
            metadata={
                "source": "loop",
                "writes": {"outer_1": {"my_key": "hi my value"}},
                "step": 1,
            },
            created_at=AnyStr(),
            parent_config={
                "configurable": {
                    "thread_id": "4",
                    "checkpoint_ns": "",
                    "checkpoint_id": AnyStr(),
                }
            },
            subgraph_state_snapshots={
                "inner": StateSnapshot(
                    values={
                        "my_key": "hi my value here",
                        "my_other_key": "hi my value",
                    },
                    tasks=(
                        PregelTask(
                            AnyStr(),
                            "inner_2",
                        ),
                    ),
                    next=("inner_2",),
                    config={
                        "configurable": {
                            "thread_id": "4",
                            "checkpoint_ns": "inner",
                            "checkpoint_id": AnyStr(),
                        }
                    },
                    metadata={
                        "source": "loop",
                        "writes": {
                            "inner_1": {
                                "my_key": "hi my value here",
                                "my_other_key": "hi my value",
                            }
                        },
                        "step": 1,
                    },
                    created_at=AnyStr(),
                    parent_config={
                        "configurable": {
                            "thread_id": "4",
                            "checkpoint_ns": "inner",
                            "checkpoint_id": AnyStr(),
                        }
                    },
                    subgraph_state_snapshots=None,
                )
            },
        ),
        StateSnapshot(
            values={"my_key": "my value"},
            tasks=(PregelTask(AnyStr(), "outer_1"),),
            next=("outer_1",),
            config={
                "configurable": {
                    "thread_id": "4",
                    "checkpoint_ns": "",
                    "checkpoint_id": AnyStr(),
                }
            },
            metadata={"source": "loop", "writes": None, "step": 0},
            created_at=AnyStr(),
            parent_config={
                "configurable": {
                    "thread_id": "4",
                    "checkpoint_ns": "",
                    "checkpoint_id": AnyStr(),
                }
            },
        ),
        StateSnapshot(
            values={},
            tasks=(PregelTask(AnyStr(), "__start__"),),
            next=("__start__",),
            config={
                "configurable": {
                    "thread_id": "4",
                    "checkpoint_ns": "",
                    "checkpoint_id": AnyStr(),
                }
            },
            metadata={
                "source": "input",
                "writes": {"my_key": "my value"},
                "step": -1,
            },
            created_at=AnyStr(),
            parent_config=None,
        ),
    ]
    assert [*app.stream(None, config, stream_mode="values")] == [
        {
            "my_key": "hi my value here and there",
        },
        {
            "my_key": "hi my value here and there and back again",
        },
    ]
    assert list(app.get_state_history(config)) == [
        StateSnapshot(
            values={"my_key": "hi my value here and there and back again"},
            tasks=(),
            next=(),
            config={
                "configurable": {
                    "thread_id": "4",
                    "checkpoint_ns": "",
                    "checkpoint_id": AnyStr(),
                }
            },
            metadata={
                "source": "loop",
                "writes": {
                    "outer_2": {"my_key": "hi my value here and there and back again"}
                },
                "step": 3,
            },
            created_at=AnyStr(),
            parent_config={
                "configurable": {
                    "thread_id": "4",
                    "checkpoint_ns": "",
                    "checkpoint_id": AnyStr(),
                }
            },
        ),
        StateSnapshot(
            values={"my_key": "hi my value here and there"},
            tasks=(PregelTask(AnyStr(), "outer_2"),),
            next=("outer_2",),
            config={
                "configurable": {
                    "thread_id": "4",
                    "checkpoint_ns": "",
                    "checkpoint_id": AnyStr(),
                }
            },
            metadata={
                "source": "loop",
                "writes": {"inner": {"my_key": "hi my value here and there"}},
                "step": 2,
            },
            created_at=AnyStr(),
            parent_config={
                "configurable": {
                    "thread_id": "4",
                    "checkpoint_ns": "",
                    "checkpoint_id": AnyStr(),
                }
            },
        ),
        StateSnapshot(
            values={"my_key": "hi my value"},
            tasks=(PregelTask(AnyStr(), "inner"),),
            next=("inner",),
            config={
                "configurable": {
                    "thread_id": "4",
                    "checkpoint_ns": "",
                    "checkpoint_id": AnyStr(),
                }
            },
            metadata={
                "source": "loop",
                "writes": {"outer_1": {"my_key": "hi my value"}},
                "step": 1,
            },
            created_at=AnyStr(),
            parent_config={
                "configurable": {
                    "thread_id": "4",
                    "checkpoint_ns": "",
                    "checkpoint_id": AnyStr(),
                }
            },
            subgraph_state_snapshots={
                "inner": StateSnapshot(
                    values={
                        "my_key": "hi my value here and there",
                        "my_other_key": "hi my value here",
                    },
                    tasks=(),
                    next=(),
                    config={
                        "configurable": {
                            "thread_id": "4",
                            "checkpoint_ns": "inner",
                            "checkpoint_id": AnyStr(),
                        }
                    },
                    metadata={
                        "source": "loop",
                        "writes": {
                            "inner_2": {
                                "my_key": "hi my value here and there",
                                "my_other_key": "hi my value here",
                            }
                        },
                        "step": 2,
                    },
                    created_at=AnyStr(),
                    parent_config={
                        "configurable": {
                            "thread_id": "4",
                            "checkpoint_ns": "inner",
                            "checkpoint_id": AnyStr(),
                        }
                    },
                    subgraph_state_snapshots=None,
                )
            },
        ),
        StateSnapshot(
            values={"my_key": "my value"},
            tasks=(PregelTask(AnyStr(), "outer_1"),),
            next=("outer_1",),
            config={
                "configurable": {
                    "thread_id": "4",
                    "checkpoint_ns": "",
                    "checkpoint_id": AnyStr(),
                }
            },
            metadata={"source": "loop", "writes": None, "step": 0},
            created_at=AnyStr(),
            parent_config={
                "configurable": {
                    "thread_id": "4",
                    "checkpoint_ns": "",
                    "checkpoint_id": AnyStr(),
                }
            },
        ),
        StateSnapshot(
            values={},
            tasks=(PregelTask(AnyStr(), "__start__"),),
            next=("__start__",),
            config={
                "configurable": {
                    "thread_id": "4",
                    "checkpoint_ns": "",
                    "checkpoint_id": AnyStr(),
                }
            },
            metadata={
                "source": "input",
                "writes": {"my_key": "my value"},
                "step": -1,
            },
            created_at=AnyStr(),
            parent_config=None,
        ),
    ]

    # test interrupts AFTER the node w/ interrupts
    app = graph.compile(checkpointer=checkpointer, interrupt_after=["inner"])
    config = {"configurable": {"thread_id": "5"}}
    assert [*app.stream({"my_key": "my value"}, config, stream_mode="values")] == [
        {
            "my_key": "my value",
        },
        {
            "my_key": "hi my value",
        },
    ]
    assert list(app.get_state_history(config)) == [
        StateSnapshot(
            values={"my_key": "hi my value"},
            tasks=(
                PregelTask(
                    AnyStr(),
                    "inner",
                ),
            ),
            next=("inner",),
            config={
                "configurable": {
                    "thread_id": "5",
                    "checkpoint_ns": "",
                    "checkpoint_id": AnyStr(),
                }
            },
            metadata={
                "source": "loop",
                "writes": {"outer_1": {"my_key": "hi my value"}},
                "step": 1,
            },
            created_at=AnyStr(),
            parent_config={
                "configurable": {
                    "thread_id": "5",
                    "checkpoint_ns": "",
                    "checkpoint_id": AnyStr(),
                }
            },
            subgraph_state_snapshots={
                "inner": StateSnapshot(
                    values={
                        "my_key": "hi my value here",
                        "my_other_key": "hi my value",
                    },
                    tasks=(
                        PregelTask(
                            AnyStr(),
                            name="inner_2",
                        ),
                    ),
                    next=("inner_2",),
                    config={
                        "configurable": {
                            "thread_id": "5",
                            "checkpoint_ns": "inner",
                            "checkpoint_id": AnyStr(),
                        }
                    },
                    metadata={
                        "source": "loop",
                        "writes": {
                            "inner_1": {
                                "my_key": "hi my value here",
                                "my_other_key": "hi my value",
                            }
                        },
                        "step": 1,
                    },
                    created_at=AnyStr(),
                    parent_config={
                        "configurable": {
                            "thread_id": "5",
                            "checkpoint_ns": "inner",
                            "checkpoint_id": AnyStr(),
                        }
                    },
                    subgraph_state_snapshots=None,
                )
            },
        ),
        StateSnapshot(
            values={"my_key": "my value"},
            tasks=(PregelTask(AnyStr(), "outer_1"),),
            next=("outer_1",),
            config={
                "configurable": {
                    "thread_id": "5",
                    "checkpoint_ns": "",
                    "checkpoint_id": AnyStr(),
                }
            },
            metadata={"source": "loop", "writes": None, "step": 0},
            created_at=AnyStr(),
            parent_config={
                "configurable": {
                    "thread_id": "5",
                    "checkpoint_ns": "",
                    "checkpoint_id": AnyStr(),
                }
            },
        ),
        StateSnapshot(
            values={},
            tasks=(PregelTask(AnyStr(), "__start__"),),
            next=("__start__",),
            config={
                "configurable": {
                    "thread_id": "5",
                    "checkpoint_ns": "",
                    "checkpoint_id": AnyStr(),
                }
            },
            metadata={
                "source": "input",
                "writes": {"my_key": "my value"},
                "step": -1,
            },
            created_at=AnyStr(),
            parent_config=None,
        ),
    ]
    assert [*app.stream(None, config, stream_mode="values")] == [
        {
            "my_key": "hi my value here and there",
        },
    ]
    # interrupted after "inner"
    assert list(app.get_state_history(config)) == [
        StateSnapshot(
            values={"my_key": "hi my value here and there"},
            tasks=(PregelTask(AnyStr(), "outer_2"),),
            next=("outer_2",),
            config={
                "configurable": {
                    "thread_id": "5",
                    "checkpoint_ns": "",
                    "checkpoint_id": AnyStr(),
                }
            },
            metadata={
                "source": "loop",
                "writes": {"inner": {"my_key": "hi my value here and there"}},
                "step": 2,
            },
            created_at=AnyStr(),
            parent_config={
                "configurable": {
                    "thread_id": "5",
                    "checkpoint_ns": "",
                    "checkpoint_id": AnyStr(),
                }
            },
        ),
        StateSnapshot(
            values={"my_key": "hi my value"},
            tasks=(PregelTask(AnyStr(), "inner"),),
            next=("inner",),
            config={
                "configurable": {
                    "thread_id": "5",
                    "checkpoint_ns": "",
                    "checkpoint_id": AnyStr(),
                }
            },
            metadata={
                "source": "loop",
                "writes": {"outer_1": {"my_key": "hi my value"}},
                "step": 1,
            },
            created_at=AnyStr(),
            parent_config={
                "configurable": {
                    "thread_id": "5",
                    "checkpoint_ns": "",
                    "checkpoint_id": AnyStr(),
                }
            },
            subgraph_state_snapshots={
                "inner": StateSnapshot(
                    values={
                        "my_key": "hi my value here and there",
                        "my_other_key": "hi my value here",
                    },
                    tasks=(),
                    next=(),
                    config={
                        "configurable": {
                            "thread_id": "5",
                            "checkpoint_ns": "inner",
                            "checkpoint_id": AnyStr(),
                        }
                    },
                    metadata={
                        "source": "loop",
                        "writes": {
                            "inner_2": {
                                "my_key": "hi my value here and there",
                                "my_other_key": "hi my value here",
                            }
                        },
                        "step": 2,
                    },
                    created_at=AnyStr(),
                    parent_config={
                        "configurable": {
                            "thread_id": "5",
                            "checkpoint_ns": "inner",
                            "checkpoint_id": AnyStr(),
                        }
                    },
                    subgraph_state_snapshots=None,
                )
            },
        ),
        StateSnapshot(
            values={"my_key": "my value"},
            tasks=(PregelTask(AnyStr(), "outer_1"),),
            next=("outer_1",),
            config={
                "configurable": {
                    "thread_id": "5",
                    "checkpoint_ns": "",
                    "checkpoint_id": AnyStr(),
                }
            },
            metadata={"source": "loop", "writes": None, "step": 0},
            created_at=AnyStr(),
            parent_config={
                "configurable": {
                    "thread_id": "5",
                    "checkpoint_ns": "",
                    "checkpoint_id": AnyStr(),
                }
            },
        ),
        StateSnapshot(
            values={},
            tasks=(PregelTask(AnyStr(), "__start__"),),
            next=("__start__",),
            config={
                "configurable": {
                    "thread_id": "5",
                    "checkpoint_ns": "",
                    "checkpoint_id": AnyStr(),
                }
            },
            metadata={
                "source": "input",
                "writes": {"my_key": "my value"},
                "step": -1,
            },
            created_at=AnyStr(),
            parent_config=None,
        ),
    ]
    assert [*app.stream(None, config, stream_mode="values")] == [
        {
            "my_key": "hi my value here and there and back again",
        },
    ]
    assert list(app.get_state_history(config)) == [
        StateSnapshot(
            values={"my_key": "hi my value here and there and back again"},
            tasks=(),
            next=(),
            config={
                "configurable": {
                    "thread_id": "5",
                    "checkpoint_ns": "",
                    "checkpoint_id": AnyStr(),
                }
            },
            metadata={
                "source": "loop",
                "writes": {
                    "outer_2": {"my_key": "hi my value here and there and back again"}
                },
                "step": 3,
            },
            created_at=AnyStr(),
            parent_config={
                "configurable": {
                    "thread_id": "5",
                    "checkpoint_ns": "",
                    "checkpoint_id": AnyStr(),
                }
            },
        ),
        StateSnapshot(
            values={"my_key": "hi my value here and there"},
            tasks=(PregelTask(AnyStr(), "outer_2"),),
            next=("outer_2",),
            config={
                "configurable": {
                    "thread_id": "5",
                    "checkpoint_ns": "",
                    "checkpoint_id": AnyStr(),
                }
            },
            metadata={
                "source": "loop",
                "writes": {"inner": {"my_key": "hi my value here and there"}},
                "step": 2,
            },
            created_at=AnyStr(),
            parent_config={
                "configurable": {
                    "thread_id": "5",
                    "checkpoint_ns": "",
                    "checkpoint_id": AnyStr(),
                }
            },
        ),
        StateSnapshot(
            values={"my_key": "hi my value"},
            tasks=(PregelTask(AnyStr(), "inner"),),
            next=("inner",),
            config={
                "configurable": {
                    "thread_id": "5",
                    "checkpoint_ns": "",
                    "checkpoint_id": AnyStr(),
                }
            },
            metadata={
                "source": "loop",
                "writes": {"outer_1": {"my_key": "hi my value"}},
                "step": 1,
            },
            created_at=AnyStr(),
            parent_config={
                "configurable": {
                    "thread_id": "5",
                    "checkpoint_ns": "",
                    "checkpoint_id": AnyStr(),
                }
            },
            subgraph_state_snapshots={
                "inner": StateSnapshot(
                    values={
                        "my_key": "hi my value here and there",
                        "my_other_key": "hi my value here",
                    },
                    tasks=(),
                    next=(),
                    config={
                        "configurable": {
                            "thread_id": "5",
                            "checkpoint_ns": "inner",
                            "checkpoint_id": AnyStr(),
                        }
                    },
                    metadata={
                        "source": "loop",
                        "writes": {
                            "inner_2": {
                                "my_key": "hi my value here and there",
                                "my_other_key": "hi my value here",
                            }
                        },
                        "step": 2,
                    },
                    created_at=AnyStr(),
                    parent_config={
                        "configurable": {
                            "thread_id": "5",
                            "checkpoint_ns": "inner",
                            "checkpoint_id": AnyStr(),
                        }
                    },
                    subgraph_state_snapshots=None,
                )
            },
        ),
        StateSnapshot(
            values={"my_key": "my value"},
            tasks=(PregelTask(AnyStr(), "outer_1"),),
            next=("outer_1",),
            config={
                "configurable": {
                    "thread_id": "5",
                    "checkpoint_ns": "",
                    "checkpoint_id": AnyStr(),
                }
            },
            metadata={"source": "loop", "writes": None, "step": 0},
            created_at=AnyStr(),
            parent_config={
                "configurable": {
                    "thread_id": "5",
                    "checkpoint_ns": "",
                    "checkpoint_id": AnyStr(),
                }
            },
        ),
        StateSnapshot(
            values={},
            tasks=(PregelTask(AnyStr(), "__start__"),),
            next=("__start__",),
            config={
                "configurable": {
                    "thread_id": "5",
                    "checkpoint_ns": "",
                    "checkpoint_id": AnyStr(),
                }
            },
            metadata={
                "source": "input",
                "writes": {"my_key": "my value"},
                "step": -1,
            },
            created_at=AnyStr(),
            parent_config=None,
        ),
    ]

    # test restarting from checkpoint_id
    config = {"configurable": {"thread_id": "6"}}
    app = graph.compile(checkpointer=checkpointer)
    assert app.invoke({"my_key": "my value"}, config, debug=True) == {
        "my_key": "hi my value"
    }
    state_history = [c for c in app.get_state_history(config)]
    assert state_history == [
        StateSnapshot(
            values={"my_key": "hi my value"},
            tasks=(PregelTask(AnyStr(), "inner"),),
            next=("inner",),
            config={
                "configurable": {
                    "thread_id": "6",
                    "checkpoint_ns": "",
                    "checkpoint_id": AnyStr(),
                }
            },
            metadata={
                "source": "loop",
                "writes": {"outer_1": {"my_key": "hi my value"}},
                "step": 1,
            },
            created_at=AnyStr(),
            parent_config={
                "configurable": {
                    "thread_id": "6",
                    "checkpoint_ns": "",
                    "checkpoint_id": AnyStr(),
                }
            },
            subgraph_state_snapshots={
                "inner": StateSnapshot(
                    values={
                        "my_key": "hi my value here",
                        "my_other_key": "hi my value",
                    },
                    tasks=(PregelTask(AnyStr(), "inner_2"),),
                    next=("inner_2",),
                    config={
                        "configurable": {
                            "thread_id": "6",
                            "checkpoint_ns": "inner",
                            "checkpoint_id": AnyStr(),
                        }
                    },
                    metadata={
                        "source": "loop",
                        "writes": {
                            "inner_1": {
                                "my_key": "hi my value here",
                                "my_other_key": "hi my value",
                            }
                        },
                        "step": 1,
                    },
                    created_at=AnyStr(),
                    parent_config={
                        "configurable": {
                            "thread_id": "6",
                            "checkpoint_ns": "inner",
                            "checkpoint_id": AnyStr(),
                        }
                    },
                    subgraph_state_snapshots=None,
                )
            },
        ),
        StateSnapshot(
            values={"my_key": "my value"},
            tasks=(PregelTask(AnyStr(), "outer_1"),),
            next=("outer_1",),
            config={
                "configurable": {
                    "thread_id": "6",
                    "checkpoint_ns": "",
                    "checkpoint_id": AnyStr(),
                }
            },
            metadata={"source": "loop", "writes": None, "step": 0},
            created_at=AnyStr(),
            parent_config={
                "configurable": {
                    "thread_id": "6",
                    "checkpoint_ns": "",
                    "checkpoint_id": AnyStr(),
                }
            },
        ),
        StateSnapshot(
            values={},
            tasks=(PregelTask(AnyStr(), "__start__"),),
            next=("__start__",),
            config={
                "configurable": {
                    "thread_id": "6",
                    "checkpoint_ns": "",
                    "checkpoint_id": AnyStr(),
                }
            },
            metadata={
                "source": "input",
                "writes": {"my_key": "my value"},
                "step": -1,
            },
            created_at=AnyStr(),
            parent_config=None,
        ),
    ]
    child_state_history = [
        c
        for c in app.get_state_history(
            {"configurable": {"thread_id": "6", "checkpoint_ns": "inner"}}
        )
    ]
    assert child_state_history == [
        StateSnapshot(
            values={
                "my_key": "hi my value here",
                "my_other_key": "hi my value",
            },
            tasks=(PregelTask(AnyStr(), "inner_2"),),
            next=("inner_2",),
            config={
                "configurable": {
                    "thread_id": "6",
                    "checkpoint_ns": "inner",
                    "checkpoint_id": AnyStr(),
                }
            },
            metadata={
                "source": "loop",
                "writes": {
                    "inner_1": {
                        "my_key": "hi my value here",
                        "my_other_key": "hi my value",
                    }
                },
                "step": 1,
            },
            created_at=AnyStr(),
            parent_config={
                "configurable": {
                    "thread_id": "6",
                    "checkpoint_ns": "inner",
                    "checkpoint_id": AnyStr(),
                }
            },
        ),
        # there should be a single child checkpoint because we only keep
        # one child checkpoint per parent checkpoint (in which child ran)
    ]

    # check that child snapshot matches id of parent
    child_snapshot = child_state_history[0]
    assert (
        child_snapshot.config["configurable"]["checkpoint_id"]
        == state_history[0].config["configurable"]["checkpoint_id"]
    )
    # check resuming from interrupt w/ checkpoint_id
    interrupt_state_snapshot, before_interrupt_state_snapshot = state_history[:2]
    before_interrupt_config = before_interrupt_state_snapshot.config
    # going to get to interrupt again here, so the output is None
    assert app.invoke(None, before_interrupt_config, debug=True) == {
        "my_key": "hi my value"
    }
    # one more "identical" snapshot than before, at top of list
    assert list(app.get_state_history(config)) == [
        StateSnapshot(
            values={"my_key": "hi my value"},
            tasks=(PregelTask(AnyStr(), "inner"),),
            next=("inner",),
            config={
                "configurable": {
                    "thread_id": "6",
                    "checkpoint_ns": "",
                    "checkpoint_id": AnyStr(),
                }
            },
            metadata={
                "source": "loop",
                "writes": {"outer_1": {"my_key": "hi my value"}},
                "step": 1,
            },
            created_at=AnyStr(),
            parent_config={
                "configurable": {
                    "thread_id": "6",
                    "checkpoint_ns": "",
                    "checkpoint_id": AnyStr(),
                }
            },
            subgraph_state_snapshots={
                "inner": StateSnapshot(
                    values={
                        "my_key": "hi my value here",
                        "my_other_key": "hi my value",
                    },
                    tasks=(PregelTask(AnyStr(), "inner_2"),),
                    next=("inner_2",),
                    config={
                        "configurable": {
                            "thread_id": "6",
                            "checkpoint_ns": "inner",
                            "checkpoint_id": AnyStr(),
                        }
                    },
                    metadata={
                        "source": "loop",
                        "writes": {
                            "inner_1": {
                                "my_key": "hi my value here",
                                "my_other_key": "hi my value",
                            }
                        },
                        "step": 1,
                    },
                    created_at=AnyStr(),
                    parent_config={
                        "configurable": {
                            "thread_id": "6",
                            "checkpoint_ns": "inner",
                            "checkpoint_id": AnyStr(),
                        }
                    },
                ),
            },
        ),
        StateSnapshot(
            values={"my_key": "hi my value"},
            tasks=(PregelTask(AnyStr(), "inner"),),
            next=("inner",),
            config={
                "configurable": {
                    "thread_id": "6",
                    "checkpoint_ns": "",
                    "checkpoint_id": AnyStr(),
                }
            },
            metadata={
                "source": "loop",
                "writes": {"outer_1": {"my_key": "hi my value"}},
                "step": 1,
            },
            created_at=AnyStr(),
            parent_config={
                "configurable": {
                    "thread_id": "6",
                    "checkpoint_ns": "",
                    "checkpoint_id": AnyStr(),
                }
            },
            subgraph_state_snapshots={
                "inner": StateSnapshot(
                    values={
                        "my_key": "hi my value here",
                        "my_other_key": "hi my value",
                    },
                    tasks=(PregelTask(AnyStr(), "inner_2"),),
                    next=("inner_2",),
                    config={
                        "configurable": {
                            "thread_id": "6",
                            "checkpoint_ns": "inner",
                            "checkpoint_id": AnyStr(),
                        }
                    },
                    metadata={
                        "source": "loop",
                        "writes": {
                            "inner_1": {
                                "my_key": "hi my value here",
                                "my_other_key": "hi my value",
                            }
                        },
                        "step": 1,
                    },
                    created_at=AnyStr(),
                    parent_config={
                        "configurable": {
                            "thread_id": "6",
                            "checkpoint_ns": "inner",
                            "checkpoint_id": AnyStr(),
                        }
                    },
                ),
            },
        ),
        StateSnapshot(
            values={"my_key": "my value"},
            tasks=(PregelTask(AnyStr(), "outer_1"),),
            next=("outer_1",),
            config={
                "configurable": {
                    "thread_id": "6",
                    "checkpoint_ns": "",
                    "checkpoint_id": AnyStr(),
                }
            },
            metadata={"source": "loop", "writes": None, "step": 0},
            created_at=AnyStr(),
            parent_config={
                "configurable": {
                    "thread_id": "6",
                    "checkpoint_ns": "",
                    "checkpoint_id": AnyStr(),
                }
            },
        ),
        StateSnapshot(
            values={},
            tasks=(PregelTask(AnyStr(), "__start__"),),
            next=("__start__",),
            config={
                "configurable": {
                    "thread_id": "6",
                    "checkpoint_ns": "",
                    "checkpoint_id": AnyStr(),
                }
            },
            metadata={
                "source": "input",
                "writes": {"my_key": "my value"},
                "step": -1,
            },
            created_at=AnyStr(),
            parent_config=None,
        ),
    ]
    # going to restart from interrupt
    interrupt_config = interrupt_state_snapshot.config
    assert app.invoke(None, interrupt_config, debug=True) == {
        "my_key": "hi my value here and there and back again",
    }
    assert list(app.get_state_history(config)) == [
        StateSnapshot(
            values={"my_key": "hi my value here and there and back again"},
            tasks=(),
            next=(),
            config={
                "configurable": {
                    "thread_id": "6",
                    "checkpoint_ns": "",
                    "checkpoint_id": AnyStr(),
                }
            },
            metadata={
                "source": "loop",
                "writes": {
                    "outer_2": {"my_key": "hi my value here and there and back again"}
                },
                "step": 3,
            },
            created_at=AnyStr(),
            parent_config={
                "configurable": {
                    "thread_id": "6",
                    "checkpoint_ns": "",
                    "checkpoint_id": AnyStr(),
                }
            },
        ),
        StateSnapshot(
            values={"my_key": "hi my value here and there"},
            tasks=(PregelTask(AnyStr(), "outer_2"),),
            next=("outer_2",),
            config={
                "configurable": {
                    "thread_id": "6",
                    "checkpoint_ns": "",
                    "checkpoint_id": AnyStr(),
                }
            },
            metadata={
                "source": "loop",
                "writes": {"inner": {"my_key": "hi my value here and there"}},
                "step": 2,
            },
            created_at=AnyStr(),
            parent_config={
                "configurable": {
                    "thread_id": "6",
                    "checkpoint_ns": "",
                    "checkpoint_id": AnyStr(),
                }
            },
        ),
        StateSnapshot(
            values={"my_key": "hi my value"},
            tasks=(PregelTask(AnyStr(), "inner"),),
            next=("inner",),
            config={
                "configurable": {
                    "thread_id": "6",
                    "checkpoint_ns": "",
                    "checkpoint_id": AnyStr(),
                }
            },
            metadata={
                "source": "loop",
                "writes": {"outer_1": {"my_key": "hi my value"}},
                "step": 1,
            },
            created_at=AnyStr(),
            parent_config={
                "configurable": {
                    "thread_id": "6",
                    "checkpoint_ns": "",
                    "checkpoint_id": AnyStr(),
                }
            },
            subgraph_state_snapshots={
                "inner": StateSnapshot(
                    values={
                        "my_key": "hi my value here",
                        "my_other_key": "hi my value",
                    },
                    tasks=(PregelTask(AnyStr(), "inner_2"),),
                    next=("inner_2",),
                    config={
                        "configurable": {
                            "thread_id": "6",
                            "checkpoint_ns": "inner",
                            "checkpoint_id": AnyStr(),
                        }
                    },
                    metadata={
                        "source": "loop",
                        "writes": {
                            "inner_1": {
                                "my_key": "hi my value here",
                                "my_other_key": "hi my value",
                            }
                        },
                        "step": 1,
                    },
                    created_at=AnyStr(),
                    parent_config={
                        "configurable": {
                            "thread_id": "6",
                            "checkpoint_ns": "inner",
                            "checkpoint_id": AnyStr(),
                        }
                    },
                    subgraph_state_snapshots=None,
                )
            },
        ),
        StateSnapshot(
            values={"my_key": "hi my value"},
            tasks=(PregelTask(AnyStr(), "inner"),),
            next=("inner",),
            config={
                "configurable": {
                    "thread_id": "6",
                    "checkpoint_ns": "",
                    "checkpoint_id": AnyStr(),
                }
            },
            metadata={
                "source": "loop",
                "writes": {"outer_1": {"my_key": "hi my value"}},
                "step": 1,
            },
            created_at=AnyStr(),
            parent_config={
                "configurable": {
                    "thread_id": "6",
                    "checkpoint_ns": "",
                    "checkpoint_id": AnyStr(),
                }
            },
            subgraph_state_snapshots={
                "inner": StateSnapshot(
                    values={
                        "my_key": "hi my value here and there",
                        "my_other_key": "hi my value here",
                    },
                    tasks=(),
                    next=(),
                    config={
                        "configurable": {
                            "thread_id": "6",
                            "checkpoint_ns": "inner",
                            "checkpoint_id": AnyStr(),
                        }
                    },
                    metadata={
                        "source": "loop",
                        "writes": {
                            "inner_2": {
                                "my_key": "hi my value here and there",
                                "my_other_key": "hi my value here",
                            }
                        },
                        "step": 2,
                    },
                    created_at=AnyStr(),
                    parent_config={
                        "configurable": {
                            "thread_id": "6",
                            "checkpoint_ns": "inner",
                            "checkpoint_id": AnyStr(),
                        }
                    },
                    subgraph_state_snapshots=None,
                )
            },
        ),
        StateSnapshot(
            values={"my_key": "my value"},
            tasks=(PregelTask(AnyStr(), "outer_1"),),
            next=("outer_1",),
            config={
                "configurable": {
                    "thread_id": "6",
                    "checkpoint_ns": "",
                    "checkpoint_id": AnyStr(),
                }
            },
            metadata={"source": "loop", "writes": None, "step": 0},
            created_at=AnyStr(),
            parent_config={
                "configurable": {
                    "thread_id": "6",
                    "checkpoint_ns": "",
                    "checkpoint_id": AnyStr(),
                }
            },
        ),
        StateSnapshot(
            values={},
            tasks=(PregelTask(AnyStr(), "__start__"),),
            next=("__start__",),
            config={
                "configurable": {
                    "thread_id": "6",
                    "checkpoint_ns": "",
                    "checkpoint_id": AnyStr(),
                }
            },
            metadata={
                "source": "input",
                "writes": {"my_key": "my value"},
                "step": -1,
            },
            created_at=AnyStr(),
            parent_config=None,
        ),
    ]


@pytest.mark.parametrize("checkpointer_name", ALL_CHECKPOINTERS_SYNC)
def test_nested_graph_interrupts_parallel(
    request: pytest.FixtureRequest, checkpointer_name: str
) -> None:
    checkpointer = request.getfixturevalue("checkpointer_" + checkpointer_name)

    class InnerState(TypedDict):
        my_key: Annotated[str, operator.add]
        my_other_key: str

    def inner_1(state: InnerState):
        time.sleep(0.1)
        return {"my_key": "got here", "my_other_key": state["my_key"]}

    def inner_2(state: InnerState):
        return {
            "my_key": " and there",
            "my_other_key": state["my_key"],
        }

    inner = StateGraph(InnerState)
    inner.add_node("inner_1", inner_1)
    inner.add_node("inner_2", inner_2)
    inner.add_edge("inner_1", "inner_2")
    inner.set_entry_point("inner_1")
    inner.set_finish_point("inner_2")

    class State(TypedDict):
        my_key: Annotated[str, operator.add]

    def outer_1(state: State):
        return {"my_key": " and parallel"}

    def outer_2(state: State):
        return {"my_key": " and back again"}

    graph = StateGraph(State)
    graph.add_node(
        "inner",
        inner.compile(interrupt_before=["inner_2"]),
    )
    graph.add_node("outer_1", outer_1)
    graph.add_node("outer_2", outer_2)

    graph.add_edge(START, "inner")
    graph.add_edge(START, "outer_1")
    graph.add_edge(["inner", "outer_1"], "outer_2")
    graph.set_finish_point("outer_2")

    app = graph.compile(checkpointer=checkpointer)

    # test invoke w/ nested interrupt
    config = {"configurable": {"thread_id": "1"}}
    assert app.invoke({"my_key": ""}, config, debug=True) == {
        "my_key": "",
    }

    assert app.invoke(None, config, debug=True) == {
        "my_key": "got here and there and parallel and back again",
    }

    # below combo of assertions is asserting two things
    # - outer_1 finishes before inner interrupts (because we see its output in stream, which only happens after node finishes)
    # - the writes of outer are persisted in 1st call and used in 2nd call, ie outer isn't called again (because we dont see outer_1 output again in 2nd stream)
    # test stream updates w/ nested interrupt
    config = {"configurable": {"thread_id": "2"}}
    assert [*app.stream({"my_key": ""}, config)] == [
        # we got to parallel node first
        {"outer_1": {"my_key": " and parallel"}},
    ]
    assert [*app.stream(None, config)] == [
        {"inner": {"my_key": "got here and there"}},
        {"outer_2": {"my_key": " and back again"}},
    ]

    # test stream values w/ nested interrupt
    config = {"configurable": {"thread_id": "3"}}
    assert [*app.stream({"my_key": ""}, config, stream_mode="values")] == [
        {
            "my_key": "",
        },
    ]
    assert [*app.stream(None, config, stream_mode="values")] == [
        {
            "my_key": "got here and there and parallel",
        },
        {
            "my_key": "got here and there and parallel and back again",
        },
    ]

    # test interrupts BEFORE the parallel node
    app = graph.compile(checkpointer=checkpointer, interrupt_before=["outer_1"])
    config = {"configurable": {"thread_id": "4"}}
    assert [*app.stream({"my_key": ""}, config, stream_mode="values")] == [
        {"my_key": ""}
    ]
    # while we're waiting for the node w/ interrupt inside to finish
    assert [*app.stream(None, config, stream_mode="values")] == []
    assert [*app.stream(None, config, stream_mode="values")] == [
        {
            "my_key": "got here and there and parallel",
        },
        {
            "my_key": "got here and there and parallel and back again",
        },
    ]

    # test interrupts AFTER the parallel node
    app = graph.compile(checkpointer=checkpointer, interrupt_after=["outer_1"])
    config = {"configurable": {"thread_id": "5"}}
    assert [*app.stream({"my_key": ""}, config, stream_mode="values")] == [
        {"my_key": ""}
    ]
    assert [*app.stream(None, config, stream_mode="values")] == [
        {"my_key": "got here and there and parallel"},
    ]
    assert [*app.stream(None, config, stream_mode="values")] == [
        {
            "my_key": "got here and there and parallel and back again",
        },
    ]


@pytest.mark.parametrize("checkpointer_name", ALL_CHECKPOINTERS_SYNC)
def test_doubly_nested_graph_interrupts(
    request: pytest.FixtureRequest, checkpointer_name: str
) -> None:
    checkpointer = request.getfixturevalue("checkpointer_" + checkpointer_name)

    class State(TypedDict):
        my_key: str

    class ChildState(TypedDict):
        my_key: str

    class GrandChildState(TypedDict):
        my_key: str

    def grandchild_1(state: ChildState):
        return {"my_key": state["my_key"] + " here"}

    def grandchild_2(state: ChildState):
        return {
            "my_key": state["my_key"] + " and there",
        }

    grandchild = StateGraph(GrandChildState)
    grandchild.add_node("grandchild_1", grandchild_1)
    grandchild.add_node("grandchild_2", grandchild_2)
    grandchild.add_edge("grandchild_1", "grandchild_2")
    grandchild.set_entry_point("grandchild_1")
    grandchild.set_finish_point("grandchild_2")

    child = StateGraph(ChildState)
    child.add_node(
        "child_1",
        grandchild.compile(interrupt_before=["grandchild_2"]),
    )
    child.set_entry_point("child_1")
    child.set_finish_point("child_1")

    def parent_1(state: State):
        return {"my_key": "hi " + state["my_key"]}

    def parent_2(state: State):
        return {"my_key": state["my_key"] + " and back again"}

    graph = StateGraph(State)
    graph.add_node("parent_1", parent_1)
    graph.add_node("child", child.compile())
    graph.add_node("parent_2", parent_2)
    graph.set_entry_point("parent_1")
    graph.add_edge("parent_1", "child")
    graph.add_edge("child", "parent_2")
    graph.set_finish_point("parent_2")

    app = graph.compile(checkpointer=checkpointer)

    # test invoke w/ nested interrupt
    config = {"configurable": {"thread_id": "1"}}
    assert app.invoke({"my_key": "my value"}, config, debug=True) == {
        "my_key": "hi my value",
    }

    assert app.invoke(None, config, debug=True) == {
        "my_key": "hi my value here and there and back again",
    }

    # test stream updates w/ nested interrupt
    config = {"configurable": {"thread_id": "2"}}
    assert [*app.stream({"my_key": "my value"}, config)] == [
        {"parent_1": {"my_key": "hi my value"}},
    ]
    assert [*app.stream(None, config)] == [
        {"child": {"my_key": "hi my value here and there"}},
        {"parent_2": {"my_key": "hi my value here and there and back again"}},
    ]

    # test stream values w/ nested interrupt
    config = {"configurable": {"thread_id": "3"}}
    assert [*app.stream({"my_key": "my value"}, config, stream_mode="values")] == [
        {
            "my_key": "my value",
        },
        {
            "my_key": "hi my value",
        },
    ]
    assert [*app.stream(None, config, stream_mode="values")] == [
        {
            "my_key": "hi my value here and there",
        },
        {
            "my_key": "hi my value here and there and back again",
        },
    ]


@pytest.mark.parametrize("checkpointer_name", ALL_CHECKPOINTERS_SYNC)
def test_nested_graph_state(
    request: pytest.FixtureRequest, checkpointer_name: str
) -> None:
    checkpointer = request.getfixturevalue("checkpointer_" + checkpointer_name)

    class InnerState(TypedDict):
        my_key: str
        my_other_key: str

    def inner_1(state: InnerState):
        return {
            "my_key": state["my_key"] + " here",
            "my_other_key": state["my_key"],
        }

    def inner_2(state: InnerState):
        return {
            "my_key": state["my_key"] + " and there",
            "my_other_key": state["my_key"],
        }

    inner = StateGraph(InnerState)
    inner.add_node("inner_1", inner_1)
    inner.add_node("inner_2", inner_2)
    inner.add_edge("inner_1", "inner_2")
    inner.set_entry_point("inner_1")
    inner.set_finish_point("inner_2")

    class State(TypedDict):
        my_key: str
        other_parent_key: str

    def outer_1(state: State):
        return {"my_key": "hi " + state["my_key"]}

    def outer_2(state: State):
        return {"my_key": state["my_key"] + " and back again"}

    graph = StateGraph(State)
    graph.add_node("outer_1", outer_1)
    graph.add_node(
        "inner",
        inner.compile(interrupt_before=["inner_2"]),
    )
    graph.add_node("outer_2", outer_2)
    graph.set_entry_point("outer_1")
    graph.add_edge("outer_1", "inner")
    graph.add_edge("inner", "outer_2")
    graph.set_finish_point("outer_2")

    app = graph.compile(checkpointer=checkpointer)

    config = {"configurable": {"thread_id": "1"}}
    app.invoke({"my_key": "my value"}, config, debug=True)
    # test state w/ nested subgraph state (right after interrupt)
    assert app.get_state(config) == StateSnapshot(
        values={"my_key": "hi my value"},
        tasks=(PregelTask(AnyStr(), "inner"),),
        next=("inner",),
        config={
            "configurable": {
                "thread_id": "1",
                "checkpoint_ns": "",
                "checkpoint_id": AnyStr(),
            }
        },
        metadata={
            "source": "loop",
            "writes": {"outer_1": {"my_key": "hi my value"}},
            "step": 1,
        },
        created_at=AnyStr(),
        parent_config={
            "configurable": {
                "thread_id": "1",
                "checkpoint_ns": "",
                "checkpoint_id": AnyStr(),
            }
        },
        subgraph_state_snapshots={
            "inner": StateSnapshot(
                values={"my_key": "hi my value here", "my_other_key": "hi my value"},
                tasks=(
                    PregelTask(
                        AnyStr(),
                        name="inner_2",
                        error=None,
                    ),
                ),
                next=("inner_2",),
                config={
                    "configurable": {
                        "thread_id": "1",
                        "checkpoint_ns": "inner",
                        "checkpoint_id": AnyStr(),
                    }
                },
                metadata={
                    "source": "loop",
                    "writes": {
                        "inner_1": {
                            "my_key": "hi my value here",
                            "my_other_key": "hi my value",
                        }
                    },
                    "step": 1,
                },
                created_at=AnyStr(),
                parent_config={
                    "configurable": {
                        "thread_id": "1",
                        "checkpoint_ns": "inner",
                        "checkpoint_id": AnyStr(),
                    }
                },
                subgraph_state_snapshots=None,
            )
        },
    )
    assert list(app.get_state_history(config)) == [
        StateSnapshot(
            values={"my_key": "hi my value"},
            tasks=(
                PregelTask(
                    AnyStr(),
                    "inner",
                ),
            ),
            next=("inner",),
            config={
                "configurable": {
                    "thread_id": "1",
                    "checkpoint_ns": "",
                    "checkpoint_id": AnyStr(),
                }
            },
            metadata={
                "source": "loop",
                "writes": {"outer_1": {"my_key": "hi my value"}},
                "step": 1,
            },
            created_at=AnyStr(),
            parent_config={
                "configurable": {
                    "thread_id": "1",
                    "checkpoint_ns": "",
                    "checkpoint_id": AnyStr(),
                }
            },
            subgraph_state_snapshots={
                "inner": StateSnapshot(
                    values={
                        "my_key": "hi my value here",
                        "my_other_key": "hi my value",
                    },
                    tasks=(
                        PregelTask(
                            AnyStr(),
                            name="inner_2",
                            error=None,
                        ),
                    ),
                    next=("inner_2",),
                    config={
                        "configurable": {
                            "thread_id": "1",
                            "checkpoint_ns": "inner",
                            "checkpoint_id": AnyStr(),
                        }
                    },
                    metadata={
                        "source": "loop",
                        "writes": {
                            "inner_1": {
                                "my_key": "hi my value here",
                                "my_other_key": "hi my value",
                            }
                        },
                        "step": 1,
                    },
                    created_at=AnyStr(),
                    parent_config={
                        "configurable": {
                            "thread_id": "1",
                            "checkpoint_ns": "inner",
                            "checkpoint_id": AnyStr(),
                        }
                    },
                    subgraph_state_snapshots=None,
                )
            },
        ),
        StateSnapshot(
            values={"my_key": "my value"},
            tasks=(PregelTask(AnyStr(), "outer_1"),),
            next=("outer_1",),
            config={
                "configurable": {
                    "thread_id": "1",
                    "checkpoint_ns": "",
                    "checkpoint_id": AnyStr(),
                }
            },
            metadata={"source": "loop", "writes": None, "step": 0},
            created_at=AnyStr(),
            parent_config={
                "configurable": {
                    "thread_id": "1",
                    "checkpoint_ns": "",
                    "checkpoint_id": AnyStr(),
                }
            },
            subgraph_state_snapshots=None,
        ),
        StateSnapshot(
            values={},
            tasks=(PregelTask(AnyStr(), "__start__"),),
            next=("__start__",),
            config={
                "configurable": {
                    "thread_id": "1",
                    "checkpoint_ns": "",
                    "checkpoint_id": AnyStr(),
                }
            },
            metadata={
                "source": "input",
                "writes": {"my_key": "my value"},
                "step": -1,
            },
            created_at=AnyStr(),
            parent_config=None,
            subgraph_state_snapshots=None,
        ),
    ]
    app.invoke(None, config, debug=True)
    # test state w/ nested subgraph state (after resuming from interrupt)
    assert app.get_state(config) == StateSnapshot(
        values={"my_key": "hi my value here and there and back again"},
        tasks=(),
        next=(),
        config={
            "configurable": {
                "thread_id": "1",
                "checkpoint_ns": "",
                "checkpoint_id": AnyStr(),
            }
        },
        metadata={
            "source": "loop",
            "writes": {
                "outer_2": {"my_key": "hi my value here and there and back again"}
            },
            "step": 3,
        },
        created_at=AnyStr(),
        parent_config={
            "configurable": {
                "thread_id": "1",
                "checkpoint_ns": "",
                "checkpoint_id": AnyStr(),
            }
        },
    )
    # test full history at the end
    actual_history = list(app.get_state_history(config))
    expected_history = [
        StateSnapshot(
            values={"my_key": "hi my value here and there and back again"},
            tasks=(),
            next=(),
            config={
                "configurable": {
                    "thread_id": "1",
                    "checkpoint_ns": "",
                    "checkpoint_id": AnyStr(),
                }
            },
            metadata={
                "source": "loop",
                "writes": {
                    "outer_2": {"my_key": "hi my value here and there and back again"}
                },
                "step": 3,
            },
            created_at=AnyStr(),
            parent_config={
                "configurable": {
                    "thread_id": "1",
                    "checkpoint_ns": "",
                    "checkpoint_id": AnyStr(),
                }
            },
            subgraph_state_snapshots=None,
        ),
        StateSnapshot(
            values={"my_key": "hi my value here and there"},
            tasks=(PregelTask(AnyStr(), "outer_2"),),
            next=("outer_2",),
            config={
                "configurable": {
                    "thread_id": "1",
                    "checkpoint_ns": "",
                    "checkpoint_id": AnyStr(),
                }
            },
            metadata={
                "source": "loop",
                "writes": {"inner": {"my_key": "hi my value here and there"}},
                "step": 2,
            },
            created_at=AnyStr(),
            parent_config={
                "configurable": {
                    "thread_id": "1",
                    "checkpoint_ns": "",
                    "checkpoint_id": AnyStr(),
                }
            },
            subgraph_state_snapshots=None,
        ),
        StateSnapshot(
            values={"my_key": "hi my value"},
            tasks=(PregelTask(AnyStr(), "inner"),),
            next=("inner",),
            config={
                "configurable": {
                    "thread_id": "1",
                    "checkpoint_ns": "",
                    "checkpoint_id": AnyStr(),
                }
            },
            metadata={
                "source": "loop",
                "writes": {"outer_1": {"my_key": "hi my value"}},
                "step": 1,
            },
            created_at=AnyStr(),
            parent_config={
                "configurable": {
                    "thread_id": "1",
                    "checkpoint_ns": "",
                    "checkpoint_id": AnyStr(),
                }
            },
            subgraph_state_snapshots={
                "inner": StateSnapshot(
                    values={
                        "my_key": "hi my value here and there",
                        "my_other_key": "hi my value here",
                    },
                    tasks=(),
                    next=(),
                    config={
                        "configurable": {
                            "thread_id": "1",
                            "checkpoint_ns": "inner",
                            "checkpoint_id": AnyStr(),
                        }
                    },
                    metadata={
                        "source": "loop",
                        "writes": {
                            "inner_2": {
                                "my_key": "hi my value here and there",
                                "my_other_key": "hi my value here",
                            }
                        },
                        "step": 2,
                    },
                    created_at=AnyStr(),
                    parent_config={
                        "configurable": {
                            "thread_id": "1",
                            "checkpoint_ns": "inner",
                            "checkpoint_id": AnyStr(),
                        }
                    },
                    subgraph_state_snapshots=None,
                )
            },
        ),
        StateSnapshot(
            values={"my_key": "my value"},
            tasks=(PregelTask(AnyStr(), "outer_1"),),
            next=("outer_1",),
            config={
                "configurable": {
                    "thread_id": "1",
                    "checkpoint_ns": "",
                    "checkpoint_id": AnyStr(),
                }
            },
            metadata={"source": "loop", "writes": None, "step": 0},
            created_at=AnyStr(),
            parent_config={
                "configurable": {
                    "thread_id": "1",
                    "checkpoint_ns": "",
                    "checkpoint_id": AnyStr(),
                }
            },
            subgraph_state_snapshots=None,
        ),
        StateSnapshot(
            values={},
            tasks=(PregelTask(AnyStr(), "__start__"),),
            next=("__start__",),
            config={
                "configurable": {
                    "thread_id": "1",
                    "checkpoint_ns": "",
                    "checkpoint_id": AnyStr(),
                }
            },
            metadata={
                "source": "input",
                "writes": {"my_key": "my value"},
                "step": -1,
            },
            created_at=AnyStr(),
            parent_config=None,
            subgraph_state_snapshots=None,
        ),
    ]
    assert actual_history == expected_history
    # test looking up parent state by checkpoint ID
    for actual_snapshot, expected_snapshot in zip(actual_history, expected_history):
        assert app.get_state(actual_snapshot.config) == expected_snapshot


@pytest.mark.parametrize("checkpointer_name", ALL_CHECKPOINTERS_SYNC)
def test_doubly_nested_graph_state(
    request: pytest.FixtureRequest, checkpointer_name: str
) -> None:
    checkpointer = request.getfixturevalue("checkpointer_" + checkpointer_name)

    class State(TypedDict):
        my_key: str

    class ChildState(TypedDict):
        my_key: str

    class GrandChildState(TypedDict):
        my_key: str

    def grandchild_1(state: ChildState):
        return {"my_key": state["my_key"] + " here"}

    def grandchild_2(state: ChildState):
        return {
            "my_key": state["my_key"] + " and there",
        }

    grandchild = StateGraph(GrandChildState)
    grandchild.add_node("grandchild_1", grandchild_1)
    grandchild.add_node("grandchild_2", grandchild_2)
    grandchild.add_edge("grandchild_1", "grandchild_2")
    grandchild.set_entry_point("grandchild_1")
    grandchild.set_finish_point("grandchild_2")

    child = StateGraph(ChildState)
    child.add_node(
        "child_1",
        grandchild.compile(interrupt_before=["grandchild_2"]),
    )
    child.set_entry_point("child_1")
    child.set_finish_point("child_1")

    def parent_1(state: State):
        return {"my_key": "hi " + state["my_key"]}

    def parent_2(state: State):
        return {"my_key": state["my_key"] + " and back again"}

    graph = StateGraph(State)
    graph.add_node("parent_1", parent_1)
    graph.add_node("child", child.compile())
    graph.add_node("parent_2", parent_2)
    graph.set_entry_point("parent_1")
    graph.add_edge("parent_1", "child")
    graph.add_edge("child", "parent_2")
    graph.set_finish_point("parent_2")

    app = graph.compile(checkpointer=checkpointer)

    # test invoke w/ nested interrupt
    config = {"configurable": {"thread_id": "1"}}
    app.invoke({"my_key": "my value"}, config, debug=True)
    assert app.get_state(config) == StateSnapshot(
        values={"my_key": "hi my value"},
        tasks=(PregelTask(AnyStr(), "child"),),
        next=("child",),
        config={
            "configurable": {
                "thread_id": "1",
                "checkpoint_ns": "",
                "checkpoint_id": AnyStr(),
            }
        },
        metadata={
            "source": "loop",
            "writes": {"parent_1": {"my_key": "hi my value"}},
            "step": 1,
        },
        created_at=AnyStr(),
        parent_config={
            "configurable": {
                "thread_id": "1",
                "checkpoint_ns": "",
                "checkpoint_id": AnyStr(),
            }
        },
        subgraph_state_snapshots={
            "child": StateSnapshot(
                values={"my_key": "hi my value"},
                tasks=(PregelTask(AnyStr(), "child_1"),),
                next=("child_1",),
                config={
                    "configurable": {
                        "thread_id": "1",
                        "checkpoint_ns": "child",
                        "checkpoint_id": AnyStr(),
                    }
                },
                metadata={"source": "loop", "writes": None, "step": 0},
                created_at=AnyStr(),
                parent_config={
                    "configurable": {
                        "thread_id": "1",
                        "checkpoint_ns": "child",
                        "checkpoint_id": AnyStr(),
                    }
                },
                subgraph_state_snapshots={
                    "child_1": StateSnapshot(
                        values={"my_key": "hi my value here"},
                        tasks=(
                            PregelTask(
                                AnyStr(),
                                "grandchild_2",
                            ),
                        ),
                        next=("grandchild_2",),
                        config={
                            "configurable": {
                                "thread_id": "1",
                                "checkpoint_ns": "child|child_1",
                                "checkpoint_id": AnyStr(),
                            }
                        },
                        metadata={
                            "source": "loop",
                            "writes": {"grandchild_1": {"my_key": "hi my value here"}},
                            "step": 1,
                        },
                        created_at=AnyStr(),
                        parent_config={
                            "configurable": {
                                "thread_id": "1",
                                "checkpoint_ns": "child|child_1",
                                "checkpoint_id": AnyStr(),
                            }
                        },
                        subgraph_state_snapshots=None,
                    )
                },
            )
        },
    )
    app.invoke(None, config, debug=True)
    assert app.get_state(config) == StateSnapshot(
        values={"my_key": "hi my value here and there and back again"},
        tasks=(),
        next=(),
        config={
            "configurable": {
                "thread_id": "1",
                "checkpoint_ns": "",
                "checkpoint_id": AnyStr(),
            }
        },
        metadata={
            "source": "loop",
            "writes": {
                "parent_2": {"my_key": "hi my value here and there and back again"}
            },
            "step": 3,
        },
        created_at=AnyStr(),
        parent_config={
            "configurable": {
                "thread_id": "1",
                "checkpoint_ns": "",
                "checkpoint_id": AnyStr(),
            }
        },
    )

    # test getting snapshot by ID
    config = list(app.get_state_history(config))[2].config
    # test getting grandchild snapshot
    assert app.get_state(config) == StateSnapshot(
        values={"my_key": "hi my value"},
        tasks=(PregelTask(AnyStr(), "child"),),
        next=("child",),
        config={
            "configurable": {
                "thread_id": "1",
                "checkpoint_ns": "",
                "checkpoint_id": AnyStr(),
            }
        },
        metadata={
            "source": "loop",
            "writes": {"parent_1": {"my_key": "hi my value"}},
            "step": 1,
        },
        created_at=AnyStr(),
        parent_config={
            "configurable": {
                "thread_id": "1",
                "checkpoint_ns": "",
                "checkpoint_id": AnyStr(),
            }
        },
        subgraph_state_snapshots={
            "child": StateSnapshot(
                values={"my_key": "hi my value here and there"},
                tasks=(),
                next=(),
                config={
                    "configurable": {
                        "thread_id": "1",
                        "checkpoint_ns": "child",
                        "checkpoint_id": AnyStr(),
                    }
                },
                metadata={
                    "source": "loop",
                    "writes": {"child_1": {"my_key": "hi my value here and there"}},
                    "step": 1,
                },
                created_at=AnyStr(),
                parent_config={
                    "configurable": {
                        "thread_id": "1",
                        "checkpoint_ns": "child",
                        "checkpoint_id": AnyStr(),
                    }
                },
                subgraph_state_snapshots={
                    "child_1": StateSnapshot(
                        values={"my_key": "hi my value here and there"},
                        tasks=(),
                        next=(),
                        config={
                            "configurable": {
                                "thread_id": "1",
                                "checkpoint_ns": "child|child_1",
                                "checkpoint_id": AnyStr(),
                            }
                        },
                        metadata={
                            "source": "loop",
                            "writes": {
                                "grandchild_2": {"my_key": "hi my value here and there"}
                            },
                            "step": 2,
                        },
                        created_at=AnyStr(),
                        parent_config={
                            "configurable": {
                                "thread_id": "1",
                                "checkpoint_ns": "child|child_1",
                                "checkpoint_id": AnyStr(),
                            }
                        },
                        subgraph_state_snapshots=None,
                    )
                },
            )
        },
    )


<<<<<<< HEAD
@pytest.mark.parametrize(
    "checkpointer_name",
    ["memory", "sqlite", "postgres", "postgres_pipe"],
)
def test_nested_graph_update_state(
    request: pytest.FixtureRequest, checkpointer_name: str
) -> None:
    checkpointer = request.getfixturevalue("checkpointer_" + checkpointer_name)

    class InnerState(TypedDict):
        my_key: str
        my_other_key: str

    def inner_1(state: InnerState):
        return {"my_key": state["my_key"] + " here", "my_other_key": state["my_key"]}

    def inner_2(state: InnerState):
        return {
            "my_key": state["my_key"] + " and there",
            "my_other_key": state["my_key"],
        }

    inner = StateGraph(InnerState)
    inner.add_node("inner_1", inner_1)
    inner.add_node("inner_2", inner_2)
    inner.add_edge("inner_1", "inner_2")
    inner.set_entry_point("inner_1")
    inner.set_finish_point("inner_2")

    class State(TypedDict):
        my_key: str

    def outer_1(state: State):
        return {"my_key": "hi " + state["my_key"]}

    def outer_2(state: State):
        return {"my_key": state["my_key"] + " and back again"}

    graph = StateGraph(State)
    graph.add_node("outer_1", outer_1)
    graph.add_node(
        "inner",
        inner.compile(interrupt_before=["inner_2"]),
    )
    graph.add_node("outer_2", outer_2)
    graph.set_entry_point("outer_1")
    graph.add_edge("outer_1", "inner")
    graph.add_edge("inner", "outer_2")
    graph.set_finish_point("outer_2")
    app = graph.compile(checkpointer=checkpointer)

    # update a node before interrupt in subgraph
    config = {"configurable": {"thread_id": "1"}}
    child_config = {"configurable": {"thread_id": "1", "checkpoint_ns": "inner"}}
    app.invoke({"my_key": "meow"}, config=config, debug=True)
    latest_config = app.get_state(config).config
    updated_config = app.update_state(
        latest_config, {"my_key": "hi bark here"}, as_node=["inner", "inner_1"]
    )
    assert list(app.get_state_history(config)) == [
        # last snapshot is the update for the subgraph
        StateSnapshot(
            values={"my_key": "hi bark here"},
            tasks=(PregelTask(AnyStr(), "inner"),),
            next=("inner",),
            config={
                "configurable": {
                    "thread_id": "1",
                    "checkpoint_ns": "",
                    "checkpoint_id": AnyStr(),
                }
            },
            metadata={
                "step": 2,
                "source": "update",
                "writes": {"outer_1": {"my_key": "hi bark here"}},
            },
            created_at=AnyStr(),
            parent_config={
                "configurable": {
                    "thread_id": "1",
                    "checkpoint_ns": "",
                    "checkpoint_id": AnyStr(),
                }
            },
            subgraph_state_snapshots={
                "inner": StateSnapshot(
                    values={"my_key": "hi bark here", "my_other_key": "hi meow"},
                    tasks=(PregelTask(AnyStr(), "inner_2"),),
                    next=("inner_2",),
                    config={
                        "configurable": {
                            "thread_id": "1",
                            "checkpoint_ns": "inner",
                            "checkpoint_id": AnyStr(),
                        }
                    },
                    metadata={
                        "step": 2,
                        "source": "update",
                        "writes": {"inner_1": {"my_key": "hi bark here"}},
                    },
                    created_at=AnyStr(),
                    parent_config={
                        "configurable": {
                            "thread_id": "1",
                            "checkpoint_ns": "inner",
                            "checkpoint_id": AnyStr(),
                        }
                    },
                    subgraph_state_snapshots=None,
                )
            },
        ),
        StateSnapshot(
            values={"my_key": "hi meow"},
            tasks=(PregelTask(AnyStr(), "inner"),),
            next=("inner",),
            config={
                "configurable": {
                    "thread_id": "1",
                    "checkpoint_ns": "",
                    "checkpoint_id": AnyStr(),
                }
            },
            metadata={
                "step": 1,
                "source": "loop",
                "writes": {"outer_1": {"my_key": "hi meow"}},
            },
            created_at=AnyStr(),
            parent_config={
                "configurable": {
                    "thread_id": "1",
                    "checkpoint_ns": "",
                    "checkpoint_id": AnyStr(),
                }
            },
            subgraph_state_snapshots={
                "inner": StateSnapshot(
                    values={"my_key": "hi meow here", "my_other_key": "hi meow"},
                    tasks=(PregelTask(AnyStr(), "inner_2"),),
                    next=("inner_2",),
                    config={
                        "configurable": {
                            "thread_id": "1",
                            "checkpoint_ns": "inner",
                            "checkpoint_id": AnyStr(),
                        }
                    },
                    metadata={
                        "step": 1,
                        "source": "loop",
                        "writes": {
                            "inner_1": {
                                "my_key": "hi meow here",
                                "my_other_key": "hi meow",
                            }
                        },
                    },
                    created_at=AnyStr(),
                    parent_config={
                        "configurable": {
                            "thread_id": "1",
                            "checkpoint_ns": "inner",
                            "checkpoint_id": AnyStr(),
                        }
                    },
                    subgraph_state_snapshots=None,
                )
            },
        ),
        StateSnapshot(
            values={"my_key": "meow"},
            tasks=(PregelTask(AnyStr(), "outer_1"),),
            next=("outer_1",),
            config={
                "configurable": {
                    "thread_id": "1",
                    "checkpoint_ns": "",
                    "checkpoint_id": AnyStr(),
                }
            },
            metadata={"step": 0, "source": "loop", "writes": None},
            created_at=AnyStr(),
            parent_config={
                "configurable": {
                    "thread_id": "1",
                    "checkpoint_ns": "",
                    "checkpoint_id": AnyStr(),
                }
            },
            subgraph_state_snapshots=None,
        ),
        StateSnapshot(
            values={},
            tasks=(PregelTask(AnyStr(), "__start__"),),
            next=("__start__",),
            config={
                "configurable": {
                    "thread_id": "1",
                    "checkpoint_ns": "",
                    "checkpoint_id": AnyStr(),
                }
            },
            metadata={"step": -1, "source": "input", "writes": {"my_key": "meow"}},
            created_at=AnyStr(),
            parent_config=None,
            subgraph_state_snapshots=None,
        ),
    ]
    assert list(app.get_state_history(child_config)) == [
        # last snapshot is the update for the subgraph
        StateSnapshot(
            values={"my_key": "hi bark here", "my_other_key": "hi meow"},
            tasks=(PregelTask(AnyStr(), "inner_2"),),
            next=("inner_2",),
            config={
                "configurable": {
                    "thread_id": "1",
                    "checkpoint_ns": "inner",
                    "checkpoint_id": AnyStr(),
                }
            },
            metadata={
                "step": 2,
                "source": "update",
                "writes": {"inner_1": {"my_key": "hi bark here"}},
            },
            created_at=AnyStr(),
            parent_config={
                "configurable": {
                    "thread_id": "1",
                    "checkpoint_ns": "inner",
                    "checkpoint_id": AnyStr(),
                }
            },
            subgraph_state_snapshots=None,
        ),
        StateSnapshot(
            values={"my_key": "hi meow here", "my_other_key": "hi meow"},
            tasks=(PregelTask(AnyStr(), "inner_2"),),
            next=("inner_2",),
            config={
                "configurable": {
                    "thread_id": "1",
                    "checkpoint_ns": "inner",
                    "checkpoint_id": AnyStr(),
                }
            },
            metadata={
                "step": 1,
                "source": "loop",
                "writes": {
                    "inner_1": {"my_key": "hi meow here", "my_other_key": "hi meow"}
                },
            },
            created_at=AnyStr(),
            parent_config={
                "configurable": {
                    "thread_id": "1",
                    "checkpoint_ns": "inner",
                    "checkpoint_id": AnyStr(),
                }
            },
            subgraph_state_snapshots=None,
        ),
    ]
    # restart from interrupt
    app.invoke(None, updated_config)
    assert list(app.get_state_history(config)) == [
        StateSnapshot(
            values={"my_key": "hi bark here and there and back again"},
            tasks=(),
            next=(),
            config={
                "configurable": {
                    "thread_id": "1",
                    "checkpoint_ns": "",
                    "checkpoint_id": AnyStr(),
                }
            },
            metadata={
                "step": 4,
                "source": "loop",
                "writes": {
                    "outer_2": {"my_key": "hi bark here and there and back again"}
                },
            },
            created_at=AnyStr(),
            parent_config={
                "configurable": {
                    "thread_id": "1",
                    "checkpoint_ns": "",
                    "checkpoint_id": AnyStr(),
                }
            },
            subgraph_state_snapshots=None,
        ),
        StateSnapshot(
            values={"my_key": "hi bark here and there"},
            tasks=(PregelTask(AnyStr(), "outer_2"),),
            next=("outer_2",),
            config={
                "configurable": {
                    "thread_id": "1",
                    "checkpoint_ns": "",
                    "checkpoint_id": AnyStr(),
                }
            },
            metadata={
                "step": 3,
                "source": "loop",
                "writes": {"inner": {"my_key": "hi bark here and there"}},
            },
            created_at=AnyStr(),
            parent_config={
                "configurable": {
                    "thread_id": "1",
                    "checkpoint_ns": "",
                    "checkpoint_id": AnyStr(),
                }
            },
            subgraph_state_snapshots=None,
        ),
        StateSnapshot(
            values={"my_key": "hi bark here"},
            tasks=(PregelTask(AnyStr(), "inner"),),
            next=("inner",),
            config={
                "configurable": {
                    "thread_id": "1",
                    "checkpoint_ns": "",
                    "checkpoint_id": AnyStr(),
                }
            },
            metadata={
                "step": 2,
                "source": "update",
                "writes": {"outer_1": {"my_key": "hi bark here"}},
            },
            created_at=AnyStr(),
            parent_config={
                "configurable": {
                    "thread_id": "1",
                    "checkpoint_ns": "",
                    "checkpoint_id": AnyStr(),
                }
            },
            subgraph_state_snapshots={
                "inner": StateSnapshot(
                    values={
                        "my_key": "hi bark here and there",
                        "my_other_key": "hi bark here",
                    },
                    tasks=(),
                    next=(),
                    config={
                        "configurable": {
                            "thread_id": "1",
                            "checkpoint_ns": "inner",
                            "checkpoint_id": AnyStr(),
                        }
                    },
                    metadata={
                        "step": 3,
                        "source": "loop",
                        "writes": {
                            "inner_2": {
                                "my_key": "hi bark here and there",
                                "my_other_key": "hi bark here",
                            }
                        },
                    },
                    created_at=AnyStr(),
                    parent_config={
                        "configurable": {
                            "thread_id": "1",
                            "checkpoint_ns": "inner",
                            "checkpoint_id": AnyStr(),
                        }
                    },
                    subgraph_state_snapshots=None,
                )
            },
        ),
        StateSnapshot(
            values={"my_key": "hi meow"},
            tasks=(PregelTask(AnyStr(), "inner"),),
            next=("inner",),
            config={
                "configurable": {
                    "thread_id": "1",
                    "checkpoint_ns": "",
                    "checkpoint_id": AnyStr(),
                }
            },
            metadata={
                "step": 1,
                "source": "loop",
                "writes": {"outer_1": {"my_key": "hi meow"}},
            },
            created_at=AnyStr(),
            parent_config={
                "configurable": {
                    "thread_id": "1",
                    "checkpoint_ns": "",
                    "checkpoint_id": AnyStr(),
                }
            },
            subgraph_state_snapshots={
                "inner": StateSnapshot(
                    values={"my_key": "hi meow here", "my_other_key": "hi meow"},
                    tasks=(PregelTask(AnyStr(), "inner_2"),),
                    next=("inner_2",),
                    config={
                        "configurable": {
                            "thread_id": "1",
                            "checkpoint_ns": "inner",
                            "checkpoint_id": AnyStr(),
                        }
                    },
                    metadata={
                        "step": 1,
                        "source": "loop",
                        "writes": {
                            "inner_1": {
                                "my_key": "hi meow here",
                                "my_other_key": "hi meow",
                            }
                        },
                    },
                    created_at=AnyStr(),
                    parent_config={
                        "configurable": {
                            "thread_id": "1",
                            "checkpoint_ns": "inner",
                            "checkpoint_id": AnyStr(),
                        }
                    },
                    subgraph_state_snapshots=None,
                )
            },
        ),
        StateSnapshot(
            values={"my_key": "meow"},
            tasks=(PregelTask(AnyStr(), "outer_1"),),
            next=("outer_1",),
            config={
                "configurable": {
                    "thread_id": "1",
                    "checkpoint_ns": "",
                    "checkpoint_id": AnyStr(),
                }
            },
            metadata={"step": 0, "source": "loop", "writes": None},
            created_at=AnyStr(),
            parent_config={
                "configurable": {
                    "thread_id": "1",
                    "checkpoint_ns": "",
                    "checkpoint_id": AnyStr(),
                }
            },
            subgraph_state_snapshots=None,
        ),
        StateSnapshot(
            values={},
            tasks=(PregelTask(AnyStr(), "__start__"),),
            next=("__start__",),
            config={
                "configurable": {
                    "thread_id": "1",
                    "checkpoint_ns": "",
                    "checkpoint_id": AnyStr(),
                }
            },
            metadata={"step": -1, "source": "input", "writes": {"my_key": "meow"}},
            created_at=AnyStr(),
            parent_config=None,
            subgraph_state_snapshots=None,
        ),
    ]
    assert list(app.get_state_history(child_config)) == [
        StateSnapshot(
            values={"my_key": "hi bark here and there", "my_other_key": "hi bark here"},
            tasks=(),
            next=(),
            config={
                "configurable": {
                    "thread_id": "1",
                    "checkpoint_ns": "inner",
                    "checkpoint_id": AnyStr(),
                }
            },
            metadata={
                "step": 3,
                "source": "loop",
                "writes": {
                    "inner_2": {
                        "my_key": "hi bark here and there",
                        "my_other_key": "hi bark here",
                    }
                },
            },
            created_at=AnyStr(),
            parent_config={
                "configurable": {
                    "thread_id": "1",
                    "checkpoint_ns": "inner",
                    "checkpoint_id": AnyStr(),
                }
            },
            subgraph_state_snapshots=None,
        ),
        StateSnapshot(
            values={"my_key": "hi meow here", "my_other_key": "hi meow"},
            tasks=(PregelTask(AnyStr(), "inner_2"),),
            next=("inner_2",),
            config={
                "configurable": {
                    "thread_id": "1",
                    "checkpoint_ns": "inner",
                    "checkpoint_id": AnyStr(),
                }
            },
            metadata={
                "step": 1,
                "source": "loop",
                "writes": {
                    "inner_1": {"my_key": "hi meow here", "my_other_key": "hi meow"}
                },
            },
            created_at=AnyStr(),
            parent_config={
                "configurable": {
                    "thread_id": "1",
                    "checkpoint_ns": "inner",
                    "checkpoint_id": AnyStr(),
                }
            },
            subgraph_state_snapshots=None,
        ),
    ]

    # update last node after interrupt in subgraph
    config = {"configurable": {"thread_id": "2"}}
    child_config = {"configurable": {"thread_id": "2", "checkpoint_ns": "inner"}}
    app.invoke({"my_key": "meow"}, config=config, debug=True)
    latest_config = app.get_state(config).config
    updated_config = app.update_state(
        latest_config,
        {"my_key": "hi bark here and there"},
        as_node=["inner", "inner_2"],
    )
    app.invoke(None, updated_config)
    assert list(app.get_state_history(config)) == [
        StateSnapshot(
            values={"my_key": "hi bark here and there and back again"},
            tasks=(),
            next=(),
            config={
                "configurable": {
                    "thread_id": "2",
                    "checkpoint_ns": "",
                    "checkpoint_id": AnyStr(),
                }
            },
            metadata={
                "source": "loop",
                "writes": {
                    "outer_2": {"my_key": "hi bark here and there and back again"}
                },
                "step": 4,
            },
            created_at=AnyStr(),
            parent_config={
                "configurable": {
                    "thread_id": "2",
                    "checkpoint_ns": "",
                    "checkpoint_id": AnyStr(),
                }
            },
            subgraph_state_snapshots=None,
        ),
        StateSnapshot(
            values={"my_key": "hi bark here and there"},
            tasks=(PregelTask(AnyStr(), "outer_2"),),
            next=("outer_2",),
            config={
                "configurable": {
                    "thread_id": "2",
                    "checkpoint_ns": "",
                    "checkpoint_id": AnyStr(),
                }
            },
            metadata={"source": "loop", "writes": {"inner": None}, "step": 3},
            created_at=AnyStr(),
            parent_config={
                "configurable": {
                    "thread_id": "2",
                    "checkpoint_ns": "",
                    "checkpoint_id": AnyStr(),
                }
            },
            subgraph_state_snapshots=None,
        ),
        StateSnapshot(
            values={"my_key": "hi bark here and there"},
            tasks=(PregelTask(AnyStr(), "inner"),),
            next=("inner",),
            config={
                "configurable": {
                    "thread_id": "2",
                    "checkpoint_ns": "",
                    "checkpoint_id": AnyStr(),
                }
            },
            metadata={
                "source": "update",
                "step": 2,
                "writes": {"outer_1": {"my_key": "hi bark here and there"}},
            },
            created_at=AnyStr(),
            parent_config={
                "configurable": {
                    "thread_id": "2",
                    "checkpoint_ns": "",
                    "checkpoint_id": AnyStr(),
                }
            },
            subgraph_state_snapshots={
                "inner": StateSnapshot(
                    values={
                        "my_key": "hi bark here and there",
                        "my_other_key": "hi meow",
                    },
                    tasks=(),
                    next=(),
                    config={
                        "configurable": {
                            "thread_id": "2",
                            "checkpoint_ns": "inner",
                            "checkpoint_id": AnyStr(),
                        }
                    },
                    metadata={
                        "source": "update",
                        "step": 2,
                        "writes": {"inner_2": {"my_key": "hi bark here and there"}},
                    },
                    created_at=AnyStr(),
                    parent_config={
                        "configurable": {
                            "thread_id": "2",
                            "checkpoint_ns": "inner",
                            "checkpoint_id": AnyStr(),
                        }
                    },
                    subgraph_state_snapshots=None,
                )
            },
        ),
        StateSnapshot(
            values={"my_key": "hi meow"},
            tasks=(PregelTask(AnyStr(), "inner"),),
            next=("inner",),
            config={
                "configurable": {
                    "thread_id": "2",
                    "checkpoint_ns": "",
                    "checkpoint_id": AnyStr(),
                }
            },
            metadata={
                "source": "loop",
                "writes": {"outer_1": {"my_key": "hi meow"}},
                "step": 1,
            },
            created_at=AnyStr(),
            parent_config={
                "configurable": {
                    "thread_id": "2",
                    "checkpoint_ns": "",
                    "checkpoint_id": AnyStr(),
                }
            },
            subgraph_state_snapshots={
                "inner": StateSnapshot(
                    values={
                        "my_key": "hi meow here",
                        "my_other_key": "hi meow",
                    },
                    tasks=(PregelTask(AnyStr(), "inner_2"),),
                    next=("inner_2",),
                    config={
                        "configurable": {
                            "thread_id": "2",
                            "checkpoint_ns": "inner",
                            "checkpoint_id": AnyStr(),
                        }
                    },
                    metadata={
                        "source": "loop",
                        "writes": {
                            "inner_1": {
                                "my_key": "hi meow here",
                                "my_other_key": "hi meow",
                            }
                        },
                        "step": 1,
                    },
                    created_at=AnyStr(),
                    parent_config={
                        "configurable": {
                            "thread_id": "2",
                            "checkpoint_ns": "inner",
                            "checkpoint_id": AnyStr(),
                        }
                    },
                    subgraph_state_snapshots=None,
                )
            },
        ),
        StateSnapshot(
            values={"my_key": "meow"},
            tasks=(PregelTask(AnyStr(), "outer_1"),),
            next=("outer_1",),
            config={
                "configurable": {
                    "thread_id": "2",
                    "checkpoint_ns": "",
                    "checkpoint_id": AnyStr(),
                }
            },
            metadata={"source": "loop", "writes": None, "step": 0},
            created_at=AnyStr(),
            parent_config={
                "configurable": {
                    "thread_id": "2",
                    "checkpoint_ns": "",
                    "checkpoint_id": AnyStr(),
                }
            },
            subgraph_state_snapshots=None,
        ),
        StateSnapshot(
            values={},
            tasks=(PregelTask(AnyStr(), "__start__"),),
            next=("__start__",),
            config={
                "configurable": {
                    "thread_id": "2",
                    "checkpoint_ns": "",
                    "checkpoint_id": AnyStr(),
                }
            },
            metadata={"source": "input", "writes": {"my_key": "meow"}, "step": -1},
            created_at=AnyStr(),
            parent_config=None,
            subgraph_state_snapshots=None,
        ),
    ]
    assert list(app.get_state_history(child_config)) == [
        StateSnapshot(
            values={"my_key": "hi bark here and there", "my_other_key": "hi meow"},
            tasks=(),
            next=(),
            config={
                "configurable": {
                    "thread_id": "2",
                    "checkpoint_ns": "inner",
                    "checkpoint_id": AnyStr(),
                }
            },
            metadata={
                "source": "update",
                "step": 2,
                "writes": {"inner_2": {"my_key": "hi bark here and there"}},
            },
            created_at=AnyStr(),
            parent_config={
                "configurable": {
                    "thread_id": "2",
                    "checkpoint_ns": "inner",
                    "checkpoint_id": AnyStr(),
                }
            },
            subgraph_state_snapshots=None,
        ),
        StateSnapshot(
            values={"my_key": "hi meow here", "my_other_key": "hi meow"},
            tasks=(PregelTask(AnyStr(), "inner_2"),),
            next=("inner_2",),
            config={
                "configurable": {
                    "thread_id": "2",
                    "checkpoint_ns": "inner",
                    "checkpoint_id": AnyStr(),
                }
            },
            metadata={
                "source": "loop",
                "writes": {
                    "inner_1": {"my_key": "hi meow here", "my_other_key": "hi meow"}
                },
                "step": 1,
            },
            created_at=AnyStr(),
            parent_config={
                "configurable": {
                    "thread_id": "2",
                    "checkpoint_ns": "inner",
                    "checkpoint_id": AnyStr(),
                }
            },
            subgraph_state_snapshots=None,
        ),
    ]

    # test with as_node=None
    config = {"configurable": {"thread_id": "3"}}
    child_config = {"configurable": {"thread_id": "3", "checkpoint_ns": "inner"}}
    app.invoke({"my_key": "meow"}, config=config, debug=True)
    latest_config = app.get_state(config).config
    updated_config = app.update_state(
        latest_config, {"my_key": "hi bark here"}, as_node=None
    )
    assert list(app.get_state_history(config)) == [
        # last snapshot is the update for the subgraph
        StateSnapshot(
            values={"my_key": "hi bark here"},
            tasks=(PregelTask(AnyStr(), "inner"),),
            next=("inner",),
            config={
                "configurable": {
                    "thread_id": "3",
                    "checkpoint_ns": "",
                    "checkpoint_id": AnyStr(),
                }
            },
            metadata={
                "step": 2,
                "source": "update",
                "writes": {"outer_1": {"my_key": "hi bark here"}},
            },
            created_at=AnyStr(),
            parent_config={
                "configurable": {
                    "thread_id": "3",
                    "checkpoint_ns": "",
                    "checkpoint_id": AnyStr(),
                }
            },
            subgraph_state_snapshots={
                "inner": StateSnapshot(
                    values={"my_key": "hi bark here", "my_other_key": "hi meow"},
                    tasks=(PregelTask(AnyStr(), "inner_2"),),
                    next=("inner_2",),
                    config={
                        "configurable": {
                            "thread_id": "3",
                            "checkpoint_ns": "inner",
                            "checkpoint_id": AnyStr(),
                        }
                    },
                    metadata={
                        "step": 2,
                        "source": "update",
                        "writes": {"inner_1": {"my_key": "hi bark here"}},
                    },
                    created_at=AnyStr(),
                    parent_config={
                        "configurable": {
                            "thread_id": "3",
                            "checkpoint_ns": "inner",
                            "checkpoint_id": AnyStr(),
                        }
                    },
                    subgraph_state_snapshots=None,
                )
            },
        ),
        StateSnapshot(
            values={"my_key": "hi meow"},
            tasks=(PregelTask(AnyStr(), "inner"),),
            next=("inner",),
            config={
                "configurable": {
                    "thread_id": "3",
                    "checkpoint_ns": "",
                    "checkpoint_id": AnyStr(),
                }
            },
            metadata={
                "step": 1,
                "source": "loop",
                "writes": {"outer_1": {"my_key": "hi meow"}},
            },
            created_at=AnyStr(),
            parent_config={
                "configurable": {
                    "thread_id": "3",
                    "checkpoint_ns": "",
                    "checkpoint_id": AnyStr(),
                }
            },
            subgraph_state_snapshots={
                "inner": StateSnapshot(
                    values={"my_key": "hi meow here", "my_other_key": "hi meow"},
                    tasks=(PregelTask(AnyStr(), "inner_2"),),
                    next=("inner_2",),
                    config={
                        "configurable": {
                            "thread_id": "3",
                            "checkpoint_ns": "inner",
                            "checkpoint_id": AnyStr(),
                        }
                    },
                    metadata={
                        "step": 1,
                        "source": "loop",
                        "writes": {
                            "inner_1": {
                                "my_key": "hi meow here",
                                "my_other_key": "hi meow",
                            }
                        },
                    },
                    created_at=AnyStr(),
                    parent_config={
                        "configurable": {
                            "thread_id": "3",
                            "checkpoint_ns": "inner",
                            "checkpoint_id": AnyStr(),
                        }
                    },
                    subgraph_state_snapshots=None,
                )
            },
        ),
        StateSnapshot(
            values={"my_key": "meow"},
            tasks=(PregelTask(AnyStr(), "outer_1"),),
            next=("outer_1",),
            config={
                "configurable": {
                    "thread_id": "3",
                    "checkpoint_ns": "",
                    "checkpoint_id": AnyStr(),
                }
            },
            metadata={"step": 0, "source": "loop", "writes": None},
            created_at=AnyStr(),
            parent_config={
                "configurable": {
                    "thread_id": "3",
                    "checkpoint_ns": "",
                    "checkpoint_id": AnyStr(),
                }
            },
            subgraph_state_snapshots=None,
        ),
        StateSnapshot(
            values={},
            tasks=(PregelTask(AnyStr(), "__start__"),),
            next=("__start__",),
            config={
                "configurable": {
                    "thread_id": "3",
                    "checkpoint_ns": "",
                    "checkpoint_id": AnyStr(),
                }
            },
            metadata={"step": -1, "source": "input", "writes": {"my_key": "meow"}},
            created_at=AnyStr(),
            parent_config=None,
            subgraph_state_snapshots=None,
        ),
    ]
    # restart from interrupt
    app.invoke(None, updated_config)
    assert list(app.get_state_history(config)) == [
        StateSnapshot(
            values={"my_key": "hi bark here and there and back again"},
            tasks=(),
            next=(),
            config={
                "configurable": {
                    "thread_id": "3",
                    "checkpoint_ns": "",
                    "checkpoint_id": AnyStr(),
                }
            },
            metadata={
                "step": 4,
                "source": "loop",
                "writes": {
                    "outer_2": {"my_key": "hi bark here and there and back again"}
                },
            },
            created_at=AnyStr(),
            parent_config={
                "configurable": {
                    "thread_id": "3",
                    "checkpoint_ns": "",
                    "checkpoint_id": AnyStr(),
                }
            },
            subgraph_state_snapshots=None,
        ),
        StateSnapshot(
            values={"my_key": "hi bark here and there"},
            tasks=(PregelTask(AnyStr(), "outer_2"),),
            next=("outer_2",),
            config={
                "configurable": {
                    "thread_id": "3",
                    "checkpoint_ns": "",
                    "checkpoint_id": AnyStr(),
                }
            },
            metadata={
                "step": 3,
                "source": "loop",
                "writes": {"inner": {"my_key": "hi bark here and there"}},
            },
            created_at=AnyStr(),
            parent_config={
                "configurable": {
                    "thread_id": "3",
                    "checkpoint_ns": "",
                    "checkpoint_id": AnyStr(),
                }
            },
            subgraph_state_snapshots=None,
        ),
        StateSnapshot(
            values={"my_key": "hi bark here"},
            tasks=(PregelTask(AnyStr(), "inner"),),
            next=("inner",),
            config={
                "configurable": {
                    "thread_id": "3",
                    "checkpoint_ns": "",
                    "checkpoint_id": AnyStr(),
                }
            },
            metadata={
                "step": 2,
                "source": "update",
                "writes": {"outer_1": {"my_key": "hi bark here"}},
            },
            created_at=AnyStr(),
            parent_config={
                "configurable": {
                    "thread_id": "3",
                    "checkpoint_ns": "",
                    "checkpoint_id": AnyStr(),
                }
            },
            subgraph_state_snapshots={
                "inner": StateSnapshot(
                    values={
                        "my_key": "hi bark here and there",
                        "my_other_key": "hi bark here",
                    },
                    tasks=(),
                    next=(),
                    config={
                        "configurable": {
                            "thread_id": "3",
                            "checkpoint_ns": "inner",
                            "checkpoint_id": AnyStr(),
                        }
                    },
                    metadata={
                        "step": 3,
                        "source": "loop",
                        "writes": {
                            "inner_2": {
                                "my_key": "hi bark here and there",
                                "my_other_key": "hi bark here",
                            }
                        },
                    },
                    created_at=AnyStr(),
                    parent_config={
                        "configurable": {
                            "thread_id": "3",
                            "checkpoint_ns": "inner",
                            "checkpoint_id": AnyStr(),
                        }
                    },
                    subgraph_state_snapshots=None,
                )
            },
        ),
        StateSnapshot(
            values={"my_key": "hi meow"},
            tasks=(PregelTask(AnyStr(), "inner"),),
            next=("inner",),
            config={
                "configurable": {
                    "thread_id": "3",
                    "checkpoint_ns": "",
                    "checkpoint_id": AnyStr(),
                }
            },
            metadata={
                "step": 1,
                "source": "loop",
                "writes": {"outer_1": {"my_key": "hi meow"}},
            },
            created_at=AnyStr(),
            parent_config={
                "configurable": {
                    "thread_id": "3",
                    "checkpoint_ns": "",
                    "checkpoint_id": AnyStr(),
                }
            },
            subgraph_state_snapshots={
                "inner": StateSnapshot(
                    values={"my_key": "hi meow here", "my_other_key": "hi meow"},
                    tasks=(PregelTask(AnyStr(), "inner_2"),),
                    next=("inner_2",),
                    config={
                        "configurable": {
                            "thread_id": "3",
                            "checkpoint_ns": "inner",
                            "checkpoint_id": AnyStr(),
                        }
                    },
                    metadata={
                        "step": 1,
                        "source": "loop",
                        "writes": {
                            "inner_1": {
                                "my_key": "hi meow here",
                                "my_other_key": "hi meow",
                            }
                        },
                    },
                    created_at=AnyStr(),
                    parent_config={
                        "configurable": {
                            "thread_id": "3",
                            "checkpoint_ns": "inner",
                            "checkpoint_id": AnyStr(),
                        }
                    },
                    subgraph_state_snapshots=None,
                )
            },
        ),
        StateSnapshot(
            values={"my_key": "meow"},
            tasks=(PregelTask(AnyStr(), "outer_1"),),
            next=("outer_1",),
            config={
                "configurable": {
                    "thread_id": "3",
                    "checkpoint_ns": "",
                    "checkpoint_id": AnyStr(),
                }
            },
            metadata={"step": 0, "source": "loop", "writes": None},
            created_at=AnyStr(),
            parent_config={
                "configurable": {
                    "thread_id": "3",
                    "checkpoint_ns": "",
                    "checkpoint_id": AnyStr(),
                }
            },
            subgraph_state_snapshots=None,
        ),
        StateSnapshot(
            values={},
            tasks=(PregelTask(AnyStr(), "__start__"),),
            next=("__start__",),
            config={
                "configurable": {
                    "thread_id": "3",
                    "checkpoint_ns": "",
                    "checkpoint_id": AnyStr(),
                }
            },
            metadata={"step": -1, "source": "input", "writes": {"my_key": "meow"}},
            created_at=AnyStr(),
            parent_config=None,
            subgraph_state_snapshots=None,
        ),
    ]


@pytest.mark.parametrize(
    "checkpointer_name",
    ["memory", "sqlite", "postgres", "postgres_pipe"],
)
def test_doubly_nested_graph_update_state(
    request: pytest.FixtureRequest, checkpointer_name: str
) -> None:
    checkpointer = request.getfixturevalue("checkpointer_" + checkpointer_name)

    class State(TypedDict):
        my_key: str

    class ChildState(TypedDict):
        my_key: str

    class GrandChildState(TypedDict):
        my_key: str

    def grandchild_1(state: ChildState):
        return {"my_key": state["my_key"] + " here"}

    def grandchild_2(state: ChildState):
        return {
            "my_key": state["my_key"] + " and there",
        }

    grandchild = StateGraph(GrandChildState)
    grandchild.add_node("grandchild_1", grandchild_1)
    grandchild.add_node("grandchild_2", grandchild_2)
    grandchild.add_edge("grandchild_1", "grandchild_2")
    grandchild.set_entry_point("grandchild_1")
    grandchild.set_finish_point("grandchild_2")

    child = StateGraph(ChildState)
    child.add_node(
        "child_1",
        grandchild.compile(interrupt_before=["grandchild_2"]),
    )
    child.set_entry_point("child_1")
    child.set_finish_point("child_1")

    def parent_1(state: State):
        return {"my_key": "hi " + state["my_key"]}

    def parent_2(state: State):
        return {"my_key": state["my_key"] + " and back again"}

    graph = StateGraph(State)
    graph.add_node("parent_1", parent_1)
    graph.add_node("child", child.compile())
    graph.add_node("parent_2", parent_2)
    graph.set_entry_point("parent_1")
    graph.add_edge("parent_1", "child")
    graph.add_edge("child", "parent_2")
    graph.set_finish_point("parent_2")

    app = graph.compile(checkpointer=checkpointer)

    # test updating grandchild node
    config = {"configurable": {"thread_id": "1"}}
    child_config = {"configurable": {"thread_id": "1", "checkpoint_ns": "child"}}
    grandchild_config = {
        "configurable": {"thread_id": "1", "checkpoint_ns": "child|child_1"}
    }
    assert list(app.stream({"my_key": "my value"}, config)) == [
        {"parent_1": {"my_key": "hi my value"}}
    ]
    assert list(app.get_state_history(config)) == [
        StateSnapshot(
            values={"my_key": "hi my value"},
            tasks=(PregelTask(AnyStr(), "child"),),
            next=("child",),
            config={
                "configurable": {
                    "thread_id": "1",
                    "checkpoint_ns": "",
                    "checkpoint_id": AnyStr(),
                }
            },
            metadata={
                "source": "loop",
                "writes": {"parent_1": {"my_key": "hi my value"}},
                "step": 1,
            },
            created_at=AnyStr(),
            parent_config={
                "configurable": {
                    "thread_id": "1",
                    "checkpoint_ns": "",
                    "checkpoint_id": AnyStr(),
                }
            },
            subgraph_state_snapshots={
                "child": StateSnapshot(
                    values={"my_key": "hi my value"},
                    tasks=(PregelTask(AnyStr(), "child_1"),),
                    next=("child_1",),
                    config={
                        "configurable": {
                            "thread_id": "1",
                            "checkpoint_ns": "child",
                            "checkpoint_id": AnyStr(),
                        }
                    },
                    metadata={"source": "loop", "writes": None, "step": 0},
                    created_at=AnyStr(),
                    parent_config={
                        "configurable": {
                            "thread_id": "1",
                            "checkpoint_ns": "child",
                            "checkpoint_id": AnyStr(),
                        }
                    },
                    subgraph_state_snapshots={
                        "child_1": StateSnapshot(
                            values={"my_key": "hi my value here"},
                            tasks=(PregelTask(AnyStr(), "grandchild_2"),),
                            next=("grandchild_2",),
                            config={
                                "configurable": {
                                    "thread_id": "1",
                                    "checkpoint_ns": "child|child_1",
                                    "checkpoint_id": AnyStr(),
                                }
                            },
                            metadata={
                                "source": "loop",
                                "writes": {
                                    "grandchild_1": {"my_key": "hi my value here"}
                                },
                                "step": 1,
                            },
                            created_at=AnyStr(),
                            parent_config={
                                "configurable": {
                                    "thread_id": "1",
                                    "checkpoint_ns": "child|child_1",
                                    "checkpoint_id": AnyStr(),
                                }
                            },
                            subgraph_state_snapshots=None,
                        )
                    },
                )
            },
        ),
        StateSnapshot(
            values={"my_key": "my value"},
            tasks=(PregelTask(AnyStr(), "parent_1"),),
            next=("parent_1",),
            config={
                "configurable": {
                    "thread_id": "1",
                    "checkpoint_ns": "",
                    "checkpoint_id": AnyStr(),
                }
            },
            metadata={"source": "loop", "writes": None, "step": 0},
            created_at=AnyStr(),
            parent_config={
                "configurable": {
                    "thread_id": "1",
                    "checkpoint_ns": "",
                    "checkpoint_id": AnyStr(),
                }
            },
            subgraph_state_snapshots=None,
        ),
        StateSnapshot(
            values={},
            tasks=(PregelTask(AnyStr(), "__start__"),),
            next=("__start__",),
            config={
                "configurable": {
                    "thread_id": "1",
                    "checkpoint_ns": "",
                    "checkpoint_id": AnyStr(),
                }
            },
            metadata={"source": "input", "writes": {"my_key": "my value"}, "step": -1},
            created_at=AnyStr(),
            parent_config=None,
            subgraph_state_snapshots=None,
        ),
    ]

    app.update_state(
        config,
        {"my_key": "hi meow value here"},
        as_node=["child", "child_1", "grandchild_1"],
    )
    assert list(app.stream(None, config)) == [
        {"child": {"my_key": "hi meow value here and there"}},
        {"parent_2": {"my_key": "hi meow value here and there and back again"}},
    ]
    assert list(app.get_state_history(config)) == [
        StateSnapshot(
            values={"my_key": "hi meow value here and there and back again"},
            tasks=(),
            next=(),
            config={
                "configurable": {
                    "thread_id": "1",
                    "checkpoint_ns": "",
                    "checkpoint_id": AnyStr(),
                }
            },
            metadata={
                "source": "loop",
                "writes": {
                    "parent_2": {
                        "my_key": "hi meow value here and there and back again"
                    }
                },
                "step": 4,
            },
            created_at=AnyStr(),
            parent_config={
                "configurable": {
                    "thread_id": "1",
                    "checkpoint_ns": "",
                    "checkpoint_id": AnyStr(),
                }
            },
            subgraph_state_snapshots=None,
        ),
        StateSnapshot(
            values={"my_key": "hi meow value here and there"},
            tasks=(PregelTask(AnyStr(), "parent_2"),),
            next=("parent_2",),
            config={
                "configurable": {
                    "thread_id": "1",
                    "checkpoint_ns": "",
                    "checkpoint_id": AnyStr(),
                }
            },
            metadata={
                "source": "loop",
                "writes": {"child": {"my_key": "hi meow value here and there"}},
                "step": 3,
            },
            created_at=AnyStr(),
            parent_config={
                "configurable": {
                    "thread_id": "1",
                    "checkpoint_ns": "",
                    "checkpoint_id": AnyStr(),
                }
            },
            subgraph_state_snapshots=None,
        ),
        StateSnapshot(
            values={"my_key": "hi meow value here"},
            tasks=(PregelTask(AnyStr(), "child"),),
            next=("child",),
            config={
                "configurable": {
                    "thread_id": "1",
                    "checkpoint_ns": "",
                    "checkpoint_id": AnyStr(),
                }
            },
            metadata={
                "source": "update",
                "step": 2,
                "writes": {"parent_1": {"my_key": "hi meow value here"}},
            },
            created_at=AnyStr(),
            parent_config={
                "configurable": {
                    "thread_id": "1",
                    "checkpoint_ns": "",
                    "checkpoint_id": AnyStr(),
                }
            },
            subgraph_state_snapshots={
                "child": StateSnapshot(
                    values={"my_key": "hi meow value here and there"},
                    tasks=(),
                    next=(),
                    config={
                        "configurable": {
                            "thread_id": "1",
                            "checkpoint_ns": "child",
                            "checkpoint_id": AnyStr(),
                        }
                    },
                    metadata={
                        "source": "loop",
                        "writes": {
                            "child_1": {"my_key": "hi meow value here and there"}
                        },
                        "step": 2,
                    },
                    created_at=AnyStr(),
                    parent_config={
                        "configurable": {
                            "thread_id": "1",
                            "checkpoint_ns": "child",
                            "checkpoint_id": AnyStr(),
                        }
                    },
                    subgraph_state_snapshots={
                        "child_1": StateSnapshot(
                            values={"my_key": "hi meow value here and there"},
                            tasks=(),
                            next=(),
                            config={
                                "configurable": {
                                    "thread_id": "1",
                                    "checkpoint_ns": "child|child_1",
                                    "checkpoint_id": AnyStr(),
                                }
                            },
                            metadata={
                                "source": "loop",
                                "writes": {
                                    "grandchild_2": {
                                        "my_key": "hi meow value here and there"
                                    }
                                },
                                "step": 3,
                            },
                            created_at=AnyStr(),
                            parent_config={
                                "configurable": {
                                    "thread_id": "1",
                                    "checkpoint_ns": "child|child_1",
                                    "checkpoint_id": AnyStr(),
                                }
                            },
                            subgraph_state_snapshots=None,
                        )
                    },
                )
            },
        ),
        StateSnapshot(
            values={"my_key": "hi my value"},
            tasks=(PregelTask(AnyStr(), "child"),),
            next=("child",),
            config={
                "configurable": {
                    "thread_id": "1",
                    "checkpoint_ns": "",
                    "checkpoint_id": AnyStr(),
                }
            },
            metadata={
                "source": "loop",
                "writes": {"parent_1": {"my_key": "hi my value"}},
                "step": 1,
            },
            created_at=AnyStr(),
            parent_config={
                "configurable": {
                    "thread_id": "1",
                    "checkpoint_ns": "",
                    "checkpoint_id": AnyStr(),
                }
            },
            subgraph_state_snapshots={
                "child": StateSnapshot(
                    values={"my_key": "hi my value"},
                    tasks=(PregelTask(AnyStr(), "child_1"),),
                    next=("child_1",),
                    config={
                        "configurable": {
                            "thread_id": "1",
                            "checkpoint_ns": "child",
                            "checkpoint_id": AnyStr(),
                        }
                    },
                    metadata={"source": "loop", "writes": None, "step": 0},
                    created_at=AnyStr(),
                    parent_config={
                        "configurable": {
                            "thread_id": "1",
                            "checkpoint_ns": "child",
                            "checkpoint_id": AnyStr(),
                        }
                    },
                    subgraph_state_snapshots={
                        "child_1": StateSnapshot(
                            values={"my_key": "hi my value here"},
                            tasks=(PregelTask(AnyStr(), "grandchild_2"),),
                            next=("grandchild_2",),
                            config={
                                "configurable": {
                                    "thread_id": "1",
                                    "checkpoint_ns": "child|child_1",
                                    "checkpoint_id": AnyStr(),
                                }
                            },
                            metadata={
                                "source": "loop",
                                "writes": {
                                    "grandchild_1": {"my_key": "hi my value here"}
                                },
                                "step": 1,
                            },
                            created_at=AnyStr(),
                            parent_config={
                                "configurable": {
                                    "thread_id": "1",
                                    "checkpoint_ns": "child|child_1",
                                    "checkpoint_id": AnyStr(),
                                }
                            },
                            subgraph_state_snapshots=None,
                        )
                    },
                )
            },
        ),
        StateSnapshot(
            values={"my_key": "my value"},
            tasks=(PregelTask(AnyStr(), "parent_1"),),
            next=("parent_1",),
            config={
                "configurable": {
                    "thread_id": "1",
                    "checkpoint_ns": "",
                    "checkpoint_id": AnyStr(),
                }
            },
            metadata={"source": "loop", "writes": None, "step": 0},
            created_at=AnyStr(),
            parent_config={
                "configurable": {
                    "thread_id": "1",
                    "checkpoint_ns": "",
                    "checkpoint_id": AnyStr(),
                }
            },
            subgraph_state_snapshots=None,
        ),
        StateSnapshot(
            values={},
            tasks=(PregelTask(AnyStr(), "__start__"),),
            next=("__start__",),
            config={
                "configurable": {
                    "thread_id": "1",
                    "checkpoint_ns": "",
                    "checkpoint_id": AnyStr(),
                }
            },
            metadata={"source": "input", "writes": {"my_key": "my value"}, "step": -1},
            created_at=AnyStr(),
            parent_config=None,
            subgraph_state_snapshots=None,
        ),
    ]

    # test as_node=None
    config = {"configurable": {"thread_id": "2"}}
    child_config = {"configurable": {"thread_id": "2", "checkpoint_ns": "child"}}
    grandchild_config = {
        "configurable": {"thread_id": "2", "checkpoint_ns": "child|child_1"}
    }
    assert list(app.stream({"my_key": "my value"}, config)) == [
        {"parent_1": {"my_key": "hi my value"}}
    ]
    app.update_state(config, {"my_key": "hi meow value here"}, as_node=None)
    assert list(app.stream(None, config)) == [
        {"child": {"my_key": "hi meow value here and there"}},
        {"parent_2": {"my_key": "hi meow value here and there and back again"}},
    ]
    assert list(app.get_state_history(config)) == [
        StateSnapshot(
            values={"my_key": "hi meow value here and there and back again"},
            tasks=(),
            next=(),
            config={
                "configurable": {
                    "thread_id": "2",
                    "checkpoint_ns": "",
                    "checkpoint_id": AnyStr(),
                }
            },
            metadata={
                "source": "loop",
                "writes": {
                    "parent_2": {
                        "my_key": "hi meow value here and there and back again"
                    }
                },
                "step": 4,
            },
            created_at=AnyStr(),
            parent_config={
                "configurable": {
                    "thread_id": "2",
                    "checkpoint_ns": "",
                    "checkpoint_id": AnyStr(),
                }
            },
            subgraph_state_snapshots=None,
        ),
        StateSnapshot(
            values={"my_key": "hi meow value here and there"},
            tasks=(PregelTask(AnyStr(), "parent_2"),),
            next=("parent_2",),
            config={
                "configurable": {
                    "thread_id": "2",
                    "checkpoint_ns": "",
                    "checkpoint_id": AnyStr(),
                }
            },
            metadata={
                "source": "loop",
                "writes": {"child": {"my_key": "hi meow value here and there"}},
                "step": 3,
            },
            created_at=AnyStr(),
            parent_config={
                "configurable": {
                    "thread_id": "2",
                    "checkpoint_ns": "",
                    "checkpoint_id": AnyStr(),
                }
            },
            subgraph_state_snapshots=None,
        ),
        StateSnapshot(
            values={"my_key": "hi meow value here"},
            tasks=(PregelTask(AnyStr(), "child"),),
            next=("child",),
            config={
                "configurable": {
                    "thread_id": "2",
                    "checkpoint_ns": "",
                    "checkpoint_id": AnyStr(),
                }
            },
            metadata={
                "source": "update",
                "step": 2,
                "writes": {"parent_1": {"my_key": "hi meow value here"}},
            },
            created_at=AnyStr(),
            parent_config={
                "configurable": {
                    "thread_id": "2",
                    "checkpoint_ns": "",
                    "checkpoint_id": AnyStr(),
                }
            },
            subgraph_state_snapshots={
                "child": StateSnapshot(
                    values={"my_key": "hi meow value here and there"},
                    tasks=(),
                    next=(),
                    config={
                        "configurable": {
                            "thread_id": "2",
                            "checkpoint_ns": "child",
                            "checkpoint_id": AnyStr(),
                        }
                    },
                    metadata={
                        "source": "loop",
                        "writes": {
                            "child_1": {"my_key": "hi meow value here and there"}
                        },
                        "step": 2,
                    },
                    created_at=AnyStr(),
                    parent_config={
                        "configurable": {
                            "thread_id": "2",
                            "checkpoint_ns": "child",
                            "checkpoint_id": AnyStr(),
                        }
                    },
                    subgraph_state_snapshots={
                        "child_1": StateSnapshot(
                            values={"my_key": "hi meow value here and there"},
                            tasks=(),
                            next=(),
                            config={
                                "configurable": {
                                    "thread_id": "2",
                                    "checkpoint_ns": "child|child_1",
                                    "checkpoint_id": AnyStr(),
                                }
                            },
                            metadata={
                                "source": "loop",
                                "writes": {
                                    "grandchild_2": {
                                        "my_key": "hi meow value here and there"
                                    }
                                },
                                "step": 3,
                            },
                            created_at=AnyStr(),
                            parent_config={
                                "configurable": {
                                    "thread_id": "2",
                                    "checkpoint_ns": "child|child_1",
                                    "checkpoint_id": AnyStr(),
                                }
                            },
                            subgraph_state_snapshots=None,
                        )
                    },
                )
            },
        ),
        StateSnapshot(
            values={"my_key": "hi my value"},
            tasks=(PregelTask(AnyStr(), "child"),),
            next=("child",),
            config={
                "configurable": {
                    "thread_id": "2",
                    "checkpoint_ns": "",
                    "checkpoint_id": AnyStr(),
                }
            },
            metadata={
                "source": "loop",
                "writes": {"parent_1": {"my_key": "hi my value"}},
                "step": 1,
            },
            created_at=AnyStr(),
            parent_config={
                "configurable": {
                    "thread_id": "2",
                    "checkpoint_ns": "",
                    "checkpoint_id": AnyStr(),
                }
            },
            subgraph_state_snapshots={
                "child": StateSnapshot(
                    values={"my_key": "hi my value"},
                    tasks=(PregelTask(AnyStr(), "child_1"),),
                    next=("child_1",),
                    config={
                        "configurable": {
                            "thread_id": "2",
                            "checkpoint_ns": "child",
                            "checkpoint_id": AnyStr(),
                        }
                    },
                    metadata={"source": "loop", "writes": None, "step": 0},
                    created_at=AnyStr(),
                    parent_config={
                        "configurable": {
                            "thread_id": "2",
                            "checkpoint_ns": "child",
                            "checkpoint_id": AnyStr(),
                        }
                    },
                    subgraph_state_snapshots={
                        "child_1": StateSnapshot(
                            values={"my_key": "hi my value here"},
                            tasks=(PregelTask(AnyStr(), "grandchild_2"),),
                            next=("grandchild_2",),
                            config={
                                "configurable": {
                                    "thread_id": "2",
                                    "checkpoint_ns": "child|child_1",
                                    "checkpoint_id": AnyStr(),
                                }
                            },
                            metadata={
                                "source": "loop",
                                "writes": {
                                    "grandchild_1": {"my_key": "hi my value here"}
                                },
                                "step": 1,
                            },
                            created_at=AnyStr(),
                            parent_config={
                                "configurable": {
                                    "thread_id": "2",
                                    "checkpoint_ns": "child|child_1",
                                    "checkpoint_id": AnyStr(),
                                }
                            },
                            subgraph_state_snapshots=None,
                        )
                    },
                )
            },
        ),
        StateSnapshot(
            values={"my_key": "my value"},
            tasks=(PregelTask(AnyStr(), "parent_1"),),
            next=("parent_1",),
            config={
                "configurable": {
                    "thread_id": "2",
                    "checkpoint_ns": "",
                    "checkpoint_id": AnyStr(),
                }
            },
            metadata={"source": "loop", "writes": None, "step": 0},
            created_at=AnyStr(),
            parent_config={
                "configurable": {
                    "thread_id": "2",
                    "checkpoint_ns": "",
                    "checkpoint_id": AnyStr(),
                }
            },
            subgraph_state_snapshots=None,
        ),
        StateSnapshot(
            values={},
            tasks=(PregelTask(AnyStr(), "__start__"),),
            next=("__start__",),
            config={
                "configurable": {
                    "thread_id": "2",
                    "checkpoint_ns": "",
                    "checkpoint_id": AnyStr(),
                }
            },
            metadata={"source": "input", "writes": {"my_key": "my value"}, "step": -1},
            created_at=AnyStr(),
            parent_config=None,
            subgraph_state_snapshots=None,
        ),
    ]


@pytest.mark.repeat(10)
@pytest.mark.parametrize(
    "checkpointer_name",
    ["memory", "sqlite", "postgres", "postgres_pipe"],
)
=======
@pytest.mark.parametrize("checkpointer_name", ALL_CHECKPOINTERS_SYNC)
>>>>>>> d12f5c6d
def test_send_to_nested_graphs(
    request: pytest.FixtureRequest, checkpointer_name: str
) -> None:
    checkpointer = request.getfixturevalue("checkpointer_" + checkpointer_name)

    class OverallState(TypedDict):
        subjects: list[str]
        jokes: Annotated[list[str], operator.add]

    def continue_to_jokes(state: OverallState):
        return [Send("generate_joke", {"subject": s}) for s in state["subjects"]]

    class JokeState(TypedDict):
        subject: str

    def edit(state: JokeState):
        subject = state["subject"]
        return {"subject": f"{subject} - hohoho"}

    # subgraph
    subgraph = StateGraph(input=JokeState, output=OverallState)
    subgraph.add_node("edit", edit)
    subgraph.add_node(
        "generate", lambda state: {"jokes": [f"Joke about {state['subject']}"]}
    )
    subgraph.set_entry_point("edit")
    subgraph.add_edge("edit", "generate")
    subgraph.set_finish_point("generate")

    # parent graph
    builder = StateGraph(OverallState)
    builder.add_node(
        "generate_joke",
        subgraph.compile(interrupt_before=["generate"]),
    )
    builder.add_conditional_edges(START, continue_to_jokes)
    builder.add_edge("generate_joke", END)

    graph = builder.compile(checkpointer=checkpointer)
    config = {"configurable": {"thread_id": "1"}}

    # invoke and pause at nested interrupt
    assert graph.invoke({"subjects": ["cats", "dogs"]}, config=config) == {
        "subjects": ["cats", "dogs"],
        "jokes": [],
    }
    actual_snapshot = graph.get_state(config)
    subgraph_nodes = list(actual_snapshot.subgraph_state_snapshots.keys())
    assert len(subgraph_nodes) == 2
    for subgraph_node in subgraph_nodes:
        assert subgraph_node.split(":")[0] == "generate_joke"

    subgraph_state_snapshots = {
        subgraph_node: graph.get_state(
            {"configurable": {"thread_id": "1", "checkpoint_ns": subgraph_node}}
        )
        for subgraph_node in subgraph_nodes
    }

    expected_snapshot = StateSnapshot(
        values={"subjects": ["cats", "dogs"], "jokes": []},
        tasks=(
            PregelTask(AnyStr(), "generate_joke"),
            PregelTask(AnyStr(), "generate_joke"),
        ),
        next=("generate_joke", "generate_joke"),
        config={
            "configurable": {
                "thread_id": "1",
                "checkpoint_ns": "",
                "checkpoint_id": AnyStr(),
            }
        },
        metadata={"source": "loop", "writes": None, "step": 0},
        created_at=AnyStr(),
        parent_config={
            "configurable": {
                "thread_id": "1",
                "checkpoint_ns": "",
                "checkpoint_id": AnyStr(),
            }
        },
        subgraph_state_snapshots=subgraph_state_snapshots,
    )
    assert actual_snapshot == expected_snapshot

    # continue past interrupt
    assert graph.invoke(None, config=config) == {
        "subjects": ["cats", "dogs"],
        "jokes": ["Joke about cats - hohoho", "Joke about dogs - hohoho"],
    }

    actual_snapshot = graph.get_state(config)
    expected_snapshot = StateSnapshot(
        values={
            "subjects": ["cats", "dogs"],
            "jokes": ["Joke about cats - hohoho", "Joke about dogs - hohoho"],
        },
        tasks=(),
        next=(),
        config={
            "configurable": {
                "thread_id": "1",
                "checkpoint_ns": "",
                "checkpoint_id": AnyStr(),
            }
        },
        metadata={
            "source": "loop",
            "writes": {
                "generate_joke": [
                    {"jokes": ["Joke about cats - hohoho"]},
                    {"jokes": ["Joke about dogs - hohoho"]},
                ]
            },
            "step": 1,
        },
        created_at=AnyStr(),
        parent_config={
            "configurable": {
                "thread_id": "1",
                "checkpoint_ns": "",
                "checkpoint_id": AnyStr(),
            }
        },
    )
    assert actual_snapshot == expected_snapshot

    # test full history
    actual_history = list(graph.get_state_history(config))

    # get subgraph node state for expected history
    subgraph_state_snapshots = {
        subgraph_node: graph.get_state(
            {"configurable": {"thread_id": "1", "checkpoint_ns": subgraph_node}}
        )
        for subgraph_node in subgraph_nodes
    }
    expected_history = [
        StateSnapshot(
            values={
                "subjects": ["cats", "dogs"],
                "jokes": ["Joke about cats - hohoho", "Joke about dogs - hohoho"],
            },
            tasks=(),
            next=(),
            config={
                "configurable": {
                    "thread_id": "1",
                    "checkpoint_ns": "",
                    "checkpoint_id": AnyStr(),
                }
            },
            metadata={
                "source": "loop",
                "writes": {
                    "generate_joke": [
                        {"jokes": ["Joke about cats - hohoho"]},
                        {"jokes": ["Joke about dogs - hohoho"]},
                    ]
                },
                "step": 1,
            },
            created_at=AnyStr(),
            parent_config={
                "configurable": {
                    "thread_id": "1",
                    "checkpoint_ns": "",
                    "checkpoint_id": AnyStr(),
                }
            },
            subgraph_state_snapshots=None,
        ),
        StateSnapshot(
            values={"subjects": ["cats", "dogs"], "jokes": []},
            tasks=(
                PregelTask(AnyStr(), "generate_joke"),
                PregelTask(AnyStr(), "generate_joke"),
            ),
            next=("generate_joke", "generate_joke"),
            config={
                "configurable": {
                    "thread_id": "1",
                    "checkpoint_ns": "",
                    "checkpoint_id": AnyStr(),
                }
            },
            metadata={"source": "loop", "writes": None, "step": 0},
            created_at=AnyStr(),
            parent_config={
                "configurable": {
                    "thread_id": "1",
                    "checkpoint_ns": "",
                    "checkpoint_id": AnyStr(),
                }
            },
            subgraph_state_snapshots=subgraph_state_snapshots,
        ),
        StateSnapshot(
            values={"jokes": []},
            tasks=(PregelTask(AnyStr(), "__start__"),),
            next=("__start__",),
            config={
                "configurable": {
                    "thread_id": "1",
                    "checkpoint_ns": "",
                    "checkpoint_id": AnyStr(),
                }
            },
            metadata={
                "source": "input",
                "writes": {"subjects": ["cats", "dogs"]},
                "step": -1,
            },
            created_at=AnyStr(),
            parent_config=None,
            subgraph_state_snapshots=None,
        ),
    ]
    assert actual_history == expected_history


def test_repeat_condition(snapshot: SnapshotAssertion) -> None:
    class AgentState(TypedDict):
        hello: str

    def router(state: AgentState) -> str:
        return "hmm"

    workflow = StateGraph(AgentState)
    workflow.add_node("Researcher", lambda x: x)
    workflow.add_node("Chart Generator", lambda x: x)
    workflow.add_node("Call Tool", lambda x: x)
    workflow.add_conditional_edges(
        "Researcher",
        router,
        {
            "redo": "Researcher",
            "continue": "Chart Generator",
            "call_tool": "Call Tool",
            "end": END,
        },
    )
    workflow.add_conditional_edges(
        "Chart Generator",
        router,
        {"continue": "Researcher", "call_tool": "Call Tool", "end": END},
    )
    workflow.add_conditional_edges(
        "Call Tool",
        # Each agent node updates the 'sender' field
        # the tool calling node does not, meaning
        # this edge will route back to the original agent
        # who invoked the tool
        lambda x: x["sender"],
        {
            "Researcher": "Researcher",
            "Chart Generator": "Chart Generator",
        },
    )
    workflow.set_entry_point("Researcher")

    app = workflow.compile()
    assert app.get_graph().draw_mermaid(with_styles=False) == snapshot


def test_checkpoint_metadata() -> None:
    """This test verifies that a run's configurable fields are merged with the
    previous checkpoint config for each step in the run.
    """
    # set up test
    from langchain_core.language_models.fake_chat_models import (
        FakeMessagesListChatModel,
    )
    from langchain_core.messages import AIMessage, AnyMessage, ToolMessage
    from langchain_core.prompts import ChatPromptTemplate
    from langchain_core.tools import tool

    # graph state
    class BaseState(TypedDict):
        messages: Annotated[list[AnyMessage], add_messages]

    # initialize graph nodes
    @tool()
    def search_api(query: str) -> str:
        """Searches the API for the query."""
        return f"result for {query}"

    tools = [search_api]

    prompt = ChatPromptTemplate.from_messages(
        [
            ("system", "You are a nice assistant."),
            ("placeholder", "{messages}"),
        ]
    )

    model = FakeMessagesListChatModel(
        responses=[
            AIMessage(
                content="",
                tool_calls=[
                    {
                        "id": "tool_call123",
                        "name": "search_api",
                        "args": {"query": "query"},
                    },
                ],
            ),
            AIMessage(content="answer"),
        ]
    )

    @traceable(run_type="llm")
    def agent(state: BaseState) -> BaseState:
        formatted = prompt.invoke(state)
        response = model.invoke(formatted)
        return {"messages": response, "usage_metadata": {"total_tokens": 123}}

    def should_continue(data: BaseState) -> str:
        # Logic to decide whether to continue in the loop or exit
        if not data["messages"][-1].tool_calls:
            return "exit"
        else:
            return "continue"

    # define graphs w/ and w/o interrupt
    workflow = StateGraph(BaseState)
    workflow.add_node("agent", agent)
    workflow.add_node("tools", ToolNode(tools))
    workflow.set_entry_point("agent")
    workflow.add_conditional_edges(
        "agent", should_continue, {"continue": "tools", "exit": END}
    )
    workflow.add_edge("tools", "agent")

    # graph w/o interrupt
    checkpointer_1 = MemorySaverAssertCheckpointMetadata()
    app = workflow.compile(checkpointer=checkpointer_1)

    # graph w/ interrupt
    checkpointer_2 = MemorySaverAssertCheckpointMetadata()
    app_w_interrupt = workflow.compile(
        checkpointer=checkpointer_2, interrupt_before=["tools"]
    )

    # assertions

    # invoke graph w/o interrupt
    assert app.invoke(
        {"messages": ["what is weather in sf"]},
        {
            "configurable": {
                "thread_id": "1",
                "test_config_1": "foo",
                "test_config_2": "bar",
            },
        },
    ) == {
        "messages": [
            _AnyIdHumanMessage(content="what is weather in sf"),
            AIMessage(
                content="",
                id=AnyStr(),
                tool_calls=[
                    {
                        "name": "search_api",
                        "args": {"query": "query"},
                        "id": "tool_call123",
                        "type": "tool_call",
                    }
                ],
            ),
            ToolMessage(
                content="result for query",
                name="search_api",
                id=AnyStr(),
                tool_call_id="tool_call123",
            ),
            _AnyIdAIMessage(content="answer"),
        ]
    }

    config = {"configurable": {"thread_id": "1"}}

    # assert that checkpoint metadata contains the run's configurable fields
    chkpnt_metadata_1 = checkpointer_1.get_tuple(config).metadata
    assert chkpnt_metadata_1["thread_id"] == "1"
    assert chkpnt_metadata_1["test_config_1"] == "foo"
    assert chkpnt_metadata_1["test_config_2"] == "bar"

    # Verify that all checkpoint metadata have the expected keys. This check
    # is needed because a run may have an arbitrary number of steps depending
    # on how the graph is constructed.
    chkpnt_tuples_1 = checkpointer_1.list(config)
    for chkpnt_tuple in chkpnt_tuples_1:
        assert chkpnt_tuple.metadata["thread_id"] == "1"
        assert chkpnt_tuple.metadata["test_config_1"] == "foo"
        assert chkpnt_tuple.metadata["test_config_2"] == "bar"

    # invoke graph, but interrupt before tool call
    app_w_interrupt.invoke(
        {"messages": ["what is weather in sf"]},
        {
            "configurable": {
                "thread_id": "2",
                "test_config_3": "foo",
                "test_config_4": "bar",
            },
        },
    )

    config = {"configurable": {"thread_id": "2"}}

    # assert that checkpoint metadata contains the run's configurable fields
    chkpnt_metadata_2 = checkpointer_2.get_tuple(config).metadata
    assert chkpnt_metadata_2["thread_id"] == "2"
    assert chkpnt_metadata_2["test_config_3"] == "foo"
    assert chkpnt_metadata_2["test_config_4"] == "bar"

    # resume graph execution
    app_w_interrupt.invoke(
        input=None,
        config={
            "configurable": {
                "thread_id": "2",
                "test_config_3": "foo",
                "test_config_4": "bar",
            }
        },
    )

    # assert that checkpoint metadata contains the run's configurable fields
    chkpnt_metadata_3 = checkpointer_2.get_tuple(config).metadata
    assert chkpnt_metadata_3["thread_id"] == "2"
    assert chkpnt_metadata_3["test_config_3"] == "foo"
    assert chkpnt_metadata_3["test_config_4"] == "bar"

    # Verify that all checkpoint metadata have the expected keys. This check
    # is needed because a run may have an arbitrary number of steps depending
    # on how the graph is constructed.
    chkpnt_tuples_2 = checkpointer_2.list(config)
    for chkpnt_tuple in chkpnt_tuples_2:
        assert chkpnt_tuple.metadata["thread_id"] == "2"
        assert chkpnt_tuple.metadata["test_config_3"] == "foo"
        assert chkpnt_tuple.metadata["test_config_4"] == "bar"


@pytest.mark.parametrize("checkpointer_name", ALL_CHECKPOINTERS_SYNC)
def test_remove_message_via_state_update(
    request: pytest.FixtureRequest, checkpointer_name: str
) -> None:
    from langchain_core.messages import AIMessage, HumanMessage, RemoveMessage

    workflow = MessageGraph()
    workflow.add_node(
        "chatbot",
        lambda state: [
            AIMessage(
                content="Hello! How can I help you",
            )
        ],
    )

    workflow.set_entry_point("chatbot")
    workflow.add_edge("chatbot", END)

    checkpointer = request.getfixturevalue("checkpointer_" + checkpointer_name)
    app = workflow.compile(checkpointer=checkpointer)
    config = {"configurable": {"thread_id": "1"}}
    output = app.invoke([HumanMessage(content="Hi")], config=config)
    app.update_state(config, values=[RemoveMessage(id=output[-1].id)])

    updated_state = app.get_state(config)

    assert len(updated_state.values) == 1
    assert updated_state.values[-1].content == "Hi"


def test_remove_message_from_node():
    from langchain_core.messages import AIMessage, HumanMessage, RemoveMessage

    workflow = MessageGraph()
    workflow.add_node(
        "chatbot",
        lambda state: [
            AIMessage(
                content="Hello!",
            ),
            AIMessage(
                content="How can I help you?",
            ),
        ],
    )
    workflow.add_node("delete_messages", lambda state: [RemoveMessage(id=state[-2].id)])
    workflow.set_entry_point("chatbot")
    workflow.add_edge("chatbot", "delete_messages")
    workflow.add_edge("delete_messages", END)

    app = workflow.compile()
    output = app.invoke([HumanMessage(content="Hi")])
    assert len(output) == 2
    assert output[-1].content == "How can I help you?"


def test_xray_lance(snapshot: SnapshotAssertion):
    from langchain_core.messages import AnyMessage, HumanMessage
    from langchain_core.pydantic_v1 import BaseModel, Field

    class Analyst(BaseModel):
        affiliation: str = Field(
            description="Primary affiliation of the investment analyst.",
        )
        name: str = Field(
            description="Name of the investment analyst.",
            pattern=r"^[a-zA-Z0-9_-]{1,64}$",
        )
        role: str = Field(
            description="Role of the investment analyst in the context of the topic.",
        )
        description: str = Field(
            description="Description of the investment analyst focus, concerns, and motives.",
        )

        @property
        def persona(self) -> str:
            return f"Name: {self.name}\nRole: {self.role}\nAffiliation: {self.affiliation}\nDescription: {self.description}\n"

    class Perspectives(BaseModel):
        analysts: List[Analyst] = Field(
            description="Comprehensive list of investment analysts with their roles and affiliations.",
        )

    class Section(BaseModel):
        section_title: str = Field(..., title="Title of the section")
        context: str = Field(
            ..., title="Provide a clear summary of the focus area that you researched."
        )
        findings: str = Field(
            ...,
            title="Give a clear and detailed overview of your findings based upon the expert interview.",
        )
        thesis: str = Field(
            ...,
            title="Give a clear and specific investment thesis based upon these findings.",
        )

    class InterviewState(TypedDict):
        messages: Annotated[List[AnyMessage], add_messages]
        analyst: Analyst
        section: Section

    class ResearchGraphState(TypedDict):
        analysts: List[Analyst]
        topic: str
        max_analysts: int
        sections: List[Section]
        interviews: Annotated[list, operator.add]

    # Conditional edge
    def route_messages(state):
        return "ask_question"

    def generate_question(state):
        return ...

    def generate_answer(state):
        return ...

    # Add nodes and edges
    interview_builder = StateGraph(InterviewState)
    interview_builder.add_node("ask_question", generate_question)
    interview_builder.add_node("answer_question", generate_answer)

    # Flow
    interview_builder.add_edge(START, "ask_question")
    interview_builder.add_edge("ask_question", "answer_question")
    interview_builder.add_conditional_edges("answer_question", route_messages)

    # Set up memory
    memory = MemorySaver()

    # Interview
    interview_graph = interview_builder.compile(checkpointer=memory).with_config(
        run_name="Conduct Interviews"
    )

    # View
    assert interview_graph.get_graph().to_json() == snapshot

    def run_all_interviews(state: ResearchGraphState):
        """Edge to run the interview sub-graph using Send"""
        return [
            Send(
                "conduct_interview",
                {
                    "analyst": Analyst(),
                    "messages": [
                        HumanMessage(
                            content="So you said you were writing an article on ...?"
                        )
                    ],
                },
            )
            for s in state["analysts"]
        ]

    def generate_sections(state: ResearchGraphState):
        return ...

    def generate_analysts(state: ResearchGraphState):
        return ...

    builder = StateGraph(ResearchGraphState)
    builder.add_node("generate_analysts", generate_analysts)
    builder.add_node("conduct_interview", interview_builder.compile())
    builder.add_node("generate_sections", generate_sections)

    builder.add_edge(START, "generate_analysts")
    builder.add_conditional_edges(
        "generate_analysts", run_all_interviews, ["conduct_interview"]
    )
    builder.add_edge("conduct_interview", "generate_sections")
    builder.add_edge("generate_sections", END)

    graph = builder.compile()

    # View
    assert graph.get_graph().to_json() == snapshot
    assert graph.get_graph(xray=1).to_json() == snapshot


@pytest.mark.parametrize("checkpointer_name", ALL_CHECKPOINTERS_SYNC)
def test_channel_values(request: pytest.FixtureRequest, checkpointer_name: str) -> None:
    checkpointer = request.getfixturevalue(f"checkpointer_{checkpointer_name}")

    config = {"configurable": {"thread_id": "1"}}
    chain = Channel.subscribe_to("input") | Channel.write_to("output")
    app = Pregel(
        nodes={
            "one": chain,
        },
        channels={
            "ephemeral": EphemeralValue(Any),
            "input": LastValue(int),
            "output": LastValue(int),
        },
        input_channels=["input", "ephemeral"],
        output_channels="output",
        checkpointer=checkpointer,
    )
    app.invoke({"input": 1, "ephemeral": "meow"}, config)
    assert checkpointer.get(config)["channel_values"] == {"input": 1, "output": 1}


def test_xray_issue(snapshot: SnapshotAssertion) -> None:
    class State(TypedDict):
        messages: Annotated[list, add_messages]

    def node(name):
        def _node(state: State):
            return {"messages": [("human", f"entered {name} node")]}

        return _node

    parent = StateGraph(State)
    child = StateGraph(State)

    child.add_node("c_one", node("c_one"))
    child.add_node("c_two", node("c_two"))

    child.add_edge("__start__", "c_one")
    child.add_edge("c_two", "c_one")

    child.add_conditional_edges(
        "c_one", lambda x: str(randrange(0, 2)), {"0": "c_two", "1": "__end__"}
    )

    parent.add_node("p_one", node("p_one"))
    parent.add_node("p_two", child.compile())

    parent.add_edge("__start__", "p_one")
    parent.add_edge("p_two", "p_one")

    parent.add_conditional_edges(
        "p_one", lambda x: str(randrange(0, 2)), {"0": "p_two", "1": "__end__"}
    )

    app = parent.compile()

    assert app.get_graph(xray=True).draw_mermaid() == snapshot<|MERGE_RESOLUTION|>--- conflicted
+++ resolved
@@ -10799,11 +10799,7 @@
     )
 
 
-<<<<<<< HEAD
-@pytest.mark.parametrize(
-    "checkpointer_name",
-    ["memory", "sqlite", "postgres", "postgres_pipe"],
-)
+@pytest.mark.parametrize("checkpointer_name", ALL_CHECKPOINTERS_SYNC)
 def test_nested_graph_update_state(
     request: pytest.FixtureRequest, checkpointer_name: str
 ) -> None:
@@ -11997,10 +11993,7 @@
     ]
 
 
-@pytest.mark.parametrize(
-    "checkpointer_name",
-    ["memory", "sqlite", "postgres", "postgres_pipe"],
-)
+@pytest.mark.parametrize("checkpointer_name", ALL_CHECKPOINTERS_SYNC)
 def test_doubly_nested_graph_update_state(
     request: pytest.FixtureRequest, checkpointer_name: str
 ) -> None:
@@ -12057,10 +12050,6 @@
 
     # test updating grandchild node
     config = {"configurable": {"thread_id": "1"}}
-    child_config = {"configurable": {"thread_id": "1", "checkpoint_ns": "child"}}
-    grandchild_config = {
-        "configurable": {"thread_id": "1", "checkpoint_ns": "child|child_1"}
-    }
     assert list(app.stream({"my_key": "my value"}, config)) == [
         {"parent_1": {"my_key": "hi my value"}}
     ]
@@ -12455,10 +12444,6 @@
 
     # test as_node=None
     config = {"configurable": {"thread_id": "2"}}
-    child_config = {"configurable": {"thread_id": "2", "checkpoint_ns": "child"}}
-    grandchild_config = {
-        "configurable": {"thread_id": "2", "checkpoint_ns": "child|child_1"}
-    }
     assert list(app.stream({"my_key": "my value"}, config)) == [
         {"parent_1": {"my_key": "hi my value"}}
     ]
@@ -12730,13 +12715,7 @@
 
 
 @pytest.mark.repeat(10)
-@pytest.mark.parametrize(
-    "checkpointer_name",
-    ["memory", "sqlite", "postgres", "postgres_pipe"],
-)
-=======
 @pytest.mark.parametrize("checkpointer_name", ALL_CHECKPOINTERS_SYNC)
->>>>>>> d12f5c6d
 def test_send_to_nested_graphs(
     request: pytest.FixtureRequest, checkpointer_name: str
 ) -> None:
