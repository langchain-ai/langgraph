import asyncio
import json
import operator
from collections import Counter
from contextlib import asynccontextmanager, contextmanager
from typing import (
    Annotated,
    Any,
    AsyncGenerator,
    AsyncIterator,
    Callable,
    Dict,
    Generator,
    List,
    Literal,
    Optional,
    Sequence,
    Tuple,
    TypedDict,
    Union,
)
from uuid import UUID

import httpx
import pytest
from langchain_core.runnables import (
    RunnableConfig,
    RunnableLambda,
    RunnablePassthrough,
    RunnablePick,
)
from langchain_core.utils.aiter import aclosing
from pydantic import BaseModel
from pytest_mock import MockerFixture
from syrupy import SnapshotAssertion

from langgraph.channels.base import BaseChannel
from langgraph.channels.binop import BinaryOperatorAggregate
from langgraph.channels.context import Context
from langgraph.channels.last_value import LastValue
from langgraph.channels.topic import Topic
from langgraph.checkpoint.base import (
    BaseCheckpointSaver,
    Checkpoint,
    CheckpointMetadata,
    CheckpointTuple,
)
from langgraph.checkpoint.memory import MemorySaver
from langgraph.checkpoint.sqlite.aio import AsyncSqliteSaver
from langgraph.constants import Send
from langgraph.errors import InvalidUpdateError
from langgraph.graph import END, Graph, StateGraph
from langgraph.graph.graph import START
from langgraph.graph.message import MessageGraph, add_messages
from langgraph.managed.few_shot import FewShotExamples
from langgraph.prebuilt.chat_agent_executor import (
    create_function_calling_executor,
    create_tool_calling_executor,
)
from langgraph.prebuilt.tool_executor import ToolExecutor
from langgraph.prebuilt.tool_node import ToolNode
from langgraph.pregel import Channel, GraphRecursionError, Pregel, StateSnapshot
from langgraph.pregel.retry import RetryPolicy
from tests.any_str import AnyStr
from tests.memory_assert import (
    MemorySaverAssertCheckpointMetadata,
    MemorySaverAssertImmutable,
)
from tests.messages import _AnyIdAIMessage, _AnyIdHumanMessage


async def test_checkpoint_errors() -> None:
    class FaultyGetCheckpointer(MemorySaver):
        async def aget_tuple(self, config: RunnableConfig) -> Optional[CheckpointTuple]:
            raise ValueError("Faulty get_tuple")

    class FaultyPutCheckpointer(MemorySaver):
        async def aput(
            self,
            config: RunnableConfig,
            checkpoint: Checkpoint,
            metadata: CheckpointMetadata,
        ) -> RunnableConfig:
            raise ValueError("Faulty put")

    class FaultyPutWritesCheckpointer(MemorySaver):
        async def aput_writes(
            self, config: RunnableConfig, writes: List[Tuple[str, Any]], task_id: str
        ) -> RunnableConfig:
            raise ValueError("Faulty put_writes")

    class FaultyVersionCheckpointer(MemorySaver):
        def get_next_version(self, current: Optional[int], channel: BaseChannel) -> int:
            raise ValueError("Faulty get_next_version")

    def logic(inp: str) -> str:
        return ""

    builder = StateGraph(Annotated[str, operator.add])
    builder.add_node("agent", logic)
    builder.add_edge(START, "agent")

    graph = builder.compile(checkpointer=FaultyGetCheckpointer())
    with pytest.raises(ValueError, match="Faulty get_tuple"):
        await graph.ainvoke("", {"configurable": {"thread_id": "thread-1"}})
    with pytest.raises(ValueError, match="Faulty get_tuple"):
        async for _ in graph.astream("", {"configurable": {"thread_id": "thread-2"}}):
            pass
    with pytest.raises(ValueError, match="Faulty get_tuple"):
        async for _ in graph.astream_events(
            "", {"configurable": {"thread_id": "thread-3"}}, version="v2"
        ):
            pass

    graph = builder.compile(checkpointer=FaultyPutCheckpointer())
    with pytest.raises(ValueError, match="Faulty put"):
        await graph.ainvoke("", {"configurable": {"thread_id": "thread-1"}})
    with pytest.raises(ValueError, match="Faulty put"):
        async for _ in graph.astream("", {"configurable": {"thread_id": "thread-2"}}):
            pass
    with pytest.raises(ValueError, match="Faulty put"):
        async for _ in graph.astream_events(
            "", {"configurable": {"thread_id": "thread-3"}}, version="v2"
        ):
            pass

    graph = builder.compile(checkpointer=FaultyVersionCheckpointer())
    with pytest.raises(ValueError, match="Faulty get_next_version"):
        await graph.ainvoke("", {"configurable": {"thread_id": "thread-1"}})
    with pytest.raises(ValueError, match="Faulty get_next_version"):
        async for _ in graph.astream("", {"configurable": {"thread_id": "thread-2"}}):
            pass
    with pytest.raises(ValueError, match="Faulty get_next_version"):
        async for _ in graph.astream_events(
            "", {"configurable": {"thread_id": "thread-3"}}, version="v2"
        ):
            pass

    # add a parallel node
    builder.add_node("parallel", logic)
    builder.add_edge(START, "parallel")
    graph = builder.compile(checkpointer=FaultyPutWritesCheckpointer())
    with pytest.raises(ValueError, match="Faulty put_writes"):
        await graph.ainvoke("", {"configurable": {"thread_id": "thread-1"}})
    with pytest.raises(ValueError, match="Faulty put_writes"):
        async for _ in graph.astream("", {"configurable": {"thread_id": "thread-2"}}):
            pass
    with pytest.raises(ValueError, match="Faulty put_writes"):
        async for _ in graph.astream_events(
            "", {"configurable": {"thread_id": "thread-3"}}, version="v2"
        ):
            pass


async def test_node_cancellation_on_external_cancel() -> None:
    inner_task_cancelled = False

    async def awhile(input: Any) -> None:
        try:
            await asyncio.sleep(1)
        except asyncio.CancelledError:
            nonlocal inner_task_cancelled
            inner_task_cancelled = True
            raise

    builder = Graph()
    builder.add_node("agent", awhile)
    builder.set_entry_point("agent")
    builder.set_finish_point("agent")

    graph = builder.compile()

    with pytest.raises(asyncio.TimeoutError):
        await asyncio.wait_for(graph.ainvoke(1), 0.5)

    assert inner_task_cancelled


async def test_node_cancellation_on_other_node_exception() -> None:
    inner_task_cancelled = False

    async def awhile(input: Any) -> None:
        try:
            await asyncio.sleep(1)
        except asyncio.CancelledError:
            nonlocal inner_task_cancelled
            inner_task_cancelled = True
            raise

    async def iambad(input: Any) -> None:
        raise ValueError("I am bad")

    builder = Graph()
    builder.add_node("agent", awhile)
    builder.add_node("bad", iambad)
    builder.set_conditional_entry_point(lambda _: ["agent", "bad"], then=END)

    graph = builder.compile()

    with pytest.raises(ValueError, match="I am bad"):
        # This will raise ValueError, not TimeoutError
        await asyncio.wait_for(graph.ainvoke(1), 0.5)

    assert inner_task_cancelled


async def test_step_timeout_on_stream_hang() -> None:
    inner_task_cancelled = False

    async def awhile(input: Any) -> None:
        try:
            await asyncio.sleep(1.5)
        except asyncio.CancelledError:
            nonlocal inner_task_cancelled
            inner_task_cancelled = True
            raise

    async def alittlewhile(input: Any) -> None:
        await asyncio.sleep(0.6)
        return "1"

    builder = Graph()
    builder.add_node(awhile)
    builder.add_node(alittlewhile)
    builder.set_conditional_entry_point(lambda _: ["awhile", "alittlewhile"], then=END)
    graph = builder.compile()
    graph.step_timeout = 1

    with pytest.raises(asyncio.TimeoutError):
        async for chunk in graph.astream(1, stream_mode="updates"):
            assert chunk == {"alittlewhile": {"alittlewhile": "1"}}
            await asyncio.sleep(0.6)

    assert inner_task_cancelled


@pytest.mark.parametrize(
    "checkpointer",
    [
        MemorySaverAssertImmutable(),
        AsyncSqliteSaver.from_conn_string(":memory:"),
        None,
    ],
    ids=[
        "memory",
        "aiosqlite",
        "none",
    ],
)
async def test_cancel_graph_astream(
    checkpointer: Optional[BaseCheckpointSaver],
) -> None:
    try:

        class State(TypedDict):
            value: Annotated[int, operator.add]

        class AwhileMaker:
            def __init__(self) -> None:
                self.reset()

            async def __call__(self, input: State) -> Any:
                self.started = True
                try:
                    await asyncio.sleep(1.5)
                except asyncio.CancelledError:
                    self.cancelled = True
                    raise

            def reset(self):
                self.started = False
                self.cancelled = False

        async def alittlewhile(input: State) -> None:
            await asyncio.sleep(0.6)
            return {"value": 2}

        awhile = AwhileMaker()
        aparallelwhile = AwhileMaker()
        builder = StateGraph(State)
        builder.add_node("awhile", awhile)
        builder.add_node("aparallelwhile", aparallelwhile)
        builder.add_node(alittlewhile)
        builder.add_edge(START, "alittlewhile")
        builder.add_edge(START, "aparallelwhile")
        builder.add_edge("alittlewhile", "awhile")
        graph = builder.compile(checkpointer=checkpointer)

        # test interrupting astream
        got_event = False
        thread1: RunnableConfig = {"configurable": {"thread_id": 1}}
        async with aclosing(graph.astream({"value": 1}, thread1)) as stream:
            async for chunk in stream:
                assert chunk == {"alittlewhile": {"value": 2}}
                got_event = True
                break

        assert got_event

        # node aparallelwhile should start, but be cancelled
        assert aparallelwhile.started is True
        assert aparallelwhile.cancelled is True

        # node "awhile" should never start
        assert awhile.started is False

        # checkpoint with output of "alittlewhile" should not be saved
        if checkpointer is not None:
            state = await graph.aget_state(thread1)
            assert state is not None
            assert state.values == {"value": 1}
            assert state.next == (
                "aparallelwhile",
                "alittlewhile",
            )
            assert state.metadata == {"source": "loop", "step": 0, "writes": None}
    finally:
        if getattr(checkpointer, "__aexit__", None):
            await checkpointer.__aexit__(None, None, None)


@pytest.mark.parametrize(
    "checkpointer",
    [
        MemorySaverAssertImmutable(),
        AsyncSqliteSaver.from_conn_string(":memory:"),
        None,
    ],
    ids=[
        "memory",
        "aiosqlite",
        "none",
    ],
)
async def test_cancel_graph_astream_events_v2(
    checkpointer: Optional[BaseCheckpointSaver],
) -> None:
    try:

        class State(TypedDict):
            value: int

        class AwhileMaker:
            def __init__(self) -> None:
                self.reset()

            async def __call__(self, input: State) -> Any:
                self.started = True
                try:
                    await asyncio.sleep(1.5)
                except asyncio.CancelledError:
                    self.cancelled = True
                    raise

            def reset(self):
                self.started = False
                self.cancelled = False

        async def alittlewhile(input: State) -> None:
            await asyncio.sleep(0.6)
            return {"value": 2}

        awhile = AwhileMaker()
        anotherwhile = AwhileMaker()
        builder = StateGraph(State)
        builder.add_node(alittlewhile)
        builder.add_node("awhile", awhile)
        builder.add_node("anotherwhile", anotherwhile)
        builder.add_edge(START, "alittlewhile")
        builder.add_edge("alittlewhile", "awhile")
        builder.add_edge("awhile", "anotherwhile")
        graph = builder.compile(checkpointer=checkpointer)

        # test interrupting astream_events v2
        got_event = False
        thread2: RunnableConfig = {"configurable": {"thread_id": 2}}
        async with aclosing(
            graph.astream_events({"value": 1}, thread2, version="v2")
        ) as stream:
            async for chunk in stream:
                if chunk["event"] == "on_chain_stream" and not chunk["parent_ids"]:
                    got_event = True
                    assert chunk["data"]["chunk"] == {"alittlewhile": {"value": 2}}
                    break

        # did break
        assert got_event

        # node "awhile" maybe starts (impl detail of astream_events)
        # if it does start, it must be cancelled
        if awhile.started:
            assert awhile.cancelled is True

        # node "anotherwhile" should never start
        assert anotherwhile.started is False

        # checkpoint with output of "alittlewhile" should not be saved
        if checkpointer is not None:
            state = await graph.aget_state(thread2)
            assert state is not None
            assert state.values == {"value": 2}
            assert state.next == ("awhile",)
            assert state.metadata == {
                "source": "loop",
                "step": 1,
                "writes": {"alittlewhile": {"value": 2}},
            }
    finally:
        if getattr(checkpointer, "__aexit__", None):
            await checkpointer.__aexit__(None, None, None)


async def test_node_schemas_custom_output() -> None:
    class State(TypedDict):
        hello: str
        bye: str
        messages: Annotated[list[str], add_messages]

    class Output(TypedDict):
        messages: list[str]

    class StateForA(TypedDict):
        hello: str
        messages: Annotated[list[str], add_messages]

    async def node_a(state: StateForA):
        assert state == {
            "hello": "there",
            "messages": [_AnyIdHumanMessage(content="hello")],
        }

    class StateForB(TypedDict):
        bye: str
        now: int

    async def node_b(state: StateForB):
        assert state == {
            "bye": "world",
            "now": None,
        }
        return {
            "now": 123,
            "hello": "again",
        }

    class StateForC(TypedDict):
        hello: str
        now: int

    async def node_c(state: StateForC):
        assert state == {
            "hello": "again",
            "now": 123,
        }

    builder = StateGraph(State, output=Output)
    builder.add_node("a", node_a)
    builder.add_node("b", node_b)
    builder.add_node("c", node_c)
    builder.add_edge(START, "a")
    builder.add_edge("a", "b")
    builder.add_edge("b", "c")
    graph = builder.compile()

    assert await graph.ainvoke(
        {"hello": "there", "bye": "world", "messages": "hello"}
    ) == {
        "messages": [_AnyIdHumanMessage(content="hello")],
    }

    builder = StateGraph(input=State, output=Output)
    builder.add_node("a", node_a)
    builder.add_node("b", node_b)
    builder.add_node("c", node_c)
    builder.add_edge(START, "a")
    builder.add_edge("a", "b")
    builder.add_edge("b", "c")
    graph = builder.compile()

    assert await graph.ainvoke(
        {
            "hello": "there",
            "bye": "world",
            "messages": "hello",
            "now": 345,  # ignored because not in input schema
        }
    ) == {
        "messages": [_AnyIdHumanMessage(content="hello")],
    }


async def test_invoke_single_process_in_out(mocker: MockerFixture) -> None:
    add_one = mocker.Mock(side_effect=lambda x: x + 1)
    chain = Channel.subscribe_to("input") | add_one | Channel.write_to("output")

    app = Pregel(
        nodes={
            "one": chain,
        },
        channels={
            "input": LastValue(int),
            "output": LastValue(int),
        },
        input_channels="input",
        output_channels="output",
    )
    graph = Graph()
    graph.add_node("add_one", add_one)
    graph.set_entry_point("add_one")
    graph.set_finish_point("add_one")
    gapp = graph.compile()

    assert app.input_schema.schema() == {"title": "LangGraphInput", "type": "integer"}
    assert app.output_schema.schema() == {"title": "LangGraphOutput", "type": "integer"}
    assert await app.ainvoke(2) == 3
    assert await app.ainvoke(2, output_keys=["output"]) == {"output": 3}

    assert await gapp.ainvoke(2) == 3


@pytest.mark.parametrize(
    "falsy_value",
    [None, False, 0, "", [], {}, set(), frozenset(), 0.0, 0j],
)
async def test_invoke_single_process_in_out_falsy_values(falsy_value: Any) -> None:
    graph = Graph()
    graph.add_node("return_falsy_const", lambda *args, **kwargs: falsy_value)
    graph.set_entry_point("return_falsy_const")
    graph.set_finish_point("return_falsy_const")
    gapp = graph.compile()
    assert falsy_value == await gapp.ainvoke(1)


async def test_invoke_single_process_in_write_kwargs(mocker: MockerFixture) -> None:
    add_one = mocker.Mock(side_effect=lambda x: x + 1)
    chain = (
        Channel.subscribe_to("input")
        | add_one
        | Channel.write_to("output", fixed=5, output_plus_one=lambda x: x + 1)
    )

    app = Pregel(
        nodes={"one": chain},
        channels={
            "input": LastValue(int),
            "output": LastValue(int),
            "fixed": LastValue(int),
            "output_plus_one": LastValue(int),
        },
        output_channels=["output", "fixed", "output_plus_one"],
        input_channels="input",
    )

    assert app.input_schema.schema() == {"title": "LangGraphInput", "type": "integer"}
    assert app.output_schema.schema() == {
        "title": "LangGraphOutput",
        "type": "object",
        "properties": {
            "output": {"title": "Output", "type": "integer"},
            "fixed": {"title": "Fixed", "type": "integer"},
            "output_plus_one": {"title": "Output Plus One", "type": "integer"},
        },
    }
    assert await app.ainvoke(2) == {"output": 3, "fixed": 5, "output_plus_one": 4}


async def test_invoke_single_process_in_out_dict(mocker: MockerFixture) -> None:
    add_one = mocker.Mock(side_effect=lambda x: x + 1)
    chain = Channel.subscribe_to("input") | add_one | Channel.write_to("output")

    app = Pregel(
        nodes={"one": chain},
        channels={"input": LastValue(int), "output": LastValue(int)},
        input_channels="input",
        output_channels=["output"],
    )

    assert app.input_schema.schema() == {"title": "LangGraphInput", "type": "integer"}
    assert app.output_schema.schema() == {
        "title": "LangGraphOutput",
        "type": "object",
        "properties": {"output": {"title": "Output", "type": "integer"}},
    }
    assert await app.ainvoke(2) == {"output": 3}


async def test_invoke_single_process_in_dict_out_dict(mocker: MockerFixture) -> None:
    add_one = mocker.Mock(side_effect=lambda x: x + 1)
    chain = Channel.subscribe_to("input") | add_one | Channel.write_to("output")

    app = Pregel(
        nodes={"one": chain},
        channels={"input": LastValue(int), "output": LastValue(int)},
        input_channels=["input"],
        output_channels=["output"],
    )

    assert app.input_schema.schema() == {
        "title": "LangGraphInput",
        "type": "object",
        "properties": {"input": {"title": "Input", "type": "integer"}},
    }
    assert app.output_schema.schema() == {
        "title": "LangGraphOutput",
        "type": "object",
        "properties": {"output": {"title": "Output", "type": "integer"}},
    }
    assert await app.ainvoke({"input": 2}) == {"output": 3}


async def test_invoke_two_processes_in_out(mocker: MockerFixture) -> None:
    add_one = mocker.Mock(side_effect=lambda x: x + 1)
    one = Channel.subscribe_to("input") | add_one | Channel.write_to("inbox")
    two = Channel.subscribe_to("inbox") | add_one | Channel.write_to("output")

    app = Pregel(
        nodes={"one": one, "two": two},
        channels={
            "inbox": LastValue(int),
            "output": LastValue(int),
            "input": LastValue(int),
        },
        input_channels="input",
        output_channels="output",
        stream_channels=["inbox", "output"],
    )

    assert await app.ainvoke(2) == 4

    with pytest.raises(GraphRecursionError):
        await app.ainvoke(2, {"recursion_limit": 1})

    step = 0
    async for values in app.astream(2):
        step += 1
        if step == 1:
            assert values == {
                "inbox": 3,
            }
        elif step == 2:
            assert values == {
                "inbox": 3,
                "output": 4,
            }
    assert step == 2

    graph = Graph()
    graph.add_node("add_one", add_one)
    graph.add_node("add_one_more", add_one)
    graph.set_entry_point("add_one")
    graph.set_finish_point("add_one_more")
    graph.add_edge("add_one", "add_one_more")
    gapp = graph.compile()

    assert await gapp.ainvoke(2) == 4

    step = 0
    async for values in gapp.astream(2):
        step += 1
        if step == 1:
            assert values == {
                "add_one": 3,
            }
        elif step == 2:
            assert values == {
                "add_one_more": 4,
            }
    assert step == 2


@pytest.mark.parametrize(
    "checkpointer",
    [
        MemorySaverAssertImmutable(),
        AsyncSqliteSaver.from_conn_string(":memory:"),
    ],
    ids=[
        "memory",
        "sqlite",
    ],
)
async def test_invoke_two_processes_in_out_interrupt(
    checkpointer: BaseCheckpointSaver, mocker: MockerFixture
) -> None:
    try:
        add_one = mocker.Mock(side_effect=lambda x: x + 1)
        one = Channel.subscribe_to("input") | add_one | Channel.write_to("inbox")
        two = Channel.subscribe_to("inbox") | add_one | Channel.write_to("output")

        app = Pregel(
            nodes={"one": one, "two": two},
            channels={
                "inbox": LastValue(int),
                "output": LastValue(int),
                "input": LastValue(int),
            },
            input_channels="input",
            output_channels="output",
            checkpointer=checkpointer,
            interrupt_after_nodes=["one"],
        )
        thread1 = {"configurable": {"thread_id": "1"}}
        thread2 = {"configurable": {"thread_id": "2"}}

        # start execution, stop at inbox
        assert await app.ainvoke(2, thread1) is None

        # inbox == 3
        checkpoint = await checkpointer.aget(thread1)
        assert checkpoint is not None
        assert checkpoint["channel_values"]["inbox"] == 3

        # resume execution, finish
        assert await app.ainvoke(None, thread1) == 4

        # start execution again, stop at inbox
        assert await app.ainvoke(20, thread1) is None

        # inbox == 21
        checkpoint = await checkpointer.aget(thread1)
        assert checkpoint is not None
        assert checkpoint["channel_values"]["inbox"] == 21

        # send a new value in, interrupting the previous execution
        assert await app.ainvoke(3, thread1) is None
        assert await app.ainvoke(None, thread1) == 5

        # start execution again, stopping at inbox
        assert await app.ainvoke(20, thread2) is None

        # inbox == 21
        snapshot = await app.aget_state(thread2)
        assert snapshot.values["inbox"] == 21
        assert snapshot.next == ("two",)

        # update the state, resume
        await app.aupdate_state(thread2, 25, as_node="one")
        assert await app.ainvoke(None, thread2) == 26

        # no pending tasks
        snapshot = await app.aget_state(thread2)
        assert snapshot.next == ()

<<<<<<< HEAD
    # list history
    thread1 = {"configurable": {"thread_id": 1}}
    assert [c async for c in app.aget_state_history(thread1)] == [
        StateSnapshot(
            values={"inbox": 4, "output": 5, "input": 3},
            next=(),
            config={
                "configurable": {
                    "thread_id": 1,
                    "checkpoint_id": AnyStr(),
                }
            },
            metadata={"source": "loop", "step": 6, "writes": 5},
            created_at=AnyStr(),
            parent_config=[c async for c in app.checkpointer.alist(thread1)][1].config,
        ),
        StateSnapshot(
            values={"inbox": 4, "output": 4, "input": 3},
            next=("two",),
            config={
                "configurable": {
                    "thread_id": 1,
                    "checkpoint_id": AnyStr(),
                }
            },
            metadata={"source": "loop", "step": 5, "writes": None},
            created_at=AnyStr(),
            parent_config=[c async for c in app.checkpointer.alist(thread1)][2].config,
        ),
        StateSnapshot(
            values={"inbox": 21, "output": 4, "input": 3},
            next=("one",),
            config={
                "configurable": {
                    "thread_id": 1,
                    "checkpoint_id": AnyStr(),
                }
            },
            metadata={"source": "input", "step": 4, "writes": 3},
            created_at=AnyStr(),
            parent_config=[c async for c in app.checkpointer.alist(thread1)][3].config,
        ),
        StateSnapshot(
            values={"inbox": 21, "output": 4, "input": 20},
            next=("two",),
            config={
                "configurable": {
                    "thread_id": 1,
                    "checkpoint_id": AnyStr(),
                }
            },
            metadata={"source": "loop", "step": 3, "writes": None},
            created_at=AnyStr(),
            parent_config=[c async for c in app.checkpointer.alist(thread1)][4].config,
        ),
        StateSnapshot(
            values={"inbox": 3, "output": 4, "input": 20},
            next=("one",),
            config={
                "configurable": {
                    "thread_id": 1,
                    "checkpoint_id": AnyStr(),
                }
            },
            metadata={"source": "input", "step": 2, "writes": 20},
            created_at=AnyStr(),
            parent_config=[c async for c in app.checkpointer.alist(thread1)][5].config,
        ),
        StateSnapshot(
            values={"inbox": 3, "output": 4, "input": 2},
            next=(),
            config={
                "configurable": {
                    "thread_id": 1,
                    "checkpoint_id": AnyStr(),
                }
            },
            metadata={"source": "loop", "step": 1, "writes": 4},
            created_at=AnyStr(),
            parent_config=[c async for c in app.checkpointer.alist(thread1)][6].config,
        ),
        StateSnapshot(
            values={"inbox": 3, "input": 2},
            next=("two",),
            config={
                "configurable": {
                    "thread_id": 1,
                    "checkpoint_id": AnyStr(),
                }
            },
            metadata={"source": "loop", "step": 0, "writes": None},
            created_at=AnyStr(),
            parent_config=[c async for c in app.checkpointer.alist(thread1)][7].config,
        ),
        StateSnapshot(
            values={"input": 2},
            next=("one",),
            config={
                "configurable": {
                    "thread_id": 1,
                    "checkpoint_id": AnyStr(),
                }
            },
            metadata={"source": "input", "step": -1, "writes": 2},
            created_at=AnyStr(),
            parent_config=None,
        ),
    ]
=======
        # list history
        history = [c async for c in app.aget_state_history(thread1)]
        assert history == [
            StateSnapshot(
                values={"inbox": 4, "output": 5, "input": 3},
                next=(),
                config={
                    "configurable": {
                        "thread_id": "1",
                        "thread_ts": AnyStr(),
                    }
                },
                metadata={"source": "loop", "step": 6, "writes": 5},
                created_at=AnyStr(),
                parent_config=history[1].config,
            ),
            StateSnapshot(
                values={"inbox": 4, "output": 4, "input": 3},
                next=("two",),
                config={
                    "configurable": {
                        "thread_id": "1",
                        "thread_ts": AnyStr(),
                    }
                },
                metadata={"source": "loop", "step": 5, "writes": None},
                created_at=AnyStr(),
                parent_config=history[2].config,
            ),
            StateSnapshot(
                values={"inbox": 21, "output": 4, "input": 3},
                next=("one",),
                config={
                    "configurable": {
                        "thread_id": "1",
                        "thread_ts": AnyStr(),
                    }
                },
                metadata={"source": "input", "step": 4, "writes": 3},
                created_at=AnyStr(),
                parent_config=history[3].config,
            ),
            StateSnapshot(
                values={"inbox": 21, "output": 4, "input": 20},
                next=("two",),
                config={
                    "configurable": {
                        "thread_id": "1",
                        "thread_ts": AnyStr(),
                    }
                },
                metadata={"source": "loop", "step": 3, "writes": None},
                created_at=AnyStr(),
                parent_config=history[4].config,
            ),
            StateSnapshot(
                values={"inbox": 3, "output": 4, "input": 20},
                next=("one",),
                config={
                    "configurable": {
                        "thread_id": "1",
                        "thread_ts": AnyStr(),
                    }
                },
                metadata={"source": "input", "step": 2, "writes": 20},
                created_at=AnyStr(),
                parent_config=history[5].config,
            ),
            StateSnapshot(
                values={"inbox": 3, "output": 4, "input": 2},
                next=(),
                config={
                    "configurable": {
                        "thread_id": "1",
                        "thread_ts": AnyStr(),
                    }
                },
                metadata={"source": "loop", "step": 1, "writes": 4},
                created_at=AnyStr(),
                parent_config=history[6].config,
            ),
            StateSnapshot(
                values={"inbox": 3, "input": 2},
                next=("two",),
                config={
                    "configurable": {
                        "thread_id": "1",
                        "thread_ts": AnyStr(),
                    }
                },
                metadata={"source": "loop", "step": 0, "writes": None},
                created_at=AnyStr(),
                parent_config=history[7].config,
            ),
            StateSnapshot(
                values={"input": 2},
                next=("one",),
                config={
                    "configurable": {
                        "thread_id": "1",
                        "thread_ts": AnyStr(),
                    }
                },
                metadata={"source": "input", "step": -1, "writes": 2},
                created_at=AnyStr(),
                parent_config=None,
            ),
        ]
    finally:
        if hasattr(checkpointer, "__aexit__"):
            await checkpointer.__aexit__(None, None, None)


@pytest.mark.parametrize(
    "checkpointer",
    [
        MemorySaverAssertImmutable(),
        AsyncSqliteSaver.from_conn_string(":memory:"),
    ],
    ids=[
        "memory",
        "sqlite",
    ],
)
async def test_fork_always_re_runs_nodes(
    checkpointer: BaseCheckpointSaver, mocker: MockerFixture
) -> None:
    try:
        add_one = mocker.Mock(side_effect=lambda _: 1)

        builder = StateGraph(Annotated[int, operator.add])
        builder.add_node("add_one", add_one)
        builder.add_edge(START, "add_one")
        builder.add_conditional_edges(
            "add_one", lambda cnt: "add_one" if cnt < 6 else END
        )
        graph = builder.compile(checkpointer=checkpointer)

        thread1 = {"configurable": {"thread_id": "1"}}

        # start execution, stop at inbox
        assert [
            c
            async for c in graph.astream(1, thread1, stream_mode=["values", "updates"])
        ] == [
            ("values", 1),
            ("updates", {"add_one": 1}),
            ("values", 2),
            ("updates", {"add_one": 1}),
            ("values", 3),
            ("updates", {"add_one": 1}),
            ("values", 4),
            ("updates", {"add_one": 1}),
            ("values", 5),
            ("updates", {"add_one": 1}),
            ("values", 6),
        ]

        # list history
        history = [c async for c in graph.aget_state_history(thread1)]
        assert history == [
            StateSnapshot(
                values=6,
                next=(),
                config={
                    "configurable": {
                        "thread_id": "1",
                        "thread_ts": AnyStr(),
                    }
                },
                metadata={"source": "loop", "step": 5, "writes": {"add_one": 1}},
                created_at=AnyStr(),
                parent_config=history[1].config,
            ),
            StateSnapshot(
                values=5,
                next=("add_one",),
                config={
                    "configurable": {
                        "thread_id": "1",
                        "thread_ts": AnyStr(),
                    }
                },
                metadata={"source": "loop", "step": 4, "writes": {"add_one": 1}},
                created_at=AnyStr(),
                parent_config=history[2].config,
            ),
            StateSnapshot(
                values=4,
                next=("add_one",),
                config={
                    "configurable": {
                        "thread_id": "1",
                        "thread_ts": AnyStr(),
                    }
                },
                metadata={"source": "loop", "step": 3, "writes": {"add_one": 1}},
                created_at=AnyStr(),
                parent_config=history[3].config,
            ),
            StateSnapshot(
                values=3,
                next=("add_one",),
                config={
                    "configurable": {
                        "thread_id": "1",
                        "thread_ts": AnyStr(),
                    }
                },
                metadata={"source": "loop", "step": 2, "writes": {"add_one": 1}},
                created_at=AnyStr(),
                parent_config=history[4].config,
            ),
            StateSnapshot(
                values=2,
                next=("add_one",),
                config={
                    "configurable": {
                        "thread_id": "1",
                        "thread_ts": AnyStr(),
                    }
                },
                metadata={"source": "loop", "step": 1, "writes": {"add_one": 1}},
                created_at=AnyStr(),
                parent_config=history[5].config,
            ),
            StateSnapshot(
                values=1,
                next=("add_one",),
                config={
                    "configurable": {
                        "thread_id": "1",
                        "thread_ts": AnyStr(),
                    }
                },
                metadata={"source": "loop", "step": 0, "writes": None},
                created_at=AnyStr(),
                parent_config=history[6].config,
            ),
            StateSnapshot(
                values=0,
                next=("__start__",),
                config={
                    "configurable": {
                        "thread_id": "1",
                        "thread_ts": AnyStr(),
                    }
                },
                metadata={"source": "input", "step": -1, "writes": 1},
                created_at=AnyStr(),
                parent_config=None,
            ),
        ]

        # forking from any previous checkpoint w/out forking should do nothing
        assert [
            c
            async for c in graph.astream(None, history[0].config, stream_mode="updates")
        ] == []
        assert [
            c
            async for c in graph.astream(None, history[1].config, stream_mode="updates")
        ] == []

        # forking and re-running from any prev checkpoint should re-run nodes
        fork_config = await graph.aupdate_state(history[0].config, None)
        assert [
            c async for c in graph.astream(None, fork_config, stream_mode="updates")
        ] == []

        fork_config = await graph.aupdate_state(history[1].config, None)
        assert [
            c async for c in graph.astream(None, fork_config, stream_mode="updates")
        ] == [{"add_one": 1}]

        fork_config = await graph.aupdate_state(history[2].config, None)
        assert [
            c async for c in graph.astream(None, fork_config, stream_mode="updates")
        ] == [
            {"add_one": 1},
            {"add_one": 1},
        ]
    finally:
        if hasattr(checkpointer, "__aexit__"):
            await checkpointer.__aexit__(None, None, None)
>>>>>>> b2d482c4


async def test_invoke_two_processes_in_dict_out(mocker: MockerFixture) -> None:
    add_one = mocker.Mock(side_effect=lambda x: x + 1)
    one = Channel.subscribe_to("input") | add_one | Channel.write_to("inbox")
    two = (
        Channel.subscribe_to("inbox")
        | RunnableLambda(add_one).abatch
        | Channel.write_to("output").abatch
    )

    app = Pregel(
        nodes={"one": one, "two": two},
        channels={
            "inbox": Topic(int),
            "output": LastValue(int),
            "input": LastValue(int),
        },
        input_channels=["input", "inbox"],
        stream_channels=["output", "inbox"],
        output_channels=["output"],
    )

    # [12 + 1, 2 + 1 + 1]
    assert [
        c
        async for c in app.astream(
            {"input": 2, "inbox": 12}, output_keys="output", stream_mode="updates"
        )
    ] == [
        {"two": 13},
        {"two": 4},
    ]
    assert [
        c async for c in app.astream({"input": 2, "inbox": 12}, output_keys="output")
    ] == [13, 4]

    assert [
        c async for c in app.astream({"input": 2, "inbox": 12}, stream_mode="updates")
    ] == [
        {"one": {"inbox": 3}},
        {"two": {"output": 13}},
        {"two": {"output": 4}},
    ]
    assert [c async for c in app.astream({"input": 2, "inbox": 12})] == [
        {"inbox": [3], "output": 13},
        {"output": 4},
    ]
    assert [
        c async for c in app.astream({"input": 2, "inbox": 12}, stream_mode="debug")
    ] == [
        {
            "type": "task",
            "timestamp": AnyStr(),
            "step": 0,
            "payload": {
                "id": "2687f72c-e3a8-5f6f-9afa-047cbf24e923",
                "name": "one",
                "input": 2,
                "triggers": ["input"],
            },
        },
        {
            "type": "task",
            "timestamp": AnyStr(),
            "step": 0,
            "payload": {
                "id": "18f52f6a-828d-58a1-a501-53cc0c7af33e",
                "name": "two",
                "input": [12],
                "triggers": ["inbox"],
            },
        },
        {
            "type": "task_result",
            "timestamp": AnyStr(),
            "step": 0,
            "payload": {
                "id": "2687f72c-e3a8-5f6f-9afa-047cbf24e923",
                "name": "one",
                "result": [("inbox", 3)],
            },
        },
        {
            "type": "task_result",
            "timestamp": AnyStr(),
            "step": 0,
            "payload": {
                "id": "18f52f6a-828d-58a1-a501-53cc0c7af33e",
                "name": "two",
                "result": [("output", 13)],
            },
        },
        {
            "type": "task",
            "timestamp": AnyStr(),
            "step": 1,
            "payload": {
                "id": "871d6e74-7bb3-565f-a4fe-cef4b8f19b62",
                "name": "two",
                "input": [3],
                "triggers": ["inbox"],
            },
        },
        {
            "type": "task_result",
            "timestamp": AnyStr(),
            "step": 1,
            "payload": {
                "id": "871d6e74-7bb3-565f-a4fe-cef4b8f19b62",
                "name": "two",
                "result": [("output", 4)],
            },
        },
    ]


async def test_batch_two_processes_in_out() -> None:
    async def add_one_with_delay(inp: int) -> int:
        await asyncio.sleep(inp / 10)
        return inp + 1

    one = Channel.subscribe_to("input") | add_one_with_delay | Channel.write_to("one")
    two = Channel.subscribe_to("one") | add_one_with_delay | Channel.write_to("output")

    app = Pregel(
        nodes={"one": one, "two": two},
        channels={
            "one": LastValue(int),
            "output": LastValue(int),
            "input": LastValue(int),
        },
        input_channels="input",
        output_channels="output",
    )

    assert await app.abatch([3, 2, 1, 3, 5]) == [5, 4, 3, 5, 7]
    assert await app.abatch([3, 2, 1, 3, 5], output_keys=["output"]) == [
        {"output": 5},
        {"output": 4},
        {"output": 3},
        {"output": 5},
        {"output": 7},
    ]

    graph = Graph()
    graph.add_node("add_one", add_one_with_delay)
    graph.add_node("add_one_more", add_one_with_delay)
    graph.set_entry_point("add_one")
    graph.set_finish_point("add_one_more")
    graph.add_edge("add_one", "add_one_more")
    gapp = graph.compile()

    assert await gapp.abatch([3, 2, 1, 3, 5]) == [5, 4, 3, 5, 7]


async def test_invoke_many_processes_in_out(mocker: MockerFixture) -> None:
    test_size = 100
    add_one = mocker.Mock(side_effect=lambda x: x + 1)

    nodes = {"-1": Channel.subscribe_to("input") | add_one | Channel.write_to("-1")}
    for i in range(test_size - 2):
        nodes[str(i)] = (
            Channel.subscribe_to(str(i - 1)) | add_one | Channel.write_to(str(i))
        )
    nodes["last"] = Channel.subscribe_to(str(i)) | add_one | Channel.write_to("output")

    app = Pregel(
        nodes=nodes,
        channels={str(i): LastValue(int) for i in range(-1, test_size - 2)}
        | {"input": LastValue(int), "output": LastValue(int)},
        input_channels="input",
        output_channels="output",
    )

    # No state is left over from previous invocations
    for _ in range(10):
        assert await app.ainvoke(2, {"recursion_limit": test_size}) == 2 + test_size

    # Concurrent invocations do not interfere with each other
    assert await asyncio.gather(
        *(app.ainvoke(2, {"recursion_limit": test_size}) for _ in range(10))
    ) == [2 + test_size for _ in range(10)]


async def test_batch_many_processes_in_out(mocker: MockerFixture) -> None:
    test_size = 100
    add_one = mocker.Mock(side_effect=lambda x: x + 1)

    nodes = {"-1": Channel.subscribe_to("input") | add_one | Channel.write_to("-1")}
    for i in range(test_size - 2):
        nodes[str(i)] = (
            Channel.subscribe_to(str(i - 1)) | add_one | Channel.write_to(str(i))
        )
    nodes["last"] = Channel.subscribe_to(str(i)) | add_one | Channel.write_to("output")

    app = Pregel(
        nodes=nodes,
        channels={str(i): LastValue(int) for i in range(-1, test_size - 2)}
        | {"input": LastValue(int), "output": LastValue(int)},
        input_channels="input",
        output_channels="output",
    )

    # No state is left over from previous invocations
    for _ in range(3):
        # Then invoke pubsub
        assert await app.abatch([2, 1, 3, 4, 5], {"recursion_limit": test_size}) == [
            2 + test_size,
            1 + test_size,
            3 + test_size,
            4 + test_size,
            5 + test_size,
        ]

    # Concurrent invocations do not interfere with each other
    assert await asyncio.gather(
        *(app.abatch([2, 1, 3, 4, 5], {"recursion_limit": test_size}) for _ in range(3))
    ) == [
        [2 + test_size, 1 + test_size, 3 + test_size, 4 + test_size, 5 + test_size]
        for _ in range(3)
    ]


async def test_invoke_two_processes_two_in_two_out_invalid(
    mocker: MockerFixture,
) -> None:
    add_one = mocker.Mock(side_effect=lambda x: x + 1)

    one = Channel.subscribe_to("input") | add_one | Channel.write_to("output")
    two = Channel.subscribe_to("input") | add_one | Channel.write_to("output")

    app = Pregel(
        nodes={"one": one, "two": two},
        channels={"output": LastValue(int), "input": LastValue(int)},
        input_channels="input",
        output_channels="output",
    )

    with pytest.raises(InvalidUpdateError):
        # LastValue channels can only be updated once per iteration
        await app.ainvoke(2)


async def test_invoke_two_processes_two_in_two_out_valid(mocker: MockerFixture) -> None:
    add_one = mocker.Mock(side_effect=lambda x: x + 1)

    one = Channel.subscribe_to("input") | add_one | Channel.write_to("output")
    two = Channel.subscribe_to("input") | add_one | Channel.write_to("output")

    app = Pregel(
        nodes={"one": one, "two": two},
        channels={
            "input": LastValue(int),
            "output": Topic(int),
        },
        input_channels="input",
        output_channels="output",
    )

    # An Topic channel accumulates updates into a sequence
    assert await app.ainvoke(2) == [3, 3]


async def test_invoke_checkpoint(mocker: MockerFixture) -> None:
    add_one = mocker.Mock(side_effect=lambda x: x["total"] + x["input"])
    errored_once = False

    def raise_if_above_10(input: int) -> int:
        nonlocal errored_once
        if input > 4:
            if errored_once:
                pass
            else:
                errored_once = True
                raise ConnectionError("I will be retried")
        if input > 10:
            raise ValueError("Input is too large")
        return input

    one = (
        Channel.subscribe_to(["input"]).join(["total"])
        | add_one
        | Channel.write_to("output", "total")
        | raise_if_above_10
    )

    memory = MemorySaverAssertImmutable()

    app = Pregel(
        nodes={"one": one},
        channels={
            "total": BinaryOperatorAggregate(int, operator.add),
            "input": LastValue(int),
            "output": LastValue(int),
        },
        input_channels="input",
        output_channels="output",
        checkpointer=memory,
        retry_policy=RetryPolicy(),
    )

    # total starts out as 0, so output is 0+2=2
    assert await app.ainvoke(2, {"configurable": {"thread_id": "1"}}) == 2
    checkpoint = await memory.aget({"configurable": {"thread_id": "1"}})
    assert checkpoint is not None
    assert checkpoint["channel_values"].get("total") == 2
    # total is now 2, so output is 2+3=5
    assert await app.ainvoke(3, {"configurable": {"thread_id": "1"}}) == 5
    assert errored_once, "errored and retried"
    checkpoint = await memory.aget({"configurable": {"thread_id": "1"}})
    assert checkpoint is not None
    assert checkpoint["channel_values"].get("total") == 7
    # total is now 2+5=7, so output would be 7+4=11, but raises ValueError
    with pytest.raises(ValueError):
        await app.ainvoke(4, {"configurable": {"thread_id": "1"}})
    # checkpoint is not updated
    checkpoint = await memory.aget({"configurable": {"thread_id": "1"}})
    assert checkpoint is not None
    assert checkpoint["channel_values"].get("total") == 7
    # on a new thread, total starts out as 0, so output is 0+5=5
    assert await app.ainvoke(5, {"configurable": {"thread_id": "2"}}) == 5
    checkpoint = await memory.aget({"configurable": {"thread_id": "1"}})
    assert checkpoint is not None
    assert checkpoint["channel_values"].get("total") == 7
    checkpoint = await memory.aget({"configurable": {"thread_id": "2"}})
    assert checkpoint is not None
    assert checkpoint["channel_values"].get("total") == 5


@pytest.mark.parametrize(
    "checkpointer",
    [
        MemorySaverAssertImmutable(),
        AsyncSqliteSaver.from_conn_string(":memory:"),
    ],
    ids=[
        "memory",
        "sqlite",
    ],
)
async def test_pending_writes_resume(checkpointer: BaseCheckpointSaver) -> None:
    try:

        class State(TypedDict):
            value: Annotated[int, operator.add]

        class AwhileMaker:
            def __init__(self, sleep: float, rtn: Union[Dict, Exception]) -> None:
                self.sleep = sleep
                self.rtn = rtn
                self.reset()

            async def __call__(self, input: State) -> Any:
                self.calls += 1
                await asyncio.sleep(self.sleep)
                if isinstance(self.rtn, Exception):
                    raise self.rtn
                else:
                    return self.rtn

            def reset(self):
                self.calls = 0

        one = AwhileMaker(0.2, {"value": 2})
        two = AwhileMaker(0.6, ValueError("I'm not good"))
        builder = StateGraph(State)
        builder.add_node("one", one)
        builder.add_node("two", two)
        builder.add_edge(START, "one")
        builder.add_edge(START, "two")
        graph = builder.compile(checkpointer=checkpointer)

        thread1: RunnableConfig = {"configurable": {"thread_id": 1}}
        with pytest.raises(ValueError, match="I'm not good"):
            await graph.ainvoke({"value": 1}, thread1)

        # both nodes should have been called once
        assert one.calls == 1
        assert two.calls == 1

        # latest checkpoint should be before nodes "one", "two"
        state = await graph.aget_state(thread1)
        assert state is not None
        assert state.values == {"value": 1}
        assert state.next == ("one", "two")
        assert state.metadata == {"source": "loop", "step": 0, "writes": None}
        # should contain pending write of "one"
        checkpoint = await checkpointer.aget_tuple(thread1)
        assert checkpoint is not None
        assert checkpoint.pending_writes == [
            (AnyStr(), "one", "one"),
            (AnyStr(), "value", 2),
        ]
        # both pending writes come from same task
        assert checkpoint.pending_writes[0][0] == checkpoint.pending_writes[1][0]

        # resume execution
        with pytest.raises(ValueError, match="I'm not good"):
            await graph.ainvoke(None, thread1)

        # node "one" succeeded previously, so shouldn't be called again
        assert one.calls == 1
        # node "two" should have been called once again
        assert two.calls == 2

        # confirm no new checkpoints saved
        state_two = await graph.aget_state(thread1)
        assert state_two == state

        # resume execution, without exception
        two.rtn = {"value": 3}
        # both the pending write and the new write were applied, 1 + 2 + 3 = 6
        assert await graph.ainvoke(None, thread1) == {"value": 6}
    finally:
        if getattr(checkpointer, "__aexit__", None):
            await checkpointer.__aexit__(None, None, None)


async def test_cond_edge_after_send() -> None:
    class Node:
        def __init__(self, name: str):
            self.name = name
            setattr(self, "__name__", name)

        async def __call__(self, state):
            return [self.name]

    async def send_for_fun(state):
        return [Send("2", state), Send("2", state)]

    async def route_to_three(state) -> Literal["3"]:
        return "3"

    builder = StateGraph(Annotated[list, operator.add])
    builder.add_node(Node("1"))
    builder.add_node(Node("2"))
    builder.add_node(Node("3"))
    builder.add_edge(START, "1")
    builder.add_conditional_edges("1", send_for_fun)
    builder.add_conditional_edges("2", route_to_three)
    graph = builder.compile()

    assert await graph.ainvoke(["0"]) == ["0", "1", "2", "2", "3"]


async def test_invoke_checkpoint_aiosqlite(mocker: MockerFixture) -> None:
    add_one = mocker.Mock(side_effect=lambda x: x["total"] + x["input"])

    def raise_if_above_10(input: int) -> int:
        if input > 10:
            raise ValueError("Input is too large")
        return input

    one = (
        Channel.subscribe_to(["input"]).join(["total"])
        | add_one
        | Channel.write_to("output", "total")
        | raise_if_above_10
    )

    async with AsyncSqliteSaver.from_conn_string(":memory:") as memory:
        app = Pregel(
            nodes={"one": one},
            channels={
                "total": BinaryOperatorAggregate(int, operator.add),
                "input": LastValue(int),
                "output": LastValue(int),
            },
            input_channels="input",
            output_channels="output",
            checkpointer=memory,
            debug=True,
        )

        thread_1 = {"configurable": {"thread_id": "1"}}
        # total starts out as 0, so output is 0+2=2
        assert await app.ainvoke(2, thread_1) == 2
        state = await app.aget_state(thread_1)
        assert state is not None
        assert state.values.get("total") == 2
        assert (
            state.config["configurable"]["checkpoint_id"]
            == (await memory.aget(thread_1))["id"]
        )
        # total is now 2, so output is 2+3=5
        assert await app.ainvoke(3, thread_1) == 5
        state = await app.aget_state(thread_1)
        assert state is not None
        assert state.values.get("total") == 7
        assert (
            state.config["configurable"]["checkpoint_id"]
            == (await memory.aget(thread_1))["id"]
        )
        # total is now 2+5=7, so output would be 7+4=11, but raises ValueError
        with pytest.raises(ValueError):
            await app.ainvoke(4, thread_1)
        # checkpoint is not updated
        state = await app.aget_state(thread_1)
        assert state is not None
        assert state.values.get("total") == 7
        assert state.next == ("one",)
        """we checkpoint inputs and it failed on "one", so the next node is one"""
        # we can recover from error by sending new inputs
        assert await app.ainvoke(2, thread_1) == 9
        state = await app.aget_state(thread_1)
        assert state is not None
        assert state.values.get("total") == 16, "total is now 7+9=16"
        assert state.next == ()

        thread_2 = {"configurable": {"thread_id": "2"}}
        # on a new thread, total starts out as 0, so output is 0+5=5
        assert await app.ainvoke(5, thread_2) == 5
        state = await app.aget_state({"configurable": {"thread_id": "1"}})
        assert state is not None
        assert state.values.get("total") == 16
        assert state.next == ()
        state = await app.aget_state(thread_2)
        assert state is not None
        assert state.values.get("total") == 5
        assert state.next == ()

        assert len([c async for c in app.aget_state_history(thread_1, limit=1)]) == 1
        # list all checkpoints for thread 1
        thread_1_history = [c async for c in app.aget_state_history(thread_1)]
        # there are 7 checkpoints
        assert len(thread_1_history) == 7
        assert Counter(c.metadata["source"] for c in thread_1_history) == {
            "input": 4,
            "loop": 3,
        }
        # sorted descending
        assert (
            thread_1_history[0].config["configurable"]["checkpoint_id"]
            > thread_1_history[1].config["configurable"]["checkpoint_id"]
        )
        # cursor pagination
        cursored = [
            c
            async for c in app.aget_state_history(
                thread_1, limit=1, before=thread_1_history[0].config
            )
        ]
        assert len(cursored) == 1
        assert cursored[0].config == thread_1_history[1].config
        # the last checkpoint
        assert thread_1_history[0].values["total"] == 16
        # the first "loop" checkpoint
        assert thread_1_history[-2].values["total"] == 2
        # can get each checkpoint using aget with config
        assert (await memory.aget(thread_1_history[0].config))[
            "id"
        ] == thread_1_history[0].config["configurable"]["checkpoint_id"]
        assert (await memory.aget(thread_1_history[1].config))[
            "id"
        ] == thread_1_history[1].config["configurable"]["checkpoint_id"]

        thread_1_next_config = await app.aupdate_state(thread_1_history[1].config, 10)
        # update creates a new checkpoint
        assert (
            thread_1_next_config["configurable"]["checkpoint_id"]
            > thread_1_history[0].config["configurable"]["checkpoint_id"]
        )
        # 1 more checkpoint in history
        assert len([c async for c in app.aget_state_history(thread_1)]) == 8
        assert Counter(
            [c.metadata["source"] async for c in app.aget_state_history(thread_1)]
        ) == {
            "update": 1,
            "input": 4,
            "loop": 3,
        }
        # the latest checkpoint is the updated one
        assert await app.aget_state(thread_1) == await app.aget_state(
            thread_1_next_config
        )


async def test_invoke_two_processes_two_in_join_two_out(mocker: MockerFixture) -> None:
    add_one = mocker.Mock(side_effect=lambda x: x + 1)
    add_10_each = mocker.Mock(side_effect=lambda x: sorted(y + 10 for y in x))

    one = Channel.subscribe_to("input") | add_one | Channel.write_to("inbox")
    chain_three = Channel.subscribe_to("input") | add_one | Channel.write_to("inbox")
    chain_four = (
        Channel.subscribe_to("inbox") | add_10_each | Channel.write_to("output")
    )

    app = Pregel(
        nodes={
            "one": one,
            "chain_three": chain_three,
            "chain_four": chain_four,
        },
        channels={
            "inbox": Topic(int),
            "output": LastValue(int),
            "input": LastValue(int),
        },
        input_channels="input",
        output_channels="output",
    )

    # Then invoke app
    # We get a single array result as chain_four waits for all publishers to finish
    # before operating on all elements published to topic_two as an array
    for _ in range(100):
        assert await app.ainvoke(2) == [13, 13]

    assert await asyncio.gather(*(app.ainvoke(2) for _ in range(100))) == [
        [13, 13] for _ in range(100)
    ]


async def test_invoke_join_then_call_other_pregel(mocker: MockerFixture) -> None:
    add_one = mocker.Mock(side_effect=lambda x: x + 1)
    add_10_each = mocker.Mock(side_effect=lambda x: [y + 10 for y in x])

    inner_app = Pregel(
        nodes={
            "one": Channel.subscribe_to("input") | add_one | Channel.write_to("output")
        },
        channels={
            "output": LastValue(int),
            "input": LastValue(int),
        },
        input_channels="input",
        output_channels="output",
    )

    one = (
        Channel.subscribe_to("input")
        | add_10_each
        | Channel.write_to("inbox_one").map()
    )
    two = (
        Channel.subscribe_to("inbox_one")
        | inner_app.map()
        | sorted
        | Channel.write_to("outbox_one")
    )
    chain_three = Channel.subscribe_to("outbox_one") | sum | Channel.write_to("output")

    app = Pregel(
        nodes={
            "one": one,
            "two": two,
            "chain_three": chain_three,
        },
        channels={
            "inbox_one": Topic(int),
            "outbox_one": LastValue(int),
            "output": LastValue(int),
            "input": LastValue(int),
        },
        input_channels="input",
        output_channels="output",
    )

    # Then invoke pubsub
    for _ in range(10):
        assert await app.ainvoke([2, 3]) == 27

    assert await asyncio.gather(*(app.ainvoke([2, 3]) for _ in range(10))) == [
        27 for _ in range(10)
    ]


async def test_invoke_two_processes_one_in_two_out(mocker: MockerFixture) -> None:
    add_one = mocker.Mock(side_effect=lambda x: x + 1)

    one = (
        Channel.subscribe_to("input")
        | add_one
        | Channel.write_to(output=RunnablePassthrough(), between=RunnablePassthrough())
    )
    two = Channel.subscribe_to("between") | add_one | Channel.write_to("output")

    app = Pregel(
        nodes={"one": one, "two": two},
        channels={
            "input": LastValue(int),
            "between": LastValue(int),
            "output": LastValue(int),
        },
        stream_channels=["output", "between"],
        input_channels="input",
        output_channels="output",
    )

    # Then invoke pubsub
    assert [c async for c in app.astream(2)] == [
        {"between": 3, "output": 3},
        {"between": 3, "output": 4},
    ]


async def test_invoke_two_processes_no_out(mocker: MockerFixture) -> None:
    add_one = mocker.Mock(side_effect=lambda x: x + 1)
    one = Channel.subscribe_to("input") | add_one | Channel.write_to("between")
    two = Channel.subscribe_to("between") | add_one

    app = Pregel(
        nodes={"one": one, "two": two},
        channels={
            "input": LastValue(int),
            "between": LastValue(int),
            "output": LastValue(int),
        },
        input_channels="input",
        output_channels="output",
    )

    # It finishes executing (once no more messages being published)
    # but returns nothing, as nothing was published to "output" topic
    assert await app.ainvoke(2) is None


async def test_channel_enter_exit_timing(mocker: MockerFixture) -> None:
    setup_sync = mocker.Mock()
    cleanup_sync = mocker.Mock()
    setup_async = mocker.Mock()
    cleanup_async = mocker.Mock()

    @contextmanager
    def an_int() -> Generator[int, None, None]:
        setup_sync()
        try:
            yield 5
        finally:
            cleanup_sync()

    @asynccontextmanager
    async def an_int_async() -> AsyncGenerator[int, None]:
        setup_async()
        try:
            yield 5
        finally:
            cleanup_async()

    add_one = mocker.Mock(side_effect=lambda x: x + 1)
    one = Channel.subscribe_to("input") | add_one | Channel.write_to("inbox")
    two = (
        Channel.subscribe_to("inbox")
        | RunnableLambda(add_one).abatch
        | Channel.write_to("output").abatch
    )

    app = Pregel(
        nodes={"one": one, "two": two},
        channels={
            "input": LastValue(int),
            "output": LastValue(int),
            "inbox": Topic(int),
            "ctx": Context(an_int, an_int_async),
        },
        input_channels="input",
        output_channels=["inbox", "output"],
        stream_channels=["inbox", "output"],
    )

    async def aenumerate(aiter: AsyncIterator[Any]) -> AsyncIterator[tuple[int, Any]]:
        i = 0
        async for chunk in aiter:
            yield i, chunk
            i += 1

    assert setup_sync.call_count == 0
    assert cleanup_sync.call_count == 0
    assert setup_async.call_count == 0
    assert cleanup_async.call_count == 0
    async for i, chunk in aenumerate(app.astream(2)):
        assert setup_sync.call_count == 0, "Sync context manager should not be used"
        assert cleanup_sync.call_count == 0, "Sync context manager should not be used"
        assert setup_async.call_count == 1, "Expected setup to be called once"
        assert cleanup_async.call_count == 0, "Expected cleanup to not be called yet"
        if i == 0:
            assert chunk == {"inbox": [3]}
        elif i == 1:
            assert chunk == {"output": 4}
        else:
            assert False, "Expected only two chunks"
    assert setup_sync.call_count == 0
    assert cleanup_sync.call_count == 0
    assert setup_async.call_count == 1, "Expected setup to be called once"
    assert cleanup_async.call_count == 1, "Expected cleanup to be called once"


async def test_conditional_graph() -> None:
    from copy import deepcopy

    from langchain_core.agents import AgentAction, AgentFinish
    from langchain_core.language_models.fake import FakeStreamingListLLM
    from langchain_core.prompts import PromptTemplate
    from langchain_core.runnables import RunnablePassthrough
    from langchain_core.tools import tool

    # Assemble the tools
    @tool()
    def search_api(query: str) -> str:
        """Searches the API for the query."""
        return f"result for {query}"

    tools = [search_api]

    # Construct the agent
    prompt = PromptTemplate.from_template("Hello!")

    llm = FakeStreamingListLLM(
        responses=[
            "tool:search_api:query",
            "tool:search_api:another",
            "finish:answer",
        ]
    )

    async def agent_parser(input: str) -> Union[AgentAction, AgentFinish]:
        if input.startswith("finish"):
            _, answer = input.split(":")
            return AgentFinish(return_values={"answer": answer}, log=input)
        else:
            _, tool_name, tool_input = input.split(":")
            return AgentAction(tool=tool_name, tool_input=tool_input, log=input)

    agent = RunnablePassthrough.assign(agent_outcome=prompt | llm | agent_parser)

    # Define tool execution logic
    async def execute_tools(data: dict) -> dict:
        agent_action: AgentAction = data.pop("agent_outcome")
        observation = await {t.name: t for t in tools}[agent_action.tool].ainvoke(
            agent_action.tool_input
        )
        if data.get("intermediate_steps") is None:
            data["intermediate_steps"] = []
        data["intermediate_steps"].append((agent_action, observation))
        return data

    # Define decision-making logic
    async def should_continue(data: dict, config: RunnableConfig) -> str:
        # Logic to decide whether to continue in the loop or exit
        if isinstance(data["agent_outcome"], AgentFinish):
            return "exit"
        else:
            return "continue"

    # Define a new graph
    workflow = Graph()

    workflow.add_node("agent", agent)
    workflow.add_node("tools", execute_tools)

    workflow.set_entry_point("agent")

    workflow.add_conditional_edges(
        "agent", should_continue, {"continue": "tools", "exit": END}
    )

    workflow.add_edge("tools", "agent")

    app = workflow.compile()

    assert await app.ainvoke({"input": "what is weather in sf"}) == {
        "input": "what is weather in sf",
        "intermediate_steps": [
            (
                AgentAction(
                    tool="search_api",
                    tool_input="query",
                    log="tool:search_api:query",
                ),
                "result for query",
            ),
            (
                AgentAction(
                    tool="search_api",
                    tool_input="another",
                    log="tool:search_api:another",
                ),
                "result for another",
            ),
        ],
        "agent_outcome": AgentFinish(
            return_values={"answer": "answer"}, log="finish:answer"
        ),
    }

    # deepcopy because the nodes mutate the data
    assert [
        deepcopy(c) async for c in app.astream({"input": "what is weather in sf"})
    ] == [
        {
            "agent": {
                "input": "what is weather in sf",
                "agent_outcome": AgentAction(
                    tool="search_api", tool_input="query", log="tool:search_api:query"
                ),
            }
        },
        {
            "tools": {
                "input": "what is weather in sf",
                "intermediate_steps": [
                    (
                        AgentAction(
                            tool="search_api",
                            tool_input="query",
                            log="tool:search_api:query",
                        ),
                        "result for query",
                    )
                ],
            }
        },
        {
            "agent": {
                "input": "what is weather in sf",
                "intermediate_steps": [
                    (
                        AgentAction(
                            tool="search_api",
                            tool_input="query",
                            log="tool:search_api:query",
                        ),
                        "result for query",
                    )
                ],
                "agent_outcome": AgentAction(
                    tool="search_api",
                    tool_input="another",
                    log="tool:search_api:another",
                ),
            }
        },
        {
            "tools": {
                "input": "what is weather in sf",
                "intermediate_steps": [
                    (
                        AgentAction(
                            tool="search_api",
                            tool_input="query",
                            log="tool:search_api:query",
                        ),
                        "result for query",
                    ),
                    (
                        AgentAction(
                            tool="search_api",
                            tool_input="another",
                            log="tool:search_api:another",
                        ),
                        "result for another",
                    ),
                ],
            }
        },
        {
            "agent": {
                "input": "what is weather in sf",
                "intermediate_steps": [
                    (
                        AgentAction(
                            tool="search_api",
                            tool_input="query",
                            log="tool:search_api:query",
                        ),
                        "result for query",
                    ),
                    (
                        AgentAction(
                            tool="search_api",
                            tool_input="another",
                            log="tool:search_api:another",
                        ),
                        "result for another",
                    ),
                ],
                "agent_outcome": AgentFinish(
                    return_values={"answer": "answer"}, log="finish:answer"
                ),
            }
        },
    ]

    patches = [c async for c in app.astream_log({"input": "what is weather in sf"})]
    patch_paths = {op["path"] for log in patches for op in log.ops}

    # Check that agent (one of the nodes) has its output streamed to the logs
    assert "/logs/agent/streamed_output/-" in patch_paths
    assert "/logs/agent:2/streamed_output/-" in patch_paths
    assert "/logs/agent:3/streamed_output/-" in patch_paths
    # Check that agent (one of the nodes) has its final output set in the logs
    assert "/logs/agent/final_output" in patch_paths
    assert "/logs/agent:2/final_output" in patch_paths
    assert "/logs/agent:3/final_output" in patch_paths
    assert [
        p["value"]
        for log in patches
        for p in log.ops
        if p["path"] == "/logs/agent/final_output"
        or p["path"] == "/logs/agent:2/final_output"
        or p["path"] == "/logs/agent:3/final_output"
    ] == [
        {
            "input": "what is weather in sf",
            "agent_outcome": AgentAction(
                tool="search_api", tool_input="query", log="tool:search_api:query"
            ),
        },
        {
            "input": "what is weather in sf",
            "intermediate_steps": [
                (
                    AgentAction(
                        tool="search_api",
                        tool_input="query",
                        log="tool:search_api:query",
                    ),
                    "result for query",
                )
            ],
            "agent_outcome": AgentAction(
                tool="search_api",
                tool_input="another",
                log="tool:search_api:another",
            ),
        },
        {
            "input": "what is weather in sf",
            "intermediate_steps": [
                (
                    AgentAction(
                        tool="search_api",
                        tool_input="query",
                        log="tool:search_api:query",
                    ),
                    "result for query",
                ),
                (
                    AgentAction(
                        tool="search_api",
                        tool_input="another",
                        log="tool:search_api:another",
                    ),
                    "result for another",
                ),
            ],
            "agent_outcome": AgentFinish(
                return_values={"answer": "answer"}, log="finish:answer"
            ),
        },
    ]

    # test state get/update methods with interrupt_after

    app_w_interrupt = workflow.compile(
        checkpointer=MemorySaverAssertImmutable(),
        interrupt_after=["agent"],
    )
    config = {"configurable": {"thread_id": "1"}}

    assert [
        c
        async for c in app_w_interrupt.astream(
            {"input": "what is weather in sf"}, config
        )
    ] == [
        {
            "agent": {
                "input": "what is weather in sf",
                "agent_outcome": AgentAction(
                    tool="search_api", tool_input="query", log="tool:search_api:query"
                ),
            }
        }
    ]

    assert await app_w_interrupt.aget_state(config) == StateSnapshot(
        values={
            "agent": {
                "input": "what is weather in sf",
                "agent_outcome": AgentAction(
                    tool="search_api", tool_input="query", log="tool:search_api:query"
                ),
            },
        },
        next=("tools",),
        config=(await app_w_interrupt.checkpointer.aget_tuple(config)).config,
        created_at=(await app_w_interrupt.checkpointer.aget_tuple(config)).checkpoint[
            "ts"
        ],
        metadata={
            "source": "loop",
            "step": 0,
            "writes": {
                "agent": {
                    "input": "what is weather in sf",
                    "agent_outcome": AgentAction(
                        tool="search_api",
                        tool_input="query",
                        log="tool:search_api:query",
                    ),
                }
            },
        },
        parent_config=[
            c async for c in app_w_interrupt.checkpointer.alist(config, limit=2)
        ][-1].config,
    )

    await app_w_interrupt.aupdate_state(
        config,
        {
            "agent_outcome": AgentAction(
                tool="search_api",
                tool_input="query",
                log="tool:search_api:a different query",
            ),
            "input": "what is weather in sf",
        },
    )

    assert await app_w_interrupt.aget_state(config) == StateSnapshot(
        values={
            "agent": {
                "agent_outcome": AgentAction(
                    tool="search_api",
                    tool_input="query",
                    log="tool:search_api:a different query",
                ),
                "input": "what is weather in sf",
            },
        },
        next=("tools",),
        config=(await app_w_interrupt.checkpointer.aget_tuple(config)).config,
        created_at=(await app_w_interrupt.checkpointer.aget_tuple(config)).checkpoint[
            "ts"
        ],
        metadata={
            "source": "update",
            "step": 1,
            "writes": {
                "agent": {
                    "agent_outcome": AgentAction(
                        tool="search_api",
                        tool_input="query",
                        log="tool:search_api:a different query",
                    ),
                    "input": "what is weather in sf",
                }
            },
        },
        parent_config=[
            c async for c in app_w_interrupt.checkpointer.alist(config, limit=2)
        ][-1].config,
    )

    assert [c async for c in app_w_interrupt.astream(None, config)] == [
        {
            "tools": {
                "input": "what is weather in sf",
                "intermediate_steps": [
                    (
                        AgentAction(
                            tool="search_api",
                            tool_input="query",
                            log="tool:search_api:a different query",
                        ),
                        "result for query",
                    )
                ],
            }
        },
        {
            "agent": {
                "input": "what is weather in sf",
                "intermediate_steps": [
                    (
                        AgentAction(
                            tool="search_api",
                            tool_input="query",
                            log="tool:search_api:a different query",
                        ),
                        "result for query",
                    )
                ],
                "agent_outcome": AgentAction(
                    tool="search_api",
                    tool_input="another",
                    log="tool:search_api:another",
                ),
            }
        },
    ]

    await app_w_interrupt.aupdate_state(
        config,
        {
            "input": "what is weather in sf",
            "intermediate_steps": [
                (
                    AgentAction(
                        tool="search_api",
                        tool_input="query",
                        log="tool:search_api:a different query",
                    ),
                    "result for query",
                )
            ],
            "agent_outcome": AgentFinish(
                return_values={"answer": "a really nice answer"},
                log="finish:a really nice answer",
            ),
        },
    )

    assert await app_w_interrupt.aget_state(config) == StateSnapshot(
        values={
            "agent": {
                "input": "what is weather in sf",
                "intermediate_steps": [
                    (
                        AgentAction(
                            tool="search_api",
                            tool_input="query",
                            log="tool:search_api:a different query",
                        ),
                        "result for query",
                    )
                ],
                "agent_outcome": AgentFinish(
                    return_values={"answer": "a really nice answer"},
                    log="finish:a really nice answer",
                ),
            },
        },
        next=(),
        config=(await app_w_interrupt.checkpointer.aget_tuple(config)).config,
        created_at=(await app_w_interrupt.checkpointer.aget_tuple(config)).checkpoint[
            "ts"
        ],
        metadata={
            "source": "update",
            "step": 4,
            "writes": {
                "agent": {
                    "input": "what is weather in sf",
                    "intermediate_steps": [
                        (
                            AgentAction(
                                tool="search_api",
                                tool_input="query",
                                log="tool:search_api:a different query",
                            ),
                            "result for query",
                        )
                    ],
                    "agent_outcome": AgentFinish(
                        return_values={"answer": "a really nice answer"},
                        log="finish:a really nice answer",
                    ),
                }
            },
        },
        parent_config=[
            c async for c in app_w_interrupt.checkpointer.alist(config, limit=2)
        ][-1].config,
    )

    # test state get/update methods with interrupt_before

    app_w_interrupt = workflow.compile(
        checkpointer=MemorySaverAssertImmutable(),
        interrupt_before=["tools"],
    )
    config = {"configurable": {"thread_id": "2"}}
    llm.i = 0

    assert [
        c
        async for c in app_w_interrupt.astream(
            {"input": "what is weather in sf"}, config
        )
    ] == [
        {
            "agent": {
                "input": "what is weather in sf",
                "agent_outcome": AgentAction(
                    tool="search_api", tool_input="query", log="tool:search_api:query"
                ),
            }
        }
    ]

    assert await app_w_interrupt.aget_state(config) == StateSnapshot(
        values={
            "agent": {
                "input": "what is weather in sf",
                "agent_outcome": AgentAction(
                    tool="search_api", tool_input="query", log="tool:search_api:query"
                ),
            },
        },
        next=("tools",),
        config=(await app_w_interrupt.checkpointer.aget_tuple(config)).config,
        created_at=(await app_w_interrupt.checkpointer.aget_tuple(config)).checkpoint[
            "ts"
        ],
        metadata={
            "source": "loop",
            "step": 0,
            "writes": {
                "agent": {
                    "input": "what is weather in sf",
                    "agent_outcome": AgentAction(
                        tool="search_api",
                        tool_input="query",
                        log="tool:search_api:query",
                    ),
                }
            },
        },
        parent_config=[
            c async for c in app_w_interrupt.checkpointer.alist(config, limit=2)
        ][-1].config,
    )

    await app_w_interrupt.aupdate_state(
        config,
        {
            "agent_outcome": AgentAction(
                tool="search_api",
                tool_input="query",
                log="tool:search_api:a different query",
            ),
            "input": "what is weather in sf",
        },
    )

    assert await app_w_interrupt.aget_state(config) == StateSnapshot(
        values={
            "agent": {
                "agent_outcome": AgentAction(
                    tool="search_api",
                    tool_input="query",
                    log="tool:search_api:a different query",
                ),
                "input": "what is weather in sf",
            },
        },
        next=("tools",),
        config=(await app_w_interrupt.checkpointer.aget_tuple(config)).config,
        created_at=(await app_w_interrupt.checkpointer.aget_tuple(config)).checkpoint[
            "ts"
        ],
        metadata={
            "source": "update",
            "step": 1,
            "writes": {
                "agent": {
                    "agent_outcome": AgentAction(
                        tool="search_api",
                        tool_input="query",
                        log="tool:search_api:a different query",
                    ),
                    "input": "what is weather in sf",
                }
            },
        },
        parent_config=[
            c async for c in app_w_interrupt.checkpointer.alist(config, limit=2)
        ][-1].config,
    )

    assert [c async for c in app_w_interrupt.astream(None, config)] == [
        {
            "tools": {
                "input": "what is weather in sf",
                "intermediate_steps": [
                    (
                        AgentAction(
                            tool="search_api",
                            tool_input="query",
                            log="tool:search_api:a different query",
                        ),
                        "result for query",
                    )
                ],
            }
        },
        {
            "agent": {
                "input": "what is weather in sf",
                "intermediate_steps": [
                    (
                        AgentAction(
                            tool="search_api",
                            tool_input="query",
                            log="tool:search_api:a different query",
                        ),
                        "result for query",
                    )
                ],
                "agent_outcome": AgentAction(
                    tool="search_api",
                    tool_input="another",
                    log="tool:search_api:another",
                ),
            }
        },
    ]

    await app_w_interrupt.aupdate_state(
        config,
        {
            "input": "what is weather in sf",
            "intermediate_steps": [
                (
                    AgentAction(
                        tool="search_api",
                        tool_input="query",
                        log="tool:search_api:a different query",
                    ),
                    "result for query",
                )
            ],
            "agent_outcome": AgentFinish(
                return_values={"answer": "a really nice answer"},
                log="finish:a really nice answer",
            ),
        },
    )

    assert await app_w_interrupt.aget_state(config) == StateSnapshot(
        values={
            "agent": {
                "input": "what is weather in sf",
                "intermediate_steps": [
                    (
                        AgentAction(
                            tool="search_api",
                            tool_input="query",
                            log="tool:search_api:a different query",
                        ),
                        "result for query",
                    )
                ],
                "agent_outcome": AgentFinish(
                    return_values={"answer": "a really nice answer"},
                    log="finish:a really nice answer",
                ),
            },
        },
        next=(),
        config=(await app_w_interrupt.checkpointer.aget_tuple(config)).config,
        created_at=(await app_w_interrupt.checkpointer.aget_tuple(config)).checkpoint[
            "ts"
        ],
        metadata={
            "source": "update",
            "step": 4,
            "writes": {
                "agent": {
                    "input": "what is weather in sf",
                    "intermediate_steps": [
                        (
                            AgentAction(
                                tool="search_api",
                                tool_input="query",
                                log="tool:search_api:a different query",
                            ),
                            "result for query",
                        )
                    ],
                    "agent_outcome": AgentFinish(
                        return_values={"answer": "a really nice answer"},
                        log="finish:a really nice answer",
                    ),
                }
            },
        },
        parent_config=[
            c async for c in app_w_interrupt.checkpointer.alist(config, limit=2)
        ][-1].config,
    )

    # test re-invoke to continue with interrupt_before

    app_w_interrupt = workflow.compile(
        checkpointer=MemorySaverAssertImmutable(),
        interrupt_before=["tools"],
    )
    config = {"configurable": {"thread_id": "2"}}
    llm.i = 0  # reset the llm

    assert [
        c
        async for c in app_w_interrupt.astream(
            {"input": "what is weather in sf"}, config
        )
    ] == [
        {
            "agent": {
                "input": "what is weather in sf",
                "agent_outcome": AgentAction(
                    tool="search_api", tool_input="query", log="tool:search_api:query"
                ),
            }
        }
    ]

    assert await app_w_interrupt.aget_state(config) == StateSnapshot(
        values={
            "agent": {
                "input": "what is weather in sf",
                "agent_outcome": AgentAction(
                    tool="search_api", tool_input="query", log="tool:search_api:query"
                ),
            },
        },
        next=("tools",),
        config=(await app_w_interrupt.checkpointer.aget_tuple(config)).config,
        created_at=(await app_w_interrupt.checkpointer.aget_tuple(config)).checkpoint[
            "ts"
        ],
        metadata={
            "source": "loop",
            "step": 0,
            "writes": {
                "agent": {
                    "input": "what is weather in sf",
                    "agent_outcome": AgentAction(
                        tool="search_api",
                        tool_input="query",
                        log="tool:search_api:query",
                    ),
                }
            },
        },
        parent_config=[
            c async for c in app_w_interrupt.checkpointer.alist(config, limit=2)
        ][-1].config,
    )

    assert [c async for c in app_w_interrupt.astream(None, config)] == [
        {
            "tools": {
                "input": "what is weather in sf",
                "intermediate_steps": [
                    (
                        AgentAction(
                            tool="search_api",
                            tool_input="query",
                            log="tool:search_api:query",
                        ),
                        "result for query",
                    )
                ],
            }
        },
        {
            "agent": {
                "input": "what is weather in sf",
                "intermediate_steps": [
                    (
                        AgentAction(
                            tool="search_api",
                            tool_input="query",
                            log="tool:search_api:query",
                        ),
                        "result for query",
                    )
                ],
                "agent_outcome": AgentAction(
                    tool="search_api",
                    tool_input="another",
                    log="tool:search_api:another",
                ),
            }
        },
    ]

    assert [c async for c in app_w_interrupt.astream(None, config)] == [
        {
            "tools": {
                "input": "what is weather in sf",
                "intermediate_steps": [
                    (
                        AgentAction(
                            tool="search_api",
                            tool_input="query",
                            log="tool:search_api:query",
                        ),
                        "result for query",
                    ),
                    (
                        AgentAction(
                            tool="search_api",
                            tool_input="another",
                            log="tool:search_api:another",
                        ),
                        "result for another",
                    ),
                ],
            }
        },
        {
            "agent": {
                "input": "what is weather in sf",
                "intermediate_steps": [
                    (
                        AgentAction(
                            tool="search_api",
                            tool_input="query",
                            log="tool:search_api:query",
                        ),
                        "result for query",
                    ),
                    (
                        AgentAction(
                            tool="search_api",
                            tool_input="another",
                            log="tool:search_api:another",
                        ),
                        "result for another",
                    ),
                ],
                "agent_outcome": AgentFinish(
                    return_values={"answer": "answer"}, log="finish:answer"
                ),
            }
        },
    ]


async def test_conditional_graph_state() -> None:
    from langchain_core.agents import AgentAction, AgentFinish
    from langchain_core.language_models.fake import FakeStreamingListLLM
    from langchain_core.prompts import PromptTemplate
    from langchain_core.tools import tool

    class MyPydanticContextModel(BaseModel):
        class Config:
            arbitrary_types_allowed = True

        session: httpx.AsyncClient
        something_else: str

    @asynccontextmanager
    async def make_context(
        config: RunnableConfig,
    ) -> AsyncIterator[MyPydanticContextModel]:
        assert isinstance(config, dict)
        session = httpx.AsyncClient()
        try:
            yield MyPydanticContextModel(session=session, something_else="hello")
        finally:
            await session.aclose()

    class AgentState(TypedDict):
        input: str
        agent_outcome: Optional[Union[AgentAction, AgentFinish]]
        intermediate_steps: Annotated[list[tuple[AgentAction, str]], operator.add]
        context: Annotated[MyPydanticContextModel, Context(make_context)]

    # Assemble the tools
    @tool()
    def search_api(query: str) -> str:
        """Searches the API for the query."""
        return f"result for {query}"

    tools = [search_api]

    # Construct the agent
    prompt = PromptTemplate.from_template("Hello!")

    llm = FakeStreamingListLLM(
        responses=[
            "tool:search_api:query",
            "tool:search_api:another",
            "finish:answer",
        ]
    )

    def agent_parser(input: str) -> dict[str, Union[AgentAction, AgentFinish]]:
        if input.startswith("finish"):
            _, answer = input.split(":")
            return {
                "agent_outcome": AgentFinish(
                    return_values={"answer": answer}, log=input
                )
            }
        else:
            _, tool_name, tool_input = input.split(":")
            return {
                "agent_outcome": AgentAction(
                    tool=tool_name, tool_input=tool_input, log=input
                )
            }

    agent = prompt | llm | agent_parser

    # Define tool execution logic
    def execute_tools(data: AgentState) -> dict:
        # check we have httpx session in AgentState
        assert isinstance(data["context"], MyPydanticContextModel)
        # execute the tool
        agent_action: AgentAction = data.pop("agent_outcome")
        observation = {t.name: t for t in tools}[agent_action.tool].invoke(
            agent_action.tool_input
        )
        return {"intermediate_steps": [(agent_action, observation)]}

    # Define decision-making logic
    def should_continue(data: AgentState) -> str:
        # check we have httpx session in AgentState
        assert isinstance(data["context"], MyPydanticContextModel)
        # Logic to decide whether to continue in the loop or exit
        if isinstance(data["agent_outcome"], AgentFinish):
            return "exit"
        else:
            return "continue"

    # Define a new graph
    workflow = StateGraph(AgentState)

    workflow.add_node("agent", agent)
    workflow.add_node("tools", execute_tools)

    workflow.set_entry_point("agent")

    workflow.add_conditional_edges(
        "agent", should_continue, {"continue": "tools", "exit": END}
    )

    workflow.add_edge("tools", "agent")

    app = workflow.compile()

    assert await app.ainvoke({"input": "what is weather in sf"}) == {
        "input": "what is weather in sf",
        "intermediate_steps": [
            (
                AgentAction(
                    tool="search_api",
                    tool_input="query",
                    log="tool:search_api:query",
                ),
                "result for query",
            ),
            (
                AgentAction(
                    tool="search_api",
                    tool_input="another",
                    log="tool:search_api:another",
                ),
                "result for another",
            ),
        ],
        "agent_outcome": AgentFinish(
            return_values={"answer": "answer"}, log="finish:answer"
        ),
    }

    assert [c async for c in app.astream({"input": "what is weather in sf"})] == [
        {
            "agent": {
                "agent_outcome": AgentAction(
                    tool="search_api", tool_input="query", log="tool:search_api:query"
                ),
            }
        },
        {
            "tools": {
                "intermediate_steps": [
                    (
                        AgentAction(
                            tool="search_api",
                            tool_input="query",
                            log="tool:search_api:query",
                        ),
                        "result for query",
                    )
                ],
            }
        },
        {
            "agent": {
                "agent_outcome": AgentAction(
                    tool="search_api",
                    tool_input="another",
                    log="tool:search_api:another",
                ),
            }
        },
        {
            "tools": {
                "intermediate_steps": [
                    (
                        AgentAction(
                            tool="search_api",
                            tool_input="another",
                            log="tool:search_api:another",
                        ),
                        "result for another",
                    ),
                ],
            }
        },
        {
            "agent": {
                "agent_outcome": AgentFinish(
                    return_values={"answer": "answer"}, log="finish:answer"
                ),
            }
        },
    ]

    patches = [c async for c in app.astream_log({"input": "what is weather in sf"})]
    patch_paths = {op["path"] for log in patches for op in log.ops}

    # Check that agent (one of the nodes) has its output streamed to the logs
    assert "/logs/agent/streamed_output/-" in patch_paths
    # Check that agent (one of the nodes) has its final output set in the logs
    assert "/logs/agent/final_output" in patch_paths
    assert [
        p["value"]
        for log in patches
        for p in log.ops
        if p["path"] == "/logs/agent/final_output"
        or p["path"] == "/logs/agent:2/final_output"
        or p["path"] == "/logs/agent:3/final_output"
    ] == [
        {
            "agent_outcome": AgentAction(
                tool="search_api", tool_input="query", log="tool:search_api:query"
            )
        },
        {
            "agent_outcome": AgentAction(
                tool="search_api", tool_input="another", log="tool:search_api:another"
            )
        },
        {
            "agent_outcome": AgentFinish(
                return_values={"answer": "answer"}, log="finish:answer"
            ),
        },
    ]

    # test state get/update methods with interrupt_after

    app_w_interrupt = workflow.compile(
        checkpointer=MemorySaverAssertImmutable(),
        interrupt_after=["agent"],
    )
    config = {"configurable": {"thread_id": "1"}}

    assert [
        c
        async for c in app_w_interrupt.astream(
            {"input": "what is weather in sf"}, config
        )
    ] == [
        {
            "agent": {
                "agent_outcome": AgentAction(
                    tool="search_api", tool_input="query", log="tool:search_api:query"
                ),
            }
        },
    ]

    assert await app_w_interrupt.aget_state(config) == StateSnapshot(
        values={
            "input": "what is weather in sf",
            "agent_outcome": AgentAction(
                tool="search_api",
                tool_input="query",
                log="tool:search_api:query",
            ),
            "intermediate_steps": [],
        },
        next=("tools",),
        config=(await app_w_interrupt.checkpointer.aget_tuple(config)).config,
        created_at=(await app_w_interrupt.checkpointer.aget_tuple(config)).checkpoint[
            "ts"
        ],
        metadata={
            "source": "loop",
            "step": 1,
            "writes": {
                "agent": {
                    "agent_outcome": AgentAction(
                        tool="search_api",
                        tool_input="query",
                        log="tool:search_api:query",
                    ),
                }
            },
        },
        parent_config=[
            c async for c in app_w_interrupt.checkpointer.alist(config, limit=2)
        ][-1].config,
    )

    await app_w_interrupt.aupdate_state(
        config,
        {
            "agent_outcome": AgentAction(
                tool="search_api",
                tool_input="query",
                log="tool:search_api:a different query",
            )
        },
    )

    assert await app_w_interrupt.aget_state(config) == StateSnapshot(
        values={
            "input": "what is weather in sf",
            "agent_outcome": AgentAction(
                tool="search_api",
                tool_input="query",
                log="tool:search_api:a different query",
            ),
            "intermediate_steps": [],
        },
        next=("tools",),
        config=(await app_w_interrupt.checkpointer.aget_tuple(config)).config,
        created_at=(await app_w_interrupt.checkpointer.aget_tuple(config)).checkpoint[
            "ts"
        ],
        metadata={
            "source": "update",
            "step": 2,
            "writes": {
                "agent": {
                    "agent_outcome": AgentAction(
                        tool="search_api",
                        tool_input="query",
                        log="tool:search_api:a different query",
                    )
                }
            },
        },
        parent_config=[
            c async for c in app_w_interrupt.checkpointer.alist(config, limit=2)
        ][-1].config,
    )

    assert [c async for c in app_w_interrupt.astream(None, config)] == [
        {
            "tools": {
                "intermediate_steps": [
                    (
                        AgentAction(
                            tool="search_api",
                            tool_input="query",
                            log="tool:search_api:a different query",
                        ),
                        "result for query",
                    )
                ],
            }
        },
        {
            "agent": {
                "agent_outcome": AgentAction(
                    tool="search_api",
                    tool_input="another",
                    log="tool:search_api:another",
                ),
            }
        },
    ]

    await app_w_interrupt.aupdate_state(
        config,
        {
            "agent_outcome": AgentFinish(
                return_values={"answer": "a really nice answer"},
                log="finish:a really nice answer",
            )
        },
    )

    assert await app_w_interrupt.aget_state(config) == StateSnapshot(
        values={
            "input": "what is weather in sf",
            "agent_outcome": AgentFinish(
                return_values={"answer": "a really nice answer"},
                log="finish:a really nice answer",
            ),
            "intermediate_steps": [
                (
                    AgentAction(
                        tool="search_api",
                        tool_input="query",
                        log="tool:search_api:a different query",
                    ),
                    "result for query",
                )
            ],
        },
        next=(),
        config=(await app_w_interrupt.checkpointer.aget_tuple(config)).config,
        created_at=(await app_w_interrupt.checkpointer.aget_tuple(config)).checkpoint[
            "ts"
        ],
        metadata={
            "source": "update",
            "step": 5,
            "writes": {
                "agent": {
                    "agent_outcome": AgentFinish(
                        return_values={"answer": "a really nice answer"},
                        log="finish:a really nice answer",
                    )
                }
            },
        },
        parent_config=[
            c async for c in app_w_interrupt.checkpointer.alist(config, limit=2)
        ][-1].config,
    )

    # test state get/update methods with interrupt_before

    app_w_interrupt = workflow.compile(
        checkpointer=MemorySaverAssertImmutable(),
        interrupt_before=["tools"],
    )
    config = {"configurable": {"thread_id": "2"}}
    llm.i = 0  # reset the llm

    assert [
        c
        async for c in app_w_interrupt.astream(
            {"input": "what is weather in sf"}, config
        )
    ] == [
        {
            "agent": {
                "agent_outcome": AgentAction(
                    tool="search_api", tool_input="query", log="tool:search_api:query"
                ),
            }
        },
    ]

    assert await app_w_interrupt.aget_state(config) == StateSnapshot(
        values={
            "input": "what is weather in sf",
            "agent_outcome": AgentAction(
                tool="search_api", tool_input="query", log="tool:search_api:query"
            ),
            "intermediate_steps": [],
        },
        next=("tools",),
        config=(await app_w_interrupt.checkpointer.aget_tuple(config)).config,
        created_at=(await app_w_interrupt.checkpointer.aget_tuple(config)).checkpoint[
            "ts"
        ],
        metadata={
            "source": "loop",
            "step": 1,
            "writes": {
                "agent": {
                    "agent_outcome": AgentAction(
                        tool="search_api",
                        tool_input="query",
                        log="tool:search_api:query",
                    ),
                }
            },
        },
        parent_config=[
            c async for c in app_w_interrupt.checkpointer.alist(config, limit=2)
        ][-1].config,
    )

    await app_w_interrupt.aupdate_state(
        config,
        {
            "agent_outcome": AgentAction(
                tool="search_api",
                tool_input="query",
                log="tool:search_api:a different query",
            )
        },
    )

    assert await app_w_interrupt.aget_state(config) == StateSnapshot(
        values={
            "input": "what is weather in sf",
            "agent_outcome": AgentAction(
                tool="search_api",
                tool_input="query",
                log="tool:search_api:a different query",
            ),
            "intermediate_steps": [],
        },
        next=("tools",),
        config=(await app_w_interrupt.checkpointer.aget_tuple(config)).config,
        created_at=(await app_w_interrupt.checkpointer.aget_tuple(config)).checkpoint[
            "ts"
        ],
        metadata={
            "source": "update",
            "step": 2,
            "writes": {
                "agent": {
                    "agent_outcome": AgentAction(
                        tool="search_api",
                        tool_input="query",
                        log="tool:search_api:a different query",
                    )
                }
            },
        },
        parent_config=[
            c async for c in app_w_interrupt.checkpointer.alist(config, limit=2)
        ][-1].config,
    )

    assert [c async for c in app_w_interrupt.astream(None, config)] == [
        {
            "tools": {
                "intermediate_steps": [
                    (
                        AgentAction(
                            tool="search_api",
                            tool_input="query",
                            log="tool:search_api:a different query",
                        ),
                        "result for query",
                    )
                ],
            }
        },
        {
            "agent": {
                "agent_outcome": AgentAction(
                    tool="search_api",
                    tool_input="another",
                    log="tool:search_api:another",
                ),
            }
        },
    ]

    await app_w_interrupt.aupdate_state(
        config,
        {
            "agent_outcome": AgentFinish(
                return_values={"answer": "a really nice answer"},
                log="finish:a really nice answer",
            )
        },
    )

    assert await app_w_interrupt.aget_state(config) == StateSnapshot(
        values={
            "input": "what is weather in sf",
            "agent_outcome": AgentFinish(
                return_values={"answer": "a really nice answer"},
                log="finish:a really nice answer",
            ),
            "intermediate_steps": [
                (
                    AgentAction(
                        tool="search_api",
                        tool_input="query",
                        log="tool:search_api:a different query",
                    ),
                    "result for query",
                )
            ],
        },
        next=(),
        config=(await app_w_interrupt.checkpointer.aget_tuple(config)).config,
        created_at=(await app_w_interrupt.checkpointer.aget_tuple(config)).checkpoint[
            "ts"
        ],
        metadata={
            "source": "update",
            "step": 5,
            "writes": {
                "agent": {
                    "agent_outcome": AgentFinish(
                        return_values={"answer": "a really nice answer"},
                        log="finish:a really nice answer",
                    )
                }
            },
        },
        parent_config=[
            c async for c in app_w_interrupt.checkpointer.alist(config, limit=2)
        ][-1].config,
    )


async def test_state_graph_few_shot() -> None:
    from langchain_core.language_models.fake_chat_models import (
        FakeMessagesListChatModel,
    )
    from langchain_core.messages import (
        AIMessage,
        AnyMessage,
        ToolCall,
        ToolMessage,
    )
    from langchain_core.prompts import ChatPromptTemplate
    from langchain_core.tools import tool

    def filter_by_source(config: RunnableConfig) -> Dict[str, Any]:
        """This function is a trivial example that demonstrates that passing
        a Callable to metadata_filter works as expected.
        """
        return {"source": "loop"}

    class BaseState(TypedDict):
        messages: Annotated[list[AnyMessage], add_messages]

    class AgentState(BaseState):
        examples: Annotated[
            Sequence[BaseState],
            FewShotExamples[BaseState].configure(k=1, metadata_filter=filter_by_source),
        ]

    # Assemble the tools
    @tool()
    def search_api(query: str) -> str:
        """Searches the API for the query."""
        return f"result for {query}"

    tools = [search_api]
    tools_by_name = {t.name: t for t in tools}

    prompt = ChatPromptTemplate.from_messages(
        [
            (
                "system",
                """You are a nice assistant.
Some examples of past conversations:
{examples}""",
            ),
            ("placeholder", "{messages}"),
        ]
    )

    model = FakeMessagesListChatModel(
        responses=[
            AIMessage(
                content="",
                tool_calls=[
                    {
                        "id": "tool_call123",
                        "name": "search_api",
                        "args": {"query": "query"},
                    },
                ],
            ),
            AIMessage(content="answer"),
        ]
    )

    async def agent(state: AgentState, config: RunnableConfig) -> AgentState:
        # begin: testing code
        assert state["examples"] == config["configurable"]["expected_examples"]
        # end: testing code
        formatted = await prompt.ainvoke(state)
        response = await model.ainvoke(formatted)
        return {"messages": response}

    # Define decision-making logic
    def should_continue(data: AgentState) -> str:
        # Logic to decide whether to continue in the loop or exit
        if tool_calls := data["messages"][-1].tool_calls:
            return [Send("tools", tool_call) for tool_call in tool_calls]
        else:
            return "exit"

    def tools_node(tool_call: ToolCall, config: RunnableConfig) -> AgentState:
        output = tools_by_name[tool_call["name"]].invoke(tool_call["args"], config)
        return {
            "messages": ToolMessage(
                content=output, name=tool_call["name"], tool_call_id=tool_call["id"]
            )
        }

    # Define a new graph
    workflow = StateGraph(AgentState)

    workflow.add_node("agent", agent)
    workflow.add_node("tools", tools_node)
    workflow.set_entry_point("agent")
    workflow.add_conditional_edges(
        "agent", should_continue, {"continue": "tools", "exit": END}
    )
    workflow.add_edge("tools", "agent")

    async with AsyncSqliteSaver.from_conn_string(":memory:") as saver:
        app = workflow.compile(checkpointer=saver)

        first_messages = [
            _AnyIdHumanMessage(content="what is weather in sf"),
            AIMessage(
                content="",
                id=AnyStr(),
                tool_calls=[
                    {
                        "name": "search_api",
                        "args": {"query": "query"},
                        "id": "tool_call123",
                    }
                ],
            ),
            ToolMessage(
                content="result for query",
                name="search_api",
                id=AnyStr(),
                tool_call_id="tool_call123",
            ),
            _AnyIdAIMessage(content="answer"),
        ]
        assert await app.ainvoke(
            {"messages": "what is weather in sf"},
            {"configurable": {"thread_id": "1", "expected_examples": []}},
        ) == {"messages": first_messages}

        # get first checkpoint
        chkpnt_tuple_1 = await saver.aget_tuple({"configurable": {"thread_id": "1"}})
        config = chkpnt_tuple_1.config
        checkpoint = chkpnt_tuple_1.checkpoint
        metadata = chkpnt_tuple_1.metadata

        # not needed in application code, only for testing
        assert [c async for c in saver.alist(None, filter={"score": 1})] == []

        # mark as "good"
        metadata["score"] = 1
        await saver.aput(config, checkpoint, metadata)

        # not needed in application code, only for testing
        hiscored = [c async for c in saver.alist(None, filter={"score": 1})]
        assert len(hiscored) == 1
        assert hiscored[0].checkpoint["channel_values"]["messages"] == first_messages

        assert await app.ainvoke(
            {"messages": "what is weather in la"},
            {
                "configurable": {
                    "thread_id": "2",
                    # below is only for testing purposes, not part of few shot api
                    "expected_examples": [{"messages": first_messages}],
                }
            },
        ) == {
            "messages": [
                _AnyIdHumanMessage(content="what is weather in la"),
                AIMessage(
                    content="",
                    id=AnyStr(),
                    tool_calls=[
                        {
                            "name": "search_api",
                            "args": {"query": "query"},
                            "id": "tool_call123",
                        }
                    ],
                ),
                ToolMessage(
                    content="result for query",
                    name="search_api",
                    id=AnyStr(),
                    tool_call_id="tool_call123",
                ),
                _AnyIdAIMessage(content="answer"),
            ]
        }


async def test_conditional_entrypoint_graph() -> None:
    async def left(data: str) -> str:
        return data + "->left"

    async def right(data: str) -> str:
        return data + "->right"

    def should_start(data: str) -> str:
        # Logic to decide where to start
        if len(data) > 10:
            return "go-right"
        else:
            return "go-left"

    # Define a new graph
    workflow = Graph()

    workflow.add_node("left", left)
    workflow.add_node("right", right)

    workflow.set_conditional_entry_point(
        should_start, {"go-left": "left", "go-right": "right"}
    )

    workflow.add_conditional_edges("left", lambda data: END)
    workflow.add_edge("right", END)

    app = workflow.compile()

    assert await app.ainvoke("what is weather in sf") == "what is weather in sf->right"

    assert [c async for c in app.astream("what is weather in sf")] == [
        {"right": "what is weather in sf->right"},
    ]


async def test_conditional_entrypoint_graph_state() -> None:
    class AgentState(TypedDict, total=False):
        input: str
        output: str
        steps: Annotated[list[str], operator.add]

    async def left(data: AgentState) -> AgentState:
        return {"output": data["input"] + "->left"}

    async def right(data: AgentState) -> AgentState:
        return {"output": data["input"] + "->right"}

    def should_start(data: AgentState) -> str:
        assert data["steps"] == [], "Expected input to be read from the state"
        # Logic to decide where to start
        if len(data["input"]) > 10:
            return "go-right"
        else:
            return "go-left"

    # Define a new graph
    workflow = StateGraph(AgentState)

    workflow.add_node("left", left)
    workflow.add_node("right", right)

    workflow.set_conditional_entry_point(
        should_start, {"go-left": "left", "go-right": "right"}
    )

    workflow.add_conditional_edges("left", lambda data: END)
    workflow.add_edge("right", END)

    app = workflow.compile()

    assert await app.ainvoke({"input": "what is weather in sf"}) == {
        "input": "what is weather in sf",
        "output": "what is weather in sf->right",
        "steps": [],
    }

    assert [c async for c in app.astream({"input": "what is weather in sf"})] == [
        {"right": {"output": "what is weather in sf->right"}},
    ]


async def test_prebuilt_tool_chat() -> None:
    from langchain_core.language_models.fake_chat_models import (
        FakeMessagesListChatModel,
    )
    from langchain_core.messages import AIMessage, HumanMessage, ToolMessage
    from langchain_core.tools import tool

    class FakeFuntionChatModel(FakeMessagesListChatModel):
        def bind_tools(self, functions: list):
            return self

    @tool()
    def search_api(query: str) -> str:
        """Searches the API for the query."""
        return f"result for {query}"

    tools = [search_api]

    app = create_tool_calling_executor(
        FakeFuntionChatModel(
            responses=[
                AIMessage(
                    content="",
                    tool_calls=[
                        {
                            "id": "tool_call123",
                            "name": "search_api",
                            "args": {"query": "query"},
                        },
                    ],
                ),
                AIMessage(
                    content="",
                    tool_calls=[
                        {
                            "id": "tool_call234",
                            "name": "search_api",
                            "args": {"query": "another"},
                        },
                        {
                            "id": "tool_call567",
                            "name": "search_api",
                            "args": {"query": "a third one"},
                        },
                    ],
                ),
                AIMessage(content="answer"),
            ]
        ),
        tools,
    )

    assert await app.ainvoke(
        {"messages": [HumanMessage(content="what is weather in sf")]}
    ) == {
        "messages": [
            _AnyIdHumanMessage(content="what is weather in sf"),
            AIMessage(
                id=AnyStr(),
                content="",
                tool_calls=[
                    {
                        "id": "tool_call123",
                        "name": "search_api",
                        "args": {"query": "query"},
                    },
                ],
            ),
            ToolMessage(
                content="result for query",
                name="search_api",
                tool_call_id="tool_call123",
                id=AnyStr(),
            ),
            AIMessage(
                id=AnyStr(),
                content="",
                tool_calls=[
                    {
                        "id": "tool_call234",
                        "name": "search_api",
                        "args": {"query": "another"},
                    },
                    {
                        "id": "tool_call567",
                        "name": "search_api",
                        "args": {"query": "a third one"},
                    },
                ],
            ),
            ToolMessage(
                content="result for another",
                name="search_api",
                tool_call_id="tool_call234",
                id=AnyStr(),
            ),
            ToolMessage(
                content="result for a third one",
                name="search_api",
                tool_call_id="tool_call567",
                id=AnyStr(),
            ),
            _AnyIdAIMessage(content="answer"),
        ]
    }

    assert [
        c
        async for c in app.astream(
            {"messages": [HumanMessage(content="what is weather in sf")]}
        )
    ] == [
        {
            "agent": {
                "messages": [
                    AIMessage(
                        id=AnyStr(),
                        content="",
                        tool_calls=[
                            {
                                "id": "tool_call123",
                                "name": "search_api",
                                "args": {"query": "query"},
                            },
                        ],
                    )
                ]
            }
        },
        {
            "tools": {
                "messages": [
                    ToolMessage(
                        content="result for query",
                        name="search_api",
                        tool_call_id="tool_call123",
                        id=AnyStr(),
                    )
                ]
            }
        },
        {
            "agent": {
                "messages": [
                    AIMessage(
                        id=AnyStr(),
                        content="",
                        tool_calls=[
                            {
                                "id": "tool_call234",
                                "name": "search_api",
                                "args": {"query": "another"},
                            },
                            {
                                "id": "tool_call567",
                                "name": "search_api",
                                "args": {"query": "a third one"},
                            },
                        ],
                    )
                ]
            }
        },
        {
            "tools": {
                "messages": [
                    ToolMessage(
                        content="result for another",
                        tool_call_id="tool_call234",
                        name="search_api",
                        id=AnyStr(),
                    ),
                    ToolMessage(
                        content="result for a third one",
                        tool_call_id="tool_call567",
                        name="search_api",
                        id=AnyStr(),
                    ),
                ]
            }
        },
        {"agent": {"messages": [_AnyIdAIMessage(content="answer")]}},
    ]


async def test_prebuilt_chat() -> None:
    from langchain_core.language_models.fake_chat_models import (
        FakeMessagesListChatModel,
    )
    from langchain_core.messages import AIMessage, FunctionMessage, HumanMessage
    from langchain_core.tools import tool

    class FakeFuntionChatModel(FakeMessagesListChatModel):
        def bind_functions(self, functions: list):
            return self

    @tool()
    def search_api(query: str) -> str:
        """Searches the API for the query."""
        return f"result for {query}"

    tools = [search_api]

    app = create_function_calling_executor(
        FakeFuntionChatModel(
            responses=[
                AIMessage(
                    content="",
                    additional_kwargs={
                        "function_call": {
                            "name": "search_api",
                            "arguments": json.dumps("query"),
                        }
                    },
                ),
                AIMessage(
                    content="",
                    additional_kwargs={
                        "function_call": {
                            "name": "search_api",
                            "arguments": json.dumps("another"),
                        }
                    },
                ),
                AIMessage(content="answer"),
            ]
        ),
        tools,
    )

    assert await app.ainvoke(
        {"messages": [HumanMessage(content="what is weather in sf")]}
    ) == {
        "messages": [
            _AnyIdHumanMessage(content="what is weather in sf"),
            AIMessage(
                id=AnyStr(),
                content="",
                additional_kwargs={
                    "function_call": {"name": "search_api", "arguments": '"query"'}
                },
            ),
            FunctionMessage(content="result for query", name="search_api", id=AnyStr()),
            AIMessage(
                id=AnyStr(),
                content="",
                additional_kwargs={
                    "function_call": {"name": "search_api", "arguments": '"another"'}
                },
            ),
            FunctionMessage(
                content="result for another", name="search_api", id=AnyStr()
            ),
            _AnyIdAIMessage(content="answer"),
        ]
    }

    assert [
        c
        async for c in app.astream(
            {"messages": [HumanMessage(content="what is weather in sf")]}
        )
    ] == [
        {
            "agent": {
                "messages": [
                    AIMessage(
                        id=AnyStr(),
                        content="",
                        additional_kwargs={
                            "function_call": {
                                "name": "search_api",
                                "arguments": '"query"',
                            }
                        },
                    )
                ]
            }
        },
        {
            "tools": {
                "messages": [
                    FunctionMessage(
                        content="result for query", name="search_api", id=AnyStr()
                    )
                ]
            }
        },
        {
            "agent": {
                "messages": [
                    AIMessage(
                        id=AnyStr(),
                        content="",
                        additional_kwargs={
                            "function_call": {
                                "name": "search_api",
                                "arguments": '"another"',
                            }
                        },
                    )
                ]
            }
        },
        {
            "tools": {
                "messages": [
                    FunctionMessage(
                        content="result for another", name="search_api", id=AnyStr()
                    )
                ]
            }
        },
        {"agent": {"messages": [_AnyIdAIMessage(content="answer")]}},
    ]


async def test_state_graph_packets() -> None:
    from langchain_core.language_models.fake_chat_models import (
        FakeMessagesListChatModel,
    )
    from langchain_core.messages import (
        AIMessage,
        BaseMessage,
        HumanMessage,
        ToolCall,
        ToolMessage,
    )
    from langchain_core.tools import tool

    class AgentState(TypedDict):
        messages: Annotated[list[BaseMessage], add_messages]

    @tool()
    def search_api(query: str) -> str:
        """Searches the API for the query."""
        return f"result for {query}"

    tools = [search_api]
    tools_by_name = {t.name: t for t in tools}

    model = FakeMessagesListChatModel(
        responses=[
            AIMessage(
                id="ai1",
                content="",
                tool_calls=[
                    {
                        "id": "tool_call123",
                        "name": "search_api",
                        "args": {"query": "query"},
                    },
                ],
            ),
            AIMessage(
                id="ai2",
                content="",
                tool_calls=[
                    {
                        "id": "tool_call234",
                        "name": "search_api",
                        "args": {"query": "another", "idx": 0},
                    },
                    {
                        "id": "tool_call567",
                        "name": "search_api",
                        "args": {"query": "a third one", "idx": 1},
                    },
                ],
            ),
            AIMessage(id="ai3", content="answer"),
        ]
    )

    # Define decision-making logic
    def should_continue(data: AgentState) -> str:
        # Logic to decide whether to continue in the loop or exit
        if tool_calls := data["messages"][-1].tool_calls:
            return [Send("tools", tool_call) for tool_call in tool_calls]
        else:
            return END

    async def tools_node(tool_call: ToolCall, config: RunnableConfig) -> AgentState:
        await asyncio.sleep(tool_call["args"].get("idx", 0) / 10)
        output = await tools_by_name[tool_call["name"]].ainvoke(
            tool_call["args"], config
        )
        return {
            "messages": ToolMessage(
                content=output, name=tool_call["name"], tool_call_id=tool_call["id"]
            )
        }

    # Define a new graph
    workflow = StateGraph(AgentState)

    # Define the two nodes we will cycle between
    workflow.add_node("agent", {"messages": RunnablePick("messages") | model})
    workflow.add_node("tools", tools_node)

    # Set the entrypoint as `agent`
    # This means that this node is the first one called
    workflow.set_entry_point("agent")

    # We now add a conditional edge
    workflow.add_conditional_edges("agent", should_continue)

    # We now add a normal edge from `tools` to `agent`.
    # This means that after `tools` is called, `agent` node is called next.
    workflow.add_edge("tools", "agent")

    # Finally, we compile it!
    # This compiles it into a LangChain Runnable,
    # meaning you can use it as you would any other runnable
    app = workflow.compile()

    assert await app.ainvoke(
        {"messages": HumanMessage(content="what is weather in sf")}
    ) == {
        "messages": [
            _AnyIdHumanMessage(content="what is weather in sf"),
            AIMessage(
                id="ai1",
                content="",
                tool_calls=[
                    {
                        "id": "tool_call123",
                        "name": "search_api",
                        "args": {"query": "query"},
                    },
                ],
            ),
            ToolMessage(
                content="result for query",
                name="search_api",
                id=AnyStr(),
                tool_call_id="tool_call123",
            ),
            AIMessage(
                id="ai2",
                content="",
                tool_calls=[
                    {
                        "id": "tool_call234",
                        "name": "search_api",
                        "args": {"query": "another", "idx": 0},
                    },
                    {
                        "id": "tool_call567",
                        "name": "search_api",
                        "args": {"query": "a third one", "idx": 1},
                    },
                ],
            ),
            ToolMessage(
                content="result for another",
                name="search_api",
                id=AnyStr(),
                tool_call_id="tool_call234",
            ),
            ToolMessage(
                content="result for a third one",
                name="search_api",
                id=AnyStr(),
                tool_call_id="tool_call567",
            ),
            AIMessage(content="answer", id="ai3"),
        ]
    }

    assert [
        c
        async for c in app.astream(
            {"messages": [HumanMessage(content="what is weather in sf")]}
        )
    ] == [
        {
            "agent": {
                "messages": AIMessage(
                    id="ai1",
                    content="",
                    tool_calls=[
                        {
                            "id": "tool_call123",
                            "name": "search_api",
                            "args": {"query": "query"},
                        },
                    ],
                )
            },
        },
        {
            "tools": {
                "messages": ToolMessage(
                    content="result for query",
                    name="search_api",
                    id=AnyStr(),
                    tool_call_id="tool_call123",
                )
            }
        },
        {
            "agent": {
                "messages": AIMessage(
                    id="ai2",
                    content="",
                    tool_calls=[
                        {
                            "id": "tool_call234",
                            "name": "search_api",
                            "args": {"query": "another", "idx": 0},
                        },
                        {
                            "id": "tool_call567",
                            "name": "search_api",
                            "args": {"query": "a third one", "idx": 1},
                        },
                    ],
                )
            }
        },
        {
            "tools": {
                "messages": ToolMessage(
                    content="result for another",
                    name="search_api",
                    id=AnyStr(),
                    tool_call_id="tool_call234",
                )
            },
        },
        {
            "tools": {
                "messages": ToolMessage(
                    content="result for a third one",
                    name="search_api",
                    id=AnyStr(),
                    tool_call_id="tool_call567",
                ),
            },
        },
        {"agent": {"messages": AIMessage(content="answer", id="ai3")}},
    ]

    app_w_interrupt = workflow.compile(
        checkpointer=MemorySaverAssertImmutable(),
        interrupt_after=["agent"],
    )
    config = {"configurable": {"thread_id": "1"}}

    assert [
        c
        async for c in app_w_interrupt.astream(
            {"messages": HumanMessage(content="what is weather in sf")}, config
        )
    ] == [
        {
            "agent": {
                "messages": AIMessage(
                    id="ai1",
                    content="",
                    tool_calls=[
                        {
                            "id": "tool_call123",
                            "name": "search_api",
                            "args": {"query": "query"},
                        },
                    ],
                )
            }
        },
    ]

    assert await app_w_interrupt.aget_state(config) == StateSnapshot(
        values={
            "messages": [
                _AnyIdHumanMessage(content="what is weather in sf"),
                AIMessage(
                    id="ai1",
                    content="",
                    tool_calls=[
                        {
                            "id": "tool_call123",
                            "name": "search_api",
                            "args": {"query": "query"},
                        },
                    ],
                ),
            ]
        },
        next=("tools",),
        config=(await app_w_interrupt.checkpointer.aget_tuple(config)).config,
        created_at=(await app_w_interrupt.checkpointer.aget_tuple(config)).checkpoint[
            "ts"
        ],
        metadata={
            "source": "loop",
            "step": 1,
            "writes": {
                "agent": {
                    "messages": AIMessage(
                        id="ai1",
                        content="",
                        tool_calls=[
                            {
                                "id": "tool_call123",
                                "name": "search_api",
                                "args": {"query": "query"},
                            },
                        ],
                    )
                }
            },
        },
        parent_config=[
            c async for c in app_w_interrupt.checkpointer.alist(config, limit=2)
        ][-1].config,
    )

    # modify ai message
    last_message = (await app_w_interrupt.aget_state(config)).values["messages"][-1]
    last_message.tool_calls[0]["args"]["query"] = "a different query"
    await app_w_interrupt.aupdate_state(config, {"messages": last_message})

    # message was replaced instead of appended
    assert await app_w_interrupt.aget_state(config) == StateSnapshot(
        values={
            "messages": [
                _AnyIdHumanMessage(content="what is weather in sf"),
                AIMessage(
                    id="ai1",
                    content="",
                    tool_calls=[
                        {
                            "id": "tool_call123",
                            "name": "search_api",
                            "args": {"query": "a different query"},
                        },
                    ],
                ),
            ]
        },
        next=("tools",),
        config=app_w_interrupt.checkpointer.get_tuple(config).config,
        created_at=(await app_w_interrupt.checkpointer.aget_tuple(config)).checkpoint[
            "ts"
        ],
        metadata={
            "source": "update",
            "step": 2,
            "writes": {
                "agent": {
                    "messages": AIMessage(
                        id="ai1",
                        content="",
                        tool_calls=[
                            {
                                "id": "tool_call123",
                                "name": "search_api",
                                "args": {"query": "a different query"},
                            },
                        ],
                    )
                }
            },
        },
        parent_config=[
            c async for c in app_w_interrupt.checkpointer.alist(config, limit=2)
        ][-1].config,
    )

    assert [c async for c in app_w_interrupt.astream(None, config)] == [
        {
            "tools": {
                "messages": ToolMessage(
                    content="result for a different query",
                    name="search_api",
                    id=AnyStr(),
                    tool_call_id="tool_call123",
                )
            }
        },
        {
            "agent": {
                "messages": AIMessage(
                    id="ai2",
                    content="",
                    tool_calls=[
                        {
                            "id": "tool_call234",
                            "name": "search_api",
                            "args": {"query": "another", "idx": 0},
                        },
                        {
                            "id": "tool_call567",
                            "name": "search_api",
                            "args": {"query": "a third one", "idx": 1},
                        },
                    ],
                )
            },
        },
    ]

    assert await app_w_interrupt.aget_state(config) == StateSnapshot(
        values={
            "messages": [
                _AnyIdHumanMessage(content="what is weather in sf"),
                AIMessage(
                    id="ai1",
                    content="",
                    tool_calls=[
                        {
                            "id": "tool_call123",
                            "name": "search_api",
                            "args": {"query": "a different query"},
                        },
                    ],
                ),
                ToolMessage(
                    content="result for a different query",
                    name="search_api",
                    id=AnyStr(),
                    tool_call_id="tool_call123",
                ),
                AIMessage(
                    id="ai2",
                    content="",
                    tool_calls=[
                        {
                            "id": "tool_call234",
                            "name": "search_api",
                            "args": {"query": "another", "idx": 0},
                        },
                        {
                            "id": "tool_call567",
                            "name": "search_api",
                            "args": {"query": "a third one", "idx": 1},
                        },
                    ],
                ),
            ]
        },
        next=("tools", "tools"),
        config=app_w_interrupt.checkpointer.get_tuple(config).config,
        created_at=(await app_w_interrupt.checkpointer.aget_tuple(config)).checkpoint[
            "ts"
        ],
        metadata={
            "source": "loop",
            "step": 4,
            "writes": {
                "agent": {
                    "messages": AIMessage(
                        id="ai2",
                        content="",
                        tool_calls=[
                            {
                                "id": "tool_call234",
                                "name": "search_api",
                                "args": {"query": "another", "idx": 0},
                            },
                            {
                                "id": "tool_call567",
                                "name": "search_api",
                                "args": {"query": "a third one", "idx": 1},
                            },
                        ],
                    )
                },
            },
        },
        parent_config=[
            c async for c in app_w_interrupt.checkpointer.alist(config, limit=2)
        ][-1].config,
    )

    await app_w_interrupt.aupdate_state(
        config,
        {"messages": AIMessage(content="answer", id="ai2")},
    )

    # replaces message even if object identity is different, as long as id is the same
    assert await app_w_interrupt.aget_state(config) == StateSnapshot(
        values={
            "messages": [
                _AnyIdHumanMessage(content="what is weather in sf"),
                AIMessage(
                    id="ai1",
                    content="",
                    tool_calls=[
                        {
                            "id": "tool_call123",
                            "name": "search_api",
                            "args": {"query": "a different query"},
                        },
                    ],
                ),
                ToolMessage(
                    content="result for a different query",
                    name="search_api",
                    id=AnyStr(),
                    tool_call_id="tool_call123",
                ),
                AIMessage(content="answer", id="ai2"),
            ]
        },
        next=(),
        config=app_w_interrupt.checkpointer.get_tuple(config).config,
        created_at=(await app_w_interrupt.checkpointer.aget_tuple(config)).checkpoint[
            "ts"
        ],
        metadata={
            "source": "update",
            "step": 5,
            "writes": {"agent": {"messages": AIMessage(content="answer", id="ai2")}},
        },
        parent_config=[
            c async for c in app_w_interrupt.checkpointer.alist(config, limit=2)
        ][-1].config,
    )


async def test_message_graph() -> None:
    from langchain_core.agents import AgentAction
    from langchain_core.language_models.fake_chat_models import (
        FakeMessagesListChatModel,
    )
    from langchain_core.messages import AIMessage, FunctionMessage, HumanMessage
    from langchain_core.tools import tool

    class FakeFuntionChatModel(FakeMessagesListChatModel):
        def bind_functions(self, functions: list):
            return self

    @tool()
    def search_api(query: str) -> str:
        """Searches the API for the query."""
        return f"result for {query}"

    tools = [search_api]

    model = FakeFuntionChatModel(
        responses=[
            AIMessage(
                content="",
                additional_kwargs={
                    "function_call": {
                        "name": "search_api",
                        "arguments": json.dumps("query"),
                    }
                },
                id="ai1",
            ),
            AIMessage(
                content="",
                additional_kwargs={
                    "function_call": {
                        "name": "search_api",
                        "arguments": json.dumps("another"),
                    }
                },
                id="ai2",
            ),
            AIMessage(content="answer", id="ai3"),
        ]
    )

    tool_executor = ToolExecutor(tools)

    # Define the function that determines whether to continue or not
    def should_continue(messages):
        last_message = messages[-1]
        # If there is no function call, then we finish
        if "function_call" not in last_message.additional_kwargs:
            return "end"
        # Otherwise if there is, we continue
        else:
            return "continue"

    async def call_tool(messages):
        # Based on the continue condition
        # we know the last message involves a function call
        last_message = messages[-1]
        # We construct an AgentAction from the function_call
        action = AgentAction(
            tool=last_message.additional_kwargs["function_call"]["name"],
            tool_input=json.loads(
                last_message.additional_kwargs["function_call"]["arguments"]
            ),
            log="",
        )
        # We call the tool_executor and get back a response
        response = await tool_executor.ainvoke(action)
        # We use the response to create a FunctionMessage
        return FunctionMessage(content=str(response), name=action.tool)

    # Define a new graph
    workflow = MessageGraph()

    # Define the two nodes we will cycle between
    workflow.add_node("agent", model)
    workflow.add_node("tools", call_tool)

    # Set the entrypoint as `agent`
    # This means that this node is the first one called
    workflow.set_entry_point("agent")

    # We now add a conditional edge
    workflow.add_conditional_edges(
        # First, we define the start node. We use `agent`.
        # This means these are the edges taken after the `agent` node is called.
        "agent",
        # Next, we pass in the function that will determine which node is called next.
        should_continue,
        # Finally we pass in a mapping.
        # The keys are strings, and the values are other nodes.
        # END is a special node marking that the graph should finish.
        # What will happen is we will call `should_continue`, and then the output of that
        # will be matched against the keys in this mapping.
        # Based on which one it matches, that node will then be called.
        {
            # If `tools`, then we call the tool node.
            "continue": "tools",
            # Otherwise we finish.
            "end": END,
        },
    )

    # We now add a normal edge from `tools` to `agent`.
    # This means that after `tools` is called, `agent` node is called next.
    workflow.add_edge("tools", "agent")

    # Finally, we compile it!
    # This compiles it into a LangChain Runnable,
    # meaning you can use it as you would any other runnable
    app = workflow.compile()

    assert await app.ainvoke(HumanMessage(content="what is weather in sf")) == [
        _AnyIdHumanMessage(content="what is weather in sf"),
        AIMessage(
            content="",
            additional_kwargs={
                "function_call": {"name": "search_api", "arguments": '"query"'}
            },
            id="ai1",
        ),
        FunctionMessage(content="result for query", name="search_api", id=AnyStr()),
        AIMessage(
            content="",
            additional_kwargs={
                "function_call": {"name": "search_api", "arguments": '"another"'}
            },
            id="ai2",
        ),
        FunctionMessage(content="result for another", name="search_api", id=AnyStr()),
        AIMessage(content="answer", id="ai3"),
    ]

    assert [
        c async for c in app.astream([HumanMessage(content="what is weather in sf")])
    ] == [
        {
            "agent": AIMessage(
                content="",
                additional_kwargs={
                    "function_call": {"name": "search_api", "arguments": '"query"'}
                },
                id="ai1",
            )
        },
        {
            "tools": FunctionMessage(
                content="result for query", name="search_api", id=AnyStr()
            )
        },
        {
            "agent": AIMessage(
                content="",
                additional_kwargs={
                    "function_call": {"name": "search_api", "arguments": '"another"'}
                },
                id="ai2",
            )
        },
        {
            "tools": FunctionMessage(
                content="result for another", name="search_api", id=AnyStr()
            )
        },
        {"agent": AIMessage(content="answer", id="ai3")},
    ]

    app_w_interrupt = workflow.compile(
        checkpointer=MemorySaverAssertImmutable(),
        interrupt_after=["agent"],
    )
    config = {"configurable": {"thread_id": "1"}}

    assert [
        c
        async for c in app_w_interrupt.astream(
            HumanMessage(content="what is weather in sf"), config
        )
    ] == [
        {
            "agent": AIMessage(
                content="",
                additional_kwargs={
                    "function_call": {"name": "search_api", "arguments": '"query"'}
                },
                id="ai1",
            )
        },
    ]

    assert await app_w_interrupt.aget_state(config) == StateSnapshot(
        values=[
            _AnyIdHumanMessage(content="what is weather in sf"),
            AIMessage(
                content="",
                additional_kwargs={
                    "function_call": {"name": "search_api", "arguments": '"query"'}
                },
                id="ai1",
            ),
        ],
        next=("tools",),
        config=(await app_w_interrupt.checkpointer.aget_tuple(config)).config,
        created_at=(await app_w_interrupt.checkpointer.aget_tuple(config)).checkpoint[
            "ts"
        ],
        metadata={
            "source": "loop",
            "step": 1,
            "writes": {
                "agent": AIMessage(
                    content="",
                    additional_kwargs={
                        "function_call": {"name": "search_api", "arguments": '"query"'}
                    },
                    id="ai1",
                )
            },
        },
        parent_config=[
            c async for c in app_w_interrupt.checkpointer.alist(config, limit=2)
        ][-1].config,
    )

    # modify ai message
    last_message = (await app_w_interrupt.aget_state(config)).values[-1]
    last_message.additional_kwargs["function_call"]["arguments"] = '"a different query"'
    await app_w_interrupt.aupdate_state(config, last_message)

    # message was replaced instead of appended
    assert await app_w_interrupt.aget_state(config) == StateSnapshot(
        values=[
            _AnyIdHumanMessage(content="what is weather in sf"),
            AIMessage(
                content="",
                additional_kwargs={
                    "function_call": {
                        "name": "search_api",
                        "arguments": '"a different query"',
                    }
                },
                id="ai1",
            ),
        ],
        next=("tools",),
        config=app_w_interrupt.checkpointer.get_tuple(config).config,
        created_at=(await app_w_interrupt.checkpointer.aget_tuple(config)).checkpoint[
            "ts"
        ],
        metadata={
            "source": "update",
            "step": 2,
            "writes": {
                "agent": AIMessage(
                    content="",
                    additional_kwargs={
                        "function_call": {
                            "name": "search_api",
                            "arguments": '"a different query"',
                        }
                    },
                    id="ai1",
                )
            },
        },
        parent_config=[
            c async for c in app_w_interrupt.checkpointer.alist(config, limit=2)
        ][-1].config,
    )

    assert [c async for c in app_w_interrupt.astream(None, config)] == [
        {
            "tools": FunctionMessage(
                content="result for a different query",
                name="search_api",
                id=AnyStr(),
            )
        },
        {
            "agent": AIMessage(
                content="",
                additional_kwargs={
                    "function_call": {"name": "search_api", "arguments": '"another"'}
                },
                id="ai2",
            )
        },
    ]

    assert await app_w_interrupt.aget_state(config) == StateSnapshot(
        values=[
            _AnyIdHumanMessage(content="what is weather in sf"),
            AIMessage(
                content="",
                additional_kwargs={
                    "function_call": {
                        "name": "search_api",
                        "arguments": '"a different query"',
                    }
                },
                id="ai1",
            ),
            FunctionMessage(
                content="result for a different query",
                name="search_api",
                id=AnyStr(),
            ),
            AIMessage(
                content="",
                additional_kwargs={
                    "function_call": {"name": "search_api", "arguments": '"another"'}
                },
                id="ai2",
            ),
        ],
        next=("tools",),
        config=app_w_interrupt.checkpointer.get_tuple(config).config,
        created_at=(await app_w_interrupt.checkpointer.aget_tuple(config)).checkpoint[
            "ts"
        ],
        metadata={
            "source": "loop",
            "step": 4,
            "writes": {
                "agent": AIMessage(
                    content="",
                    additional_kwargs={
                        "function_call": {
                            "name": "search_api",
                            "arguments": '"another"',
                        }
                    },
                    id="ai2",
                )
            },
        },
        parent_config=[
            c async for c in app_w_interrupt.checkpointer.alist(config, limit=2)
        ][-1].config,
    )

    await app_w_interrupt.aupdate_state(
        config,
        AIMessage(content="answer", id="ai2"),
    )

    # replaces message even if object identity is different, as long as id is the same
    assert await app_w_interrupt.aget_state(config) == StateSnapshot(
        values=[
            _AnyIdHumanMessage(content="what is weather in sf"),
            AIMessage(
                content="",
                additional_kwargs={
                    "function_call": {
                        "name": "search_api",
                        "arguments": '"a different query"',
                    }
                },
                id="ai1",
            ),
            FunctionMessage(
                content="result for a different query",
                name="search_api",
                id=AnyStr(),
            ),
            AIMessage(content="answer", id="ai2"),
        ],
        next=(),
        config=app_w_interrupt.checkpointer.get_tuple(config).config,
        created_at=(await app_w_interrupt.checkpointer.aget_tuple(config)).checkpoint[
            "ts"
        ],
        metadata={
            "source": "update",
            "step": 5,
            "writes": {"agent": AIMessage(content="answer", id="ai2")},
        },
        parent_config=[
            c async for c in app_w_interrupt.checkpointer.alist(config, limit=2)
        ][-1].config,
    )


async def test_in_one_fan_out_out_one_graph_state() -> None:
    def sorted_add(x: list[str], y: list[str]) -> list[str]:
        return sorted(operator.add(x, y))

    class State(TypedDict, total=False):
        query: str
        answer: str
        docs: Annotated[list[str], operator.add]

    async def rewrite_query(data: State) -> State:
        return {"query": f'query: {data["query"]}'}

    async def retriever_one(data: State) -> State:
        await asyncio.sleep(0.1)
        return {"docs": ["doc1", "doc2"]}

    async def retriever_two(data: State) -> State:
        return {"docs": ["doc3", "doc4"]}

    async def qa(data: State) -> State:
        return {"answer": ",".join(data["docs"])}

    workflow = StateGraph(State)

    workflow.add_node("rewrite_query", rewrite_query)
    workflow.add_node("retriever_one", retriever_one)
    workflow.add_node("retriever_two", retriever_two)
    workflow.add_node("qa", qa)

    workflow.set_entry_point("rewrite_query")
    workflow.add_edge("rewrite_query", "retriever_one")
    workflow.add_edge("rewrite_query", "retriever_two")
    workflow.add_edge("retriever_one", "qa")
    workflow.add_edge("retriever_two", "qa")
    workflow.set_finish_point("qa")

    app = workflow.compile()

    assert await app.ainvoke({"query": "what is weather in sf"}) == {
        "query": "query: what is weather in sf",
        "docs": ["doc1", "doc2", "doc3", "doc4"],
        "answer": "doc1,doc2,doc3,doc4",
    }

    assert [c async for c in app.astream({"query": "what is weather in sf"})] == [
        {"rewrite_query": {"query": "query: what is weather in sf"}},
        {"retriever_two": {"docs": ["doc3", "doc4"]}},
        {"retriever_one": {"docs": ["doc1", "doc2"]}},
        {"qa": {"answer": "doc1,doc2,doc3,doc4"}},
    ]

    assert [
        c
        async for c in app.astream(
            {"query": "what is weather in sf"}, stream_mode="values"
        )
    ] == [
        {"query": "what is weather in sf", "docs": []},
        {"query": "query: what is weather in sf", "docs": []},
        {
            "query": "query: what is weather in sf",
            "docs": ["doc1", "doc2", "doc3", "doc4"],
        },
        {
            "query": "query: what is weather in sf",
            "docs": ["doc1", "doc2", "doc3", "doc4"],
            "answer": "doc1,doc2,doc3,doc4",
        },
    ]

    assert [
        c
        async for c in app.astream(
            {"query": "what is weather in sf"},
            stream_mode=["values", "updates", "debug"],
        )
    ] == [
        ("values", {"query": "what is weather in sf", "docs": []}),
        (
            "debug",
            {
                "type": "task",
                "timestamp": AnyStr(),
                "step": 1,
                "payload": {
                    "id": "592f3430-c17c-5d1c-831f-fecebb2c05bf",
                    "name": "rewrite_query",
                    "input": {
                        "query": "what is weather in sf",
                        "answer": None,
                        "docs": [],
                    },
                    "triggers": ["start:rewrite_query"],
                },
            },
        ),
        ("updates", {"rewrite_query": {"query": "query: what is weather in sf"}}),
        (
            "debug",
            {
                "type": "task_result",
                "timestamp": AnyStr(),
                "step": 1,
                "payload": {
                    "id": "592f3430-c17c-5d1c-831f-fecebb2c05bf",
                    "name": "rewrite_query",
                    "result": [("query", "query: what is weather in sf")],
                },
            },
        ),
        ("values", {"query": "query: what is weather in sf", "docs": []}),
        (
            "debug",
            {
                "type": "task",
                "timestamp": AnyStr(),
                "step": 2,
                "payload": {
                    "id": "7db5e9d8-e132-5079-ab99-ced15e67d48b",
                    "name": "retriever_one",
                    "input": {
                        "query": "query: what is weather in sf",
                        "answer": None,
                        "docs": [],
                    },
                    "triggers": ["rewrite_query"],
                },
            },
        ),
        (
            "debug",
            {
                "type": "task",
                "timestamp": AnyStr(),
                "step": 2,
                "payload": {
                    "id": "96965ed0-2c10-52a1-86eb-081ba6de73b2",
                    "name": "retriever_two",
                    "input": {
                        "query": "query: what is weather in sf",
                        "answer": None,
                        "docs": [],
                    },
                    "triggers": ["rewrite_query"],
                },
            },
        ),
        (
            "updates",
            {"retriever_two": {"docs": ["doc3", "doc4"]}},
        ),
        (
            "debug",
            {
                "type": "task_result",
                "timestamp": AnyStr(),
                "step": 2,
                "payload": {
                    "id": "96965ed0-2c10-52a1-86eb-081ba6de73b2",
                    "name": "retriever_two",
                    "result": [("docs", ["doc3", "doc4"])],
                },
            },
        ),
        (
            "updates",
            {"retriever_one": {"docs": ["doc1", "doc2"]}},
        ),
        (
            "debug",
            {
                "type": "task_result",
                "timestamp": AnyStr(),
                "step": 2,
                "payload": {
                    "id": "7db5e9d8-e132-5079-ab99-ced15e67d48b",
                    "name": "retriever_one",
                    "result": [("docs", ["doc1", "doc2"])],
                },
            },
        ),
        (
            "values",
            {
                "query": "query: what is weather in sf",
                "docs": ["doc1", "doc2", "doc3", "doc4"],
            },
        ),
        (
            "debug",
            {
                "type": "task",
                "timestamp": AnyStr(),
                "step": 3,
                "payload": {
                    "id": "8959fb57-d0f5-5725-9ac4-ec1c554fb0a0",
                    "name": "qa",
                    "input": {
                        "query": "query: what is weather in sf",
                        "answer": None,
                        "docs": ["doc1", "doc2", "doc3", "doc4"],
                    },
                    "triggers": ["retriever_one", "retriever_two"],
                },
            },
        ),
        ("updates", {"qa": {"answer": "doc1,doc2,doc3,doc4"}}),
        (
            "debug",
            {
                "type": "task_result",
                "timestamp": AnyStr(),
                "step": 3,
                "payload": {
                    "id": "8959fb57-d0f5-5725-9ac4-ec1c554fb0a0",
                    "name": "qa",
                    "result": [("answer", "doc1,doc2,doc3,doc4")],
                },
            },
        ),
        (
            "values",
            {
                "query": "query: what is weather in sf",
                "answer": "doc1,doc2,doc3,doc4",
                "docs": ["doc1", "doc2", "doc3", "doc4"],
            },
        ),
    ]


async def test_start_branch_then() -> None:
    class State(TypedDict):
        my_key: Annotated[str, operator.add]
        market: str

    tool_two_graph = StateGraph(State)
    tool_two_graph.add_node("tool_two_slow", lambda s, config: {"my_key": " slow"})
    tool_two_graph.add_node("tool_two_fast", lambda s: {"my_key": " fast"})
    tool_two_graph.set_conditional_entry_point(
        lambda s: "tool_two_slow" if s["market"] == "DE" else "tool_two_fast", then=END
    )
    tool_two = tool_two_graph.compile()

    assert await tool_two.ainvoke({"my_key": "value", "market": "DE"}) == {
        "my_key": "value slow",
        "market": "DE",
    }
    assert await tool_two.ainvoke({"my_key": "value", "market": "US"}) == {
        "my_key": "value fast",
        "market": "US",
    }

    async with AsyncSqliteSaver.from_conn_string(":memory:") as saver:
        tool_two = tool_two_graph.compile(
            checkpointer=saver, interrupt_before=["tool_two_fast", "tool_two_slow"]
        )

        # missing thread_id
        with pytest.raises(ValueError, match="thread_id"):
            await tool_two.ainvoke({"my_key": "value", "market": "DE"})

        thread1 = {"configurable": {"thread_id": "1"}}
        # stop when about to enter node
        assert await tool_two.ainvoke({"my_key": "value", "market": "DE"}, thread1) == {
            "my_key": "value",
            "market": "DE",
        }
        assert [c.metadata async for c in tool_two.checkpointer.alist(thread1)] == [
            {
                "source": "loop",
                "step": 0,
                "writes": None,
            },
            {
                "source": "input",
                "step": -1,
                "writes": {"my_key": "value", "market": "DE"},
            },
        ]
        assert await tool_two.aget_state(thread1) == StateSnapshot(
            values={"my_key": "value", "market": "DE"},
            next=("tool_two_slow",),
            config=(await tool_two.checkpointer.aget_tuple(thread1)).config,
            created_at=(await tool_two.checkpointer.aget_tuple(thread1)).checkpoint[
                "ts"
            ],
            metadata={"source": "loop", "step": 0, "writes": None},
            parent_config=[
                c async for c in tool_two.checkpointer.alist(thread1, limit=2)
            ][-1].config,
        )
        # resume, for same result as above
        assert await tool_two.ainvoke(None, thread1, debug=1) == {
            "my_key": "value slow",
            "market": "DE",
        }
        assert await tool_two.aget_state(thread1) == StateSnapshot(
            values={"my_key": "value slow", "market": "DE"},
            next=(),
            config=(await tool_two.checkpointer.aget_tuple(thread1)).config,
            created_at=(await tool_two.checkpointer.aget_tuple(thread1)).checkpoint[
                "ts"
            ],
            metadata={
                "source": "loop",
                "step": 1,
                "writes": {"tool_two_slow": {"my_key": " slow"}},
            },
            parent_config=[
                c async for c in tool_two.checkpointer.alist(thread1, limit=2)
            ][-1].config,
        )

        thread2 = {"configurable": {"thread_id": "2"}}
        # stop when about to enter node
        assert await tool_two.ainvoke({"my_key": "value", "market": "US"}, thread2) == {
            "my_key": "value",
            "market": "US",
        }
        assert await tool_two.aget_state(thread2) == StateSnapshot(
            values={"my_key": "value", "market": "US"},
            next=("tool_two_fast",),
            config=(await tool_two.checkpointer.aget_tuple(thread2)).config,
            created_at=(await tool_two.checkpointer.aget_tuple(thread2)).checkpoint[
                "ts"
            ],
            metadata={"source": "loop", "step": 0, "writes": None},
            parent_config=[
                c async for c in tool_two.checkpointer.alist(thread2, limit=2)
            ][-1].config,
        )
        # resume, for same result as above
        assert await tool_two.ainvoke(None, thread2, debug=1) == {
            "my_key": "value fast",
            "market": "US",
        }
        assert await tool_two.aget_state(thread2) == StateSnapshot(
            values={"my_key": "value fast", "market": "US"},
            next=(),
            config=(await tool_two.checkpointer.aget_tuple(thread2)).config,
            created_at=(await tool_two.checkpointer.aget_tuple(thread2)).checkpoint[
                "ts"
            ],
            metadata={
                "source": "loop",
                "step": 1,
                "writes": {"tool_two_fast": {"my_key": " fast"}},
            },
            parent_config=[
                c async for c in tool_two.checkpointer.alist(thread2, limit=2)
            ][-1].config,
        )

        thread3 = {"configurable": {"thread_id": "3"}}
        # stop when about to enter node
        assert await tool_two.ainvoke({"my_key": "value", "market": "US"}, thread3) == {
            "my_key": "value",
            "market": "US",
        }
        assert await tool_two.aget_state(thread3) == StateSnapshot(
            values={"my_key": "value", "market": "US"},
            next=("tool_two_fast",),
            config=(await tool_two.checkpointer.aget_tuple(thread3)).config,
            created_at=(await tool_two.checkpointer.aget_tuple(thread3)).checkpoint[
                "ts"
            ],
            metadata={"source": "loop", "step": 0, "writes": None},
            parent_config=[
                c async for c in tool_two.checkpointer.alist(thread3, limit=2)
            ][-1].config,
        )
        # update state
        await tool_two.aupdate_state(thread3, {"my_key": "key"})  # appends to my_key
        assert await tool_two.aget_state(thread3) == StateSnapshot(
            values={"my_key": "valuekey", "market": "US"},
            next=("tool_two_fast",),
            config=(await tool_two.checkpointer.aget_tuple(thread3)).config,
            created_at=(await tool_two.checkpointer.aget_tuple(thread3)).checkpoint[
                "ts"
            ],
            metadata={
                "source": "update",
                "step": 1,
                "writes": {START: {"my_key": "key"}},
            },
            parent_config=[
                c async for c in tool_two.checkpointer.alist(thread3, limit=2)
            ][-1].config,
        )
        # resume, for same result as above
        assert await tool_two.ainvoke(None, thread3, debug=1) == {
            "my_key": "valuekey fast",
            "market": "US",
        }
        assert await tool_two.aget_state(thread3) == StateSnapshot(
            values={"my_key": "valuekey fast", "market": "US"},
            next=(),
            config=(await tool_two.checkpointer.aget_tuple(thread3)).config,
            created_at=(await tool_two.checkpointer.aget_tuple(thread3)).checkpoint[
                "ts"
            ],
            metadata={
                "source": "loop",
                "step": 2,
                "writes": {"tool_two_fast": {"my_key": " fast"}},
            },
            parent_config=[
                c async for c in tool_two.checkpointer.alist(thread3, limit=2)
            ][-1].config,
        )


async def test_branch_then() -> None:
    class State(TypedDict):
        my_key: Annotated[str, operator.add]
        market: str

    tool_two_graph = StateGraph(State)
    tool_two_graph.set_entry_point("prepare")
    tool_two_graph.set_finish_point("finish")
    tool_two_graph.add_conditional_edges(
        source="prepare",
        path=lambda s: "tool_two_slow" if s["market"] == "DE" else "tool_two_fast",
        then="finish",
    )
    tool_two_graph.add_node("prepare", lambda s: {"my_key": " prepared"})
    tool_two_graph.add_node("tool_two_slow", lambda s: {"my_key": " slow"})
    tool_two_graph.add_node("tool_two_fast", lambda s: {"my_key": " fast"})
    tool_two_graph.add_node("finish", lambda s: {"my_key": " finished"})
    tool_two = tool_two_graph.compile()

    assert await tool_two.ainvoke({"my_key": "value", "market": "DE"}, debug=1) == {
        "my_key": "value prepared slow finished",
        "market": "DE",
    }
    assert await tool_two.ainvoke({"my_key": "value", "market": "US"}) == {
        "my_key": "value prepared fast finished",
        "market": "US",
    }

    async with AsyncSqliteSaver.from_conn_string(":memory:") as saver:
        # test stream_mode=debug
        tool_two = tool_two_graph.compile(checkpointer=saver)
        thread10 = {"configurable": {"thread_id": "10"}}
        assert [
            c
            async for c in tool_two.astream(
                {"my_key": "value", "market": "DE"}, thread10, stream_mode="debug"
            )
        ] == [
            {
                "type": "checkpoint",
                "timestamp": AnyStr(),
                "step": -1,
                "payload": {
                    "config": {
                        "tags": [],
                        "metadata": {"thread_id": "10"},
                        "callbacks": None,
                        "recursion_limit": 25,
                        "configurable": {"thread_id": "10", "checkpoint_id": AnyStr()},
                    },
                    "values": {"my_key": ""},
                    "metadata": {
                        "source": "input",
                        "step": -1,
                        "writes": {"my_key": "value", "market": "DE"},
                    },
                },
            },
            {
                "type": "checkpoint",
                "timestamp": AnyStr(),
                "step": 0,
                "payload": {
                    "config": {
                        "tags": [],
                        "metadata": {"thread_id": "10"},
                        "callbacks": None,
                        "recursion_limit": 25,
                        "configurable": {
                            "thread_id": "10",
                            "checkpoint_id": AnyStr(),
                        },
                    },
                    "values": {
                        "my_key": "value",
                        "market": "DE",
                    },
                    "metadata": {"source": "loop", "step": 0, "writes": None},
                },
            },
            {
                "type": "task",
                "timestamp": AnyStr(),
                "step": 1,
                "payload": {
                    "id": "7b7b0713-e958-5d07-803c-c9910a7cc162",
                    "name": "prepare",
                    "input": {"my_key": "value", "market": "DE"},
                    "triggers": ["start:prepare"],
                },
            },
            {
                "type": "task_result",
                "timestamp": AnyStr(),
                "step": 1,
                "payload": {
                    "id": "7b7b0713-e958-5d07-803c-c9910a7cc162",
                    "name": "prepare",
                    "result": [("my_key", " prepared")],
                },
            },
            {
                "type": "checkpoint",
                "timestamp": AnyStr(),
                "step": 1,
                "payload": {
                    "config": {
                        "tags": [],
                        "metadata": {"thread_id": "10"},
                        "callbacks": None,
                        "recursion_limit": 25,
                        "configurable": {
                            "thread_id": "10",
                            "checkpoint_id": AnyStr(),
                        },
                    },
                    "values": {"my_key": "value prepared", "market": "DE"},
                    "metadata": {
                        "source": "loop",
                        "step": 1,
                        "writes": {"prepare": {"my_key": " prepared"}},
                    },
                },
            },
            {
                "type": "task",
                "timestamp": AnyStr(),
                "step": 2,
                "payload": {
                    "id": "dd9f2fa5-ccfa-5d12-81ec-942563056a08",
                    "name": "tool_two_slow",
                    "input": {"my_key": "value prepared", "market": "DE"},
                    "triggers": ["branch:prepare:condition:tool_two_slow"],
                },
            },
            {
                "type": "task_result",
                "timestamp": AnyStr(),
                "step": 2,
                "payload": {
                    "id": "dd9f2fa5-ccfa-5d12-81ec-942563056a08",
                    "name": "tool_two_slow",
                    "result": [("my_key", " slow")],
                },
            },
            {
                "type": "checkpoint",
                "timestamp": AnyStr(),
                "step": 2,
                "payload": {
                    "config": {
                        "tags": [],
                        "metadata": {"thread_id": "10"},
                        "callbacks": None,
                        "recursion_limit": 25,
                        "configurable": {
                            "thread_id": "10",
                            "checkpoint_id": AnyStr(),
                        },
                    },
                    "values": {
                        "my_key": "value prepared slow",
                        "market": "DE",
                    },
                    "metadata": {
                        "source": "loop",
                        "step": 2,
                        "writes": {"tool_two_slow": {"my_key": " slow"}},
                    },
                },
            },
            {
                "type": "task",
                "timestamp": AnyStr(),
                "step": 3,
                "payload": {
                    "id": "9b590c54-15ef-54b1-83a7-140d27b0bc52",
                    "name": "finish",
                    "input": {"my_key": "value prepared slow", "market": "DE"},
                    "triggers": ["branch:prepare:condition::then"],
                },
            },
            {
                "type": "task_result",
                "timestamp": AnyStr(),
                "step": 3,
                "payload": {
                    "id": "9b590c54-15ef-54b1-83a7-140d27b0bc52",
                    "name": "finish",
                    "result": [("my_key", " finished")],
                },
            },
            {
                "type": "checkpoint",
                "timestamp": AnyStr(),
                "step": 3,
                "payload": {
                    "config": {
                        "tags": [],
                        "metadata": {"thread_id": "10"},
                        "callbacks": None,
                        "recursion_limit": 25,
                        "configurable": {
                            "thread_id": "10",
                            "checkpoint_id": AnyStr(),
                        },
                    },
                    "values": {
                        "my_key": "value prepared slow finished",
                        "market": "DE",
                    },
                    "metadata": {
                        "source": "loop",
                        "step": 3,
                        "writes": {"finish": {"my_key": " finished"}},
                    },
                },
            },
        ]

        tool_two = tool_two_graph.compile(
            checkpointer=saver, interrupt_before=["tool_two_fast", "tool_two_slow"]
        )

        # missing thread_id
        with pytest.raises(ValueError, match="thread_id"):
            await tool_two.ainvoke({"my_key": "value", "market": "DE"})

        thread1 = {"configurable": {"thread_id": "1"}}
        # stop when about to enter node
        assert await tool_two.ainvoke({"my_key": "value", "market": "DE"}, thread1) == {
            "my_key": "value prepared",
            "market": "DE",
        }
        assert await tool_two.aget_state(thread1) == StateSnapshot(
            values={"my_key": "value prepared", "market": "DE"},
            next=("tool_two_slow",),
            config=(await tool_two.checkpointer.aget_tuple(thread1)).config,
            created_at=(await tool_two.checkpointer.aget_tuple(thread1)).checkpoint[
                "ts"
            ],
            metadata={
                "source": "loop",
                "step": 1,
                "writes": {"prepare": {"my_key": " prepared"}},
            },
            parent_config=[
                c async for c in tool_two.checkpointer.alist(thread1, limit=2)
            ][-1].config,
        )
        # resume, for same result as above
        assert await tool_two.ainvoke(None, thread1, debug=1) == {
            "my_key": "value prepared slow finished",
            "market": "DE",
        }
        assert await tool_two.aget_state(thread1) == StateSnapshot(
            values={"my_key": "value prepared slow finished", "market": "DE"},
            next=(),
            config=(await tool_two.checkpointer.aget_tuple(thread1)).config,
            created_at=(await tool_two.checkpointer.aget_tuple(thread1)).checkpoint[
                "ts"
            ],
            metadata={
                "source": "loop",
                "step": 3,
                "writes": {"finish": {"my_key": " finished"}},
            },
            parent_config=[
                c async for c in tool_two.checkpointer.alist(thread1, limit=2)
            ][-1].config,
        )

        thread2 = {"configurable": {"thread_id": "2"}}
        # stop when about to enter node
        assert await tool_two.ainvoke({"my_key": "value", "market": "US"}, thread2) == {
            "my_key": "value prepared",
            "market": "US",
        }
        assert await tool_two.aget_state(thread2) == StateSnapshot(
            values={"my_key": "value prepared", "market": "US"},
            next=("tool_two_fast",),
            config=(await tool_two.checkpointer.aget_tuple(thread2)).config,
            created_at=(await tool_two.checkpointer.aget_tuple(thread2)).checkpoint[
                "ts"
            ],
            metadata={
                "source": "loop",
                "step": 1,
                "writes": {"prepare": {"my_key": " prepared"}},
            },
            parent_config=[
                c async for c in tool_two.checkpointer.alist(thread2, limit=2)
            ][-1].config,
        )
        # resume, for same result as above
        assert await tool_two.ainvoke(None, thread2, debug=1) == {
            "my_key": "value prepared fast finished",
            "market": "US",
        }
        assert await tool_two.aget_state(thread2) == StateSnapshot(
            values={"my_key": "value prepared fast finished", "market": "US"},
            next=(),
            config=(await tool_two.checkpointer.aget_tuple(thread2)).config,
            created_at=(await tool_two.checkpointer.aget_tuple(thread2)).checkpoint[
                "ts"
            ],
            metadata={
                "source": "loop",
                "step": 3,
                "writes": {"finish": {"my_key": " finished"}},
            },
            parent_config=[
                c async for c in tool_two.checkpointer.alist(thread2, limit=2)
            ][-1].config,
        )

    async with AsyncSqliteSaver.from_conn_string(":memory:") as saver:
        tool_two = tool_two_graph.compile(
            checkpointer=saver, interrupt_after=["prepare"]
        )

        # missing thread_id
        with pytest.raises(ValueError, match="thread_id"):
            await tool_two.ainvoke({"my_key": "value", "market": "DE"})

        thread1 = {"configurable": {"thread_id": "1"}}
        # stop when about to enter node
        assert await tool_two.ainvoke({"my_key": "value", "market": "DE"}, thread1) == {
            "my_key": "value prepared",
            "market": "DE",
        }
        assert await tool_two.aget_state(thread1) == StateSnapshot(
            values={"my_key": "value prepared", "market": "DE"},
            next=("tool_two_slow",),
            config=(await tool_two.checkpointer.aget_tuple(thread1)).config,
            created_at=(await tool_two.checkpointer.aget_tuple(thread1)).checkpoint[
                "ts"
            ],
            metadata={
                "source": "loop",
                "step": 1,
                "writes": {"prepare": {"my_key": " prepared"}},
            },
            parent_config=[
                c async for c in tool_two.checkpointer.alist(thread1, limit=2)
            ][-1].config,
        )
        # resume, for same result as above
        assert await tool_two.ainvoke(None, thread1, debug=1) == {
            "my_key": "value prepared slow finished",
            "market": "DE",
        }
        assert await tool_two.aget_state(thread1) == StateSnapshot(
            values={"my_key": "value prepared slow finished", "market": "DE"},
            next=(),
            config=(await tool_two.checkpointer.aget_tuple(thread1)).config,
            created_at=(await tool_two.checkpointer.aget_tuple(thread1)).checkpoint[
                "ts"
            ],
            metadata={
                "source": "loop",
                "step": 3,
                "writes": {"finish": {"my_key": " finished"}},
            },
            parent_config=[
                c async for c in tool_two.checkpointer.alist(thread1, limit=2)
            ][-1].config,
        )

        thread2 = {"configurable": {"thread_id": "2"}}
        # stop when about to enter node
        assert await tool_two.ainvoke({"my_key": "value", "market": "US"}, thread2) == {
            "my_key": "value prepared",
            "market": "US",
        }
        assert await tool_two.aget_state(thread2) == StateSnapshot(
            values={"my_key": "value prepared", "market": "US"},
            next=("tool_two_fast",),
            config=(await tool_two.checkpointer.aget_tuple(thread2)).config,
            created_at=(await tool_two.checkpointer.aget_tuple(thread2)).checkpoint[
                "ts"
            ],
            metadata={
                "source": "loop",
                "step": 1,
                "writes": {"prepare": {"my_key": " prepared"}},
            },
            parent_config=[
                c async for c in tool_two.checkpointer.alist(thread2, limit=2)
            ][-1].config,
        )
        # resume, for same result as above
        assert await tool_two.ainvoke(None, thread2, debug=1) == {
            "my_key": "value prepared fast finished",
            "market": "US",
        }
        assert await tool_two.aget_state(thread2) == StateSnapshot(
            values={"my_key": "value prepared fast finished", "market": "US"},
            next=(),
            config=(await tool_two.checkpointer.aget_tuple(thread2)).config,
            created_at=(await tool_two.checkpointer.aget_tuple(thread2)).checkpoint[
                "ts"
            ],
            metadata={
                "source": "loop",
                "step": 3,
                "writes": {"finish": {"my_key": " finished"}},
            },
            parent_config=[
                c async for c in tool_two.checkpointer.alist(thread2, limit=2)
            ][-1].config,
        )

        thread3 = {"configurable": {"thread_id": "3"}}
        # update an empty thread before first run
        uconfig = await tool_two.aupdate_state(
            thread3, {"my_key": "key", "market": "DE"}
        )
        # check current state
        assert await tool_two.aget_state(thread3) == StateSnapshot(
            values={"my_key": "key", "market": "DE"},
            next=("prepare",),
            config=uconfig,
            created_at=AnyStr(),
            metadata={
                "source": "update",
                "step": -1,
                "writes": {START: {"my_key": "key", "market": "DE"}},
            },
        )
        # run from this point
        assert await tool_two.ainvoke(None, thread3) == {
            "my_key": "key prepared",
            "market": "DE",
        }
        # get state after first node
        assert await tool_two.aget_state(thread3) == StateSnapshot(
            values={"my_key": "key prepared", "market": "DE"},
            next=("tool_two_slow",),
            config=(await tool_two.checkpointer.aget_tuple(thread3)).config,
            created_at=(await tool_two.checkpointer.aget_tuple(thread3)).checkpoint[
                "ts"
            ],
            metadata={
                "source": "loop",
                "step": 0,
                "writes": {"prepare": {"my_key": " prepared"}},
            },
            parent_config=uconfig,
        )
        # resume, for same result as above
        assert await tool_two.ainvoke(None, thread3, debug=1) == {
            "my_key": "key prepared slow finished",
            "market": "DE",
        }
        assert await tool_two.aget_state(thread3) == StateSnapshot(
            values={"my_key": "key prepared slow finished", "market": "DE"},
            next=(),
            config=(await tool_two.checkpointer.aget_tuple(thread3)).config,
            created_at=(await tool_two.checkpointer.aget_tuple(thread3)).checkpoint[
                "ts"
            ],
            metadata={
                "source": "loop",
                "step": 2,
                "writes": {"finish": {"my_key": " finished"}},
            },
            parent_config=[
                c async for c in tool_two.checkpointer.alist(thread3, limit=2)
            ][-1].config,
        )


async def test_in_one_fan_out_state_graph_waiting_edge() -> None:
    def sorted_add(
        x: list[str], y: Union[list[str], list[tuple[str, str]]]
    ) -> list[str]:
        if isinstance(y[0], tuple):
            for rem, _ in y:
                x.remove(rem)
            y = [t[1] for t in y]
        return sorted(operator.add(x, y))

    class State(TypedDict, total=False):
        query: str
        answer: str
        docs: Annotated[list[str], sorted_add]

    async def rewrite_query(data: State) -> State:
        return {"query": f'query: {data["query"]}'}

    async def analyzer_one(data: State) -> State:
        return {"query": f'analyzed: {data["query"]}'}

    async def retriever_one(data: State) -> State:
        return {"docs": ["doc1", "doc2"]}

    async def retriever_two(data: State) -> State:
        await asyncio.sleep(0.1)
        return {"docs": ["doc3", "doc4"]}

    async def qa(data: State) -> State:
        return {"answer": ",".join(data["docs"])}

    workflow = StateGraph(State)

    workflow.add_node("rewrite_query", rewrite_query)
    workflow.add_node("analyzer_one", analyzer_one)
    workflow.add_node("retriever_one", retriever_one)
    workflow.add_node("retriever_two", retriever_two)
    workflow.add_node("qa", qa)

    workflow.set_entry_point("rewrite_query")
    workflow.add_edge("rewrite_query", "analyzer_one")
    workflow.add_edge("analyzer_one", "retriever_one")
    workflow.add_edge("rewrite_query", "retriever_two")
    workflow.add_edge(["retriever_one", "retriever_two"], "qa")
    workflow.set_finish_point("qa")

    app = workflow.compile()

    assert await app.ainvoke({"query": "what is weather in sf"}) == {
        "query": "analyzed: query: what is weather in sf",
        "docs": ["doc1", "doc2", "doc3", "doc4"],
        "answer": "doc1,doc2,doc3,doc4",
    }

    assert [c async for c in app.astream({"query": "what is weather in sf"})] == [
        {"rewrite_query": {"query": "query: what is weather in sf"}},
        {"analyzer_one": {"query": "analyzed: query: what is weather in sf"}},
        {"retriever_two": {"docs": ["doc3", "doc4"]}},
        {"retriever_one": {"docs": ["doc1", "doc2"]}},
        {"qa": {"answer": "doc1,doc2,doc3,doc4"}},
    ]

    app_w_interrupt = workflow.compile(
        checkpointer=MemorySaverAssertImmutable(),
        interrupt_after=["retriever_one"],
    )
    config = {"configurable": {"thread_id": "1"}}

    assert [
        c
        async for c in app_w_interrupt.astream(
            {"query": "what is weather in sf"}, config
        )
    ] == [
        {"rewrite_query": {"query": "query: what is weather in sf"}},
        {"analyzer_one": {"query": "analyzed: query: what is weather in sf"}},
        {"retriever_two": {"docs": ["doc3", "doc4"]}},
        {"retriever_one": {"docs": ["doc1", "doc2"]}},
    ]

    assert [c async for c in app_w_interrupt.astream(None, config)] == [
        {"qa": {"answer": "doc1,doc2,doc3,doc4"}},
    ]


async def test_in_one_fan_out_state_graph_waiting_edge_via_branch(
    snapshot: SnapshotAssertion,
) -> None:
    def sorted_add(
        x: list[str], y: Union[list[str], list[tuple[str, str]]]
    ) -> list[str]:
        if isinstance(y[0], tuple):
            for rem, _ in y:
                x.remove(rem)
            y = [t[1] for t in y]
        return sorted(operator.add(x, y))

    class State(TypedDict, total=False):
        query: str
        answer: str
        docs: Annotated[list[str], sorted_add]

    async def rewrite_query(data: State) -> State:
        return {"query": f'query: {data["query"]}'}

    async def analyzer_one(data: State) -> State:
        return {"query": f'analyzed: {data["query"]}'}

    async def retriever_one(data: State) -> State:
        return {"docs": ["doc1", "doc2"]}

    async def retriever_two(data: State) -> State:
        await asyncio.sleep(0.1)
        return {"docs": ["doc3", "doc4"]}

    async def qa(data: State) -> State:
        return {"answer": ",".join(data["docs"])}

    workflow = StateGraph(State)

    workflow.add_node("rewrite_query", rewrite_query)
    workflow.add_node("analyzer_one", analyzer_one)
    workflow.add_node("retriever_one", retriever_one)
    workflow.add_node("retriever_two", retriever_two)
    workflow.add_node("qa", qa)

    workflow.set_entry_point("rewrite_query")
    workflow.add_edge("rewrite_query", "analyzer_one")
    workflow.add_edge("analyzer_one", "retriever_one")
    workflow.add_conditional_edges(
        "rewrite_query", lambda _: "retriever_two", {"retriever_two": "retriever_two"}
    )
    workflow.add_edge(["retriever_one", "retriever_two"], "qa")
    workflow.set_finish_point("qa")

    app = workflow.compile()

    assert app.get_graph().draw_ascii() == snapshot

    assert await app.ainvoke({"query": "what is weather in sf"}, debug=True) == {
        "query": "analyzed: query: what is weather in sf",
        "docs": ["doc1", "doc2", "doc3", "doc4"],
        "answer": "doc1,doc2,doc3,doc4",
    }

    assert [c async for c in app.astream({"query": "what is weather in sf"})] == [
        {"rewrite_query": {"query": "query: what is weather in sf"}},
        {"analyzer_one": {"query": "analyzed: query: what is weather in sf"}},
        {"retriever_two": {"docs": ["doc3", "doc4"]}},
        {"retriever_one": {"docs": ["doc1", "doc2"]}},
        {"qa": {"answer": "doc1,doc2,doc3,doc4"}},
    ]

    app_w_interrupt = workflow.compile(
        checkpointer=MemorySaverAssertImmutable(),
        interrupt_after=["retriever_one"],
    )
    config = {"configurable": {"thread_id": "1"}}

    assert [
        c
        async for c in app_w_interrupt.astream(
            {"query": "what is weather in sf"}, config
        )
    ] == [
        {"rewrite_query": {"query": "query: what is weather in sf"}},
        {"analyzer_one": {"query": "analyzed: query: what is weather in sf"}},
        {"retriever_two": {"docs": ["doc3", "doc4"]}},
        {"retriever_one": {"docs": ["doc1", "doc2"]}},
    ]

    assert [c async for c in app_w_interrupt.astream(None, config)] == [
        {"qa": {"answer": "doc1,doc2,doc3,doc4"}},
    ]


async def test_in_one_fan_out_state_graph_waiting_edge_custom_state_class(
    snapshot: SnapshotAssertion,
) -> None:
    from langchain_core.pydantic_v1 import BaseModel, ValidationError

    def sorted_add(
        x: list[str], y: Union[list[str], list[tuple[str, str]]]
    ) -> list[str]:
        if isinstance(y[0], tuple):
            for rem, _ in y:
                x.remove(rem)
            y = [t[1] for t in y]
        return sorted(operator.add(x, y))

    class State(BaseModel):
        query: str
        answer: Optional[str] = None
        docs: Annotated[list[str], sorted_add]

    class StateUpdate(BaseModel):
        query: Optional[str] = None
        answer: Optional[str] = None
        docs: Optional[list[str]] = None

    async def rewrite_query(data: State) -> State:
        return {"query": f"query: {data.query}"}

    async def analyzer_one(data: State) -> State:
        return StateUpdate(query=f"analyzed: {data.query}")

    async def retriever_one(data: State) -> State:
        return {"docs": ["doc1", "doc2"]}

    async def retriever_two(data: State) -> State:
        await asyncio.sleep(0.1)
        return {"docs": ["doc3", "doc4"]}

    async def qa(data: State) -> State:
        return {"answer": ",".join(data.docs)}

    async def decider(data: State) -> str:
        assert isinstance(data, State)
        return "retriever_two"

    workflow = StateGraph(State)

    workflow.add_node("rewrite_query", rewrite_query)
    workflow.add_node("analyzer_one", analyzer_one)
    workflow.add_node("retriever_one", retriever_one)
    workflow.add_node("retriever_two", retriever_two)
    workflow.add_node("qa", qa)

    workflow.set_entry_point("rewrite_query")
    workflow.add_edge("rewrite_query", "analyzer_one")
    workflow.add_edge("analyzer_one", "retriever_one")
    workflow.add_conditional_edges(
        "rewrite_query", decider, {"retriever_two": "retriever_two"}
    )
    workflow.add_edge(["retriever_one", "retriever_two"], "qa")
    workflow.set_finish_point("qa")

    app = workflow.compile()

    assert app.get_graph().draw_ascii() == snapshot

    with pytest.raises(ValidationError):
        await app.ainvoke({"query": {}})

    assert await app.ainvoke({"query": "what is weather in sf"}) == {
        "query": "analyzed: query: what is weather in sf",
        "docs": ["doc1", "doc2", "doc3", "doc4"],
        "answer": "doc1,doc2,doc3,doc4",
    }

    assert [c async for c in app.astream({"query": "what is weather in sf"})] == [
        {"rewrite_query": {"query": "query: what is weather in sf"}},
        {"analyzer_one": {"query": "analyzed: query: what is weather in sf"}},
        {"retriever_two": {"docs": ["doc3", "doc4"]}},
        {"retriever_one": {"docs": ["doc1", "doc2"]}},
        {"qa": {"answer": "doc1,doc2,doc3,doc4"}},
    ]

    app_w_interrupt = workflow.compile(
        checkpointer=MemorySaverAssertImmutable(),
        interrupt_after=["retriever_one"],
    )
    config = {"configurable": {"thread_id": "1"}}

    assert [
        c
        async for c in app_w_interrupt.astream(
            {"query": "what is weather in sf"}, config
        )
    ] == [
        {"rewrite_query": {"query": "query: what is weather in sf"}},
        {"analyzer_one": {"query": "analyzed: query: what is weather in sf"}},
        {"retriever_two": {"docs": ["doc3", "doc4"]}},
        {"retriever_one": {"docs": ["doc1", "doc2"]}},
    ]

    assert [c async for c in app_w_interrupt.astream(None, config)] == [
        {"qa": {"answer": "doc1,doc2,doc3,doc4"}},
    ]


async def test_in_one_fan_out_state_graph_waiting_edge_plus_regular() -> None:
    def sorted_add(
        x: list[str], y: Union[list[str], list[tuple[str, str]]]
    ) -> list[str]:
        if isinstance(y[0], tuple):
            for rem, _ in y:
                x.remove(rem)
            y = [t[1] for t in y]
        return sorted(operator.add(x, y))

    class State(TypedDict, total=False):
        query: str
        answer: str
        docs: Annotated[list[str], sorted_add]

    async def rewrite_query(data: State) -> State:
        return {"query": f'query: {data["query"]}'}

    async def analyzer_one(data: State) -> State:
        await asyncio.sleep(0.1)
        return {"query": f'analyzed: {data["query"]}'}

    async def retriever_one(data: State) -> State:
        return {"docs": ["doc1", "doc2"]}

    async def retriever_two(data: State) -> State:
        await asyncio.sleep(0.2)
        return {"docs": ["doc3", "doc4"]}

    async def qa(data: State) -> State:
        return {"answer": ",".join(data["docs"])}

    workflow = StateGraph(State)

    workflow.add_node("rewrite_query", rewrite_query)
    workflow.add_node("analyzer_one", analyzer_one)
    workflow.add_node("retriever_one", retriever_one)
    workflow.add_node("retriever_two", retriever_two)
    workflow.add_node("qa", qa)

    workflow.set_entry_point("rewrite_query")
    workflow.add_edge("rewrite_query", "analyzer_one")
    workflow.add_edge("analyzer_one", "retriever_one")
    workflow.add_edge("rewrite_query", "retriever_two")
    workflow.add_edge(["retriever_one", "retriever_two"], "qa")
    workflow.set_finish_point("qa")

    # silly edge, to make sure having been triggered before doesn't break
    # semantics of named barrier (== waiting edges)
    workflow.add_edge("rewrite_query", "qa")

    app = workflow.compile()

    assert await app.ainvoke({"query": "what is weather in sf"}) == {
        "query": "analyzed: query: what is weather in sf",
        "docs": ["doc1", "doc2", "doc3", "doc4"],
        "answer": "doc1,doc2,doc3,doc4",
    }

    assert [c async for c in app.astream({"query": "what is weather in sf"})] == [
        {"rewrite_query": {"query": "query: what is weather in sf"}},
        {"qa": {"answer": ""}},
        {"analyzer_one": {"query": "analyzed: query: what is weather in sf"}},
        {"retriever_two": {"docs": ["doc3", "doc4"]}},
        {"retriever_one": {"docs": ["doc1", "doc2"]}},
        {"qa": {"answer": "doc1,doc2,doc3,doc4"}},
    ]

    app_w_interrupt = workflow.compile(
        checkpointer=MemorySaverAssertImmutable(),
        interrupt_after=["retriever_one"],
    )
    config = {"configurable": {"thread_id": "1"}}

    assert [
        c
        async for c in app_w_interrupt.astream(
            {"query": "what is weather in sf"}, config
        )
    ] == [
        {"rewrite_query": {"query": "query: what is weather in sf"}},
        {"qa": {"answer": ""}},
        {"analyzer_one": {"query": "analyzed: query: what is weather in sf"}},
        {"retriever_two": {"docs": ["doc3", "doc4"]}},
        {"retriever_one": {"docs": ["doc1", "doc2"]}},
    ]

    assert [c async for c in app_w_interrupt.astream(None, config)] == [
        {"qa": {"answer": "doc1,doc2,doc3,doc4"}},
    ]


async def test_in_one_fan_out_state_graph_waiting_edge_multiple() -> None:
    def sorted_add(
        x: list[str], y: Union[list[str], list[tuple[str, str]]]
    ) -> list[str]:
        if isinstance(y[0], tuple):
            for rem, _ in y:
                x.remove(rem)
            y = [t[1] for t in y]
        return sorted(operator.add(x, y))

    class State(TypedDict, total=False):
        query: str
        answer: str
        docs: Annotated[list[str], sorted_add]

    async def rewrite_query(data: State) -> State:
        return {"query": f'query: {data["query"]}'}

    async def analyzer_one(data: State) -> State:
        return {"query": f'analyzed: {data["query"]}'}

    async def retriever_one(data: State) -> State:
        return {"docs": ["doc1", "doc2"]}

    async def retriever_two(data: State) -> State:
        await asyncio.sleep(0.1)
        return {"docs": ["doc3", "doc4"]}

    async def qa(data: State) -> State:
        return {"answer": ",".join(data["docs"])}

    async def decider(data: State) -> None:
        return None

    def decider_cond(data: State) -> str:
        if data["query"].count("analyzed") > 1:
            return "qa"
        else:
            return "rewrite_query"

    workflow = StateGraph(State)

    workflow.add_node("rewrite_query", rewrite_query)
    workflow.add_node("analyzer_one", analyzer_one)
    workflow.add_node("retriever_one", retriever_one)
    workflow.add_node("retriever_two", retriever_two)
    workflow.add_node("decider", decider)
    workflow.add_node("qa", qa)

    workflow.set_entry_point("rewrite_query")
    workflow.add_edge("rewrite_query", "analyzer_one")
    workflow.add_edge("analyzer_one", "retriever_one")
    workflow.add_edge("rewrite_query", "retriever_two")
    workflow.add_edge(["retriever_one", "retriever_two"], "decider")
    workflow.add_conditional_edges("decider", decider_cond)
    workflow.set_finish_point("qa")

    app = workflow.compile()

    assert await app.ainvoke({"query": "what is weather in sf"}) == {
        "query": "analyzed: query: analyzed: query: what is weather in sf",
        "answer": "doc1,doc1,doc2,doc2,doc3,doc3,doc4,doc4",
        "docs": ["doc1", "doc1", "doc2", "doc2", "doc3", "doc3", "doc4", "doc4"],
    }

    assert [c async for c in app.astream({"query": "what is weather in sf"})] == [
        {"rewrite_query": {"query": "query: what is weather in sf"}},
        {"analyzer_one": {"query": "analyzed: query: what is weather in sf"}},
        {"retriever_two": {"docs": ["doc3", "doc4"]}},
        {"retriever_one": {"docs": ["doc1", "doc2"]}},
        {"rewrite_query": {"query": "query: analyzed: query: what is weather in sf"}},
        {
            "analyzer_one": {
                "query": "analyzed: query: analyzed: query: what is weather in sf"
            }
        },
        {"retriever_two": {"docs": ["doc3", "doc4"]}},
        {"retriever_one": {"docs": ["doc1", "doc2"]}},
        {"qa": {"answer": "doc1,doc1,doc2,doc2,doc3,doc3,doc4,doc4"}},
    ]


async def test_in_one_fan_out_state_graph_waiting_edge_multiple_cond_edge() -> None:
    def sorted_add(
        x: list[str], y: Union[list[str], list[tuple[str, str]]]
    ) -> list[str]:
        if isinstance(y[0], tuple):
            for rem, _ in y:
                x.remove(rem)
            y = [t[1] for t in y]
        return sorted(operator.add(x, y))

    class State(TypedDict, total=False):
        query: str
        answer: str
        docs: Annotated[list[str], sorted_add]

    async def rewrite_query(data: State) -> State:
        return {"query": f'query: {data["query"]}'}

    async def retriever_picker(data: State) -> list[str]:
        return ["analyzer_one", "retriever_two"]

    async def analyzer_one(data: State) -> State:
        return {"query": f'analyzed: {data["query"]}'}

    async def retriever_one(data: State) -> State:
        return {"docs": ["doc1", "doc2"]}

    async def retriever_two(data: State) -> State:
        await asyncio.sleep(0.1)
        return {"docs": ["doc3", "doc4"]}

    async def qa(data: State) -> State:
        return {"answer": ",".join(data["docs"])}

    async def decider(data: State) -> None:
        return None

    def decider_cond(data: State) -> str:
        if data["query"].count("analyzed") > 1:
            return "qa"
        else:
            return "rewrite_query"

    workflow = StateGraph(State)

    workflow.add_node("rewrite_query", rewrite_query)
    workflow.add_node("analyzer_one", analyzer_one)
    workflow.add_node("retriever_one", retriever_one)
    workflow.add_node("retriever_two", retriever_two)
    workflow.add_node("decider", decider)
    workflow.add_node("qa", qa)

    workflow.set_entry_point("rewrite_query")
    workflow.add_conditional_edges("rewrite_query", retriever_picker)
    workflow.add_edge("analyzer_one", "retriever_one")
    workflow.add_edge(["retriever_one", "retriever_two"], "decider")
    workflow.add_conditional_edges("decider", decider_cond)
    workflow.set_finish_point("qa")

    app = workflow.compile()

    assert await app.ainvoke({"query": "what is weather in sf"}) == {
        "query": "analyzed: query: analyzed: query: what is weather in sf",
        "answer": "doc1,doc1,doc2,doc2,doc3,doc3,doc4,doc4",
        "docs": ["doc1", "doc1", "doc2", "doc2", "doc3", "doc3", "doc4", "doc4"],
    }

    assert [c async for c in app.astream({"query": "what is weather in sf"})] == [
        {"rewrite_query": {"query": "query: what is weather in sf"}},
        {"analyzer_one": {"query": "analyzed: query: what is weather in sf"}},
        {"retriever_two": {"docs": ["doc3", "doc4"]}},
        {"retriever_one": {"docs": ["doc1", "doc2"]}},
        {"rewrite_query": {"query": "query: analyzed: query: what is weather in sf"}},
        {
            "analyzer_one": {
                "query": "analyzed: query: analyzed: query: what is weather in sf"
            }
        },
        {"retriever_two": {"docs": ["doc3", "doc4"]}},
        {"retriever_one": {"docs": ["doc1", "doc2"]}},
        {"qa": {"answer": "doc1,doc1,doc2,doc2,doc3,doc3,doc4,doc4"}},
    ]


async def test_nested_graph(snapshot: SnapshotAssertion) -> None:
    def never_called_fn(state: Any):
        assert 0, "This function should never be called"

    never_called = RunnableLambda(never_called_fn)

    class InnerState(TypedDict):
        my_key: str
        my_other_key: str

    def up(state: InnerState):
        return {"my_key": state["my_key"] + " there", "my_other_key": state["my_key"]}

    inner = StateGraph(InnerState)
    inner.add_node("up", up)
    inner.set_entry_point("up")
    inner.set_finish_point("up")

    class State(TypedDict):
        my_key: str
        never_called: Any

    async def side(state: State):
        return {"my_key": state["my_key"] + " and back again"}

    graph = StateGraph(State)
    graph.add_node("inner", inner.compile())
    graph.add_node("side", side)
    graph.set_entry_point("inner")
    graph.add_edge("inner", "side")
    graph.set_finish_point("side")

    app = graph.compile()

    assert app.get_graph().draw_ascii() == snapshot
    assert await app.ainvoke({"my_key": "my value", "never_called": never_called}) == {
        "my_key": "my value there and back again",
        "never_called": never_called,
    }
    assert [
        chunk
        async for chunk in app.astream(
            {"my_key": "my value", "never_called": never_called}
        )
    ] == [
        {"inner": {"my_key": "my value there"}},
        {"side": {"my_key": "my value there and back again"}},
    ]
    assert [
        chunk
        async for chunk in app.astream(
            {"my_key": "my value", "never_called": never_called}, stream_mode="values"
        )
    ] == [
        {"my_key": "my value", "never_called": never_called},
        {"my_key": "my value there", "never_called": never_called},
        {"my_key": "my value there and back again", "never_called": never_called},
    ]
    times_called = 0
    async for event in app.astream_events(
        {"my_key": "my value", "never_called": never_called},
        version="v2",
        config={"run_id": UUID(int=0)},
        stream_mode="values",
    ):
        if event["event"] == "on_chain_end" and event["run_id"] == str(UUID(int=0)):
            times_called += 1
            assert event["data"] == {
                "output": {
                    "my_key": "my value there and back again",
                    "never_called": never_called,
                }
            }
    assert times_called == 1
    times_called = 0
    async for event in app.astream_events(
        {"my_key": "my value", "never_called": never_called},
        version="v2",
        config={"run_id": UUID(int=0)},
    ):
        if event["event"] == "on_chain_end" and event["run_id"] == str(UUID(int=0)):
            times_called += 1
            assert event["data"] == {
                "output": {
                    "my_key": "my value there and back again",
                    "never_called": never_called,
                }
            }
    assert times_called == 1

    chain = app | RunnablePassthrough()

    assert await chain.ainvoke(
        {"my_key": "my value", "never_called": never_called}
    ) == {
        "my_key": "my value there and back again",
        "never_called": never_called,
    }
    assert [
        chunk
        async for chunk in chain.astream(
            {"my_key": "my value", "never_called": never_called}
        )
    ] == [
        {"inner": {"my_key": "my value there"}},
        {"side": {"my_key": "my value there and back again"}},
    ]
    times_called = 0
    async for event in chain.astream_events(
        {"my_key": "my value", "never_called": never_called},
        version="v2",
        config={"run_id": UUID(int=0)},
    ):
        if event["event"] == "on_chain_end" and event["run_id"] == str(UUID(int=0)):
            times_called += 1
            assert event["data"] == {
                "output": [
                    {"inner": {"my_key": "my value there"}},
                    {"side": {"my_key": "my value there and back again"}},
                ]
            }
    assert times_called == 1


@pytest.mark.repeat(10)
@pytest.mark.parametrize(
    "checkpointer_fct",
    [
        lambda: MemorySaverAssertImmutable(put_sleep=0.2),
        lambda: AsyncSqliteSaver.from_conn_string(":memory:"),
    ],
    ids=[
        "memory",
        "sqlite",
    ],
)
async def test_nested_graph_interrupts(
    checkpointer_fct: Callable[[], BaseCheckpointSaver],
) -> None:
    try:
        checkpointer = checkpointer_fct()

        class InnerState(TypedDict):
            my_key: str
            my_other_key: str

        async def inner_1(state: InnerState):
            return {
                "my_key": state["my_key"] + " here",
                "my_other_key": state["my_key"],
            }

        async def inner_2(state: InnerState):
            return {
                "my_key": state["my_key"] + " and there",
                "my_other_key": state["my_key"],
            }

        inner = StateGraph(InnerState)
        inner.add_node("inner_1", inner_1)
        inner.add_node("inner_2", inner_2)
        inner.add_edge("inner_1", "inner_2")
        inner.set_entry_point("inner_1")
        inner.set_finish_point("inner_2")

        class State(TypedDict):
            my_key: str

        async def outer_1(state: State):
            return {"my_key": "hi " + state["my_key"]}

        async def outer_2(state: State):
            return {"my_key": state["my_key"] + " and back again"}

        graph = StateGraph(State)
        graph.add_node("outer_1", outer_1)
        graph.add_node("inner", inner.compile(interrupt_before=["inner_2"]))
        graph.add_node("outer_2", outer_2)
        graph.set_entry_point("outer_1")
        graph.add_edge("outer_1", "inner")
        graph.add_edge("inner", "outer_2")
        graph.set_finish_point("outer_2")

        app = graph.compile(checkpointer=checkpointer)

        # test invoke w/ nested interrupt
        config = {"configurable": {"thread_id": "1"}}
        assert await app.ainvoke({"my_key": "my value"}, config, debug=True) == {
            "my_key": "hi my value",
        }
        assert [s async for s in app.aget_state_history(config)] == [
            StateSnapshot(
                values={"my_key": "hi my value"},
                next=("inner",),
                config={"configurable": {"thread_id": "1", "checkpoint_id": AnyStr()}},
                metadata={
                    "source": "loop",
                    "writes": {"outer_1": {"my_key": "hi my value"}},
                    "step": 1,
                },
                created_at=AnyStr(),
                parent_config={
                    "configurable": {"thread_id": "1", "checkpoint_id": AnyStr()}
                },
            ),
            StateSnapshot(
                values={"my_key": "my value"},
                next=("outer_1",),
                config={"configurable": {"thread_id": "1", "checkpoint_id": AnyStr()}},
                metadata={"source": "loop", "writes": None, "step": 0},
                created_at=AnyStr(),
                parent_config={
                    "configurable": {"thread_id": "1", "checkpoint_id": AnyStr()}
                },
            ),
            StateSnapshot(
                values={},
                next=("__start__",),
                config={"configurable": {"thread_id": "1", "checkpoint_id": AnyStr()}},
                metadata={
                    "source": "input",
                    "writes": {"my_key": "my value"},
                    "step": -1,
                },
                created_at=AnyStr(),
                parent_config=None,
            ),
        ]
        assert await app.ainvoke(None, config, debug=True) == {
            "my_key": "hi my value here and there and back again",
        }
        assert [s async for s in app.aget_state_history(config)] == [
            StateSnapshot(
                values={"my_key": "hi my value here and there and back again"},
                next=(),
                config={
                    "configurable": {
                        "thread_id": "1",
                        "checkpoint_id": AnyStr(),
                    }
                },
                metadata={
                    "source": "loop",
                    "writes": {
                        "outer_2": {
                            "my_key": "hi my value here and there and back again"
                        }
                    },
                    "step": 3,
                },
                created_at=AnyStr(),
                parent_config={
                    "configurable": {
                        "thread_id": "1",
                        "checkpoint_id": AnyStr(),
                    }
                },
            ),
            StateSnapshot(
                values={"my_key": "hi my value here and there"},
                next=("outer_2",),
                config={
                    "configurable": {
                        "thread_id": "1",
                        "checkpoint_id": AnyStr(),
                    }
                },
                metadata={
                    "source": "loop",
                    "writes": {"inner": {"my_key": "hi my value here and there"}},
                    "step": 2,
                },
                created_at=AnyStr(),
                parent_config={
                    "configurable": {
                        "thread_id": "1",
                        "checkpoint_id": AnyStr(),
                    }
                },
            ),
            StateSnapshot(
                values={"my_key": "hi my value"},
                next=("inner",),
                config={"configurable": {"thread_id": "1", "checkpoint_id": AnyStr()}},
                metadata={
                    "source": "loop",
                    "writes": {"outer_1": {"my_key": "hi my value"}},
                    "step": 1,
                },
                created_at=AnyStr(),
                parent_config={
                    "configurable": {"thread_id": "1", "checkpoint_id": AnyStr()}
                },
            ),
            StateSnapshot(
                values={"my_key": "my value"},
                next=("outer_1",),
                config={"configurable": {"thread_id": "1", "checkpoint_id": AnyStr()}},
                metadata={"source": "loop", "writes": None, "step": 0},
                created_at=AnyStr(),
                parent_config={
                    "configurable": {"thread_id": "1", "checkpoint_id": AnyStr()}
                },
            ),
            StateSnapshot(
                values={},
                next=("__start__",),
                config={"configurable": {"thread_id": "1", "checkpoint_id": AnyStr()}},
                metadata={
                    "source": "input",
                    "writes": {"my_key": "my value"},
                    "step": -1,
                },
                created_at=AnyStr(),
                parent_config=None,
            ),
        ]
        # test stream updates w/ nested interrupt
        config = {"configurable": {"thread_id": "2"}}
        assert [c async for c in app.astream({"my_key": "my value"}, config)] == [
            {"outer_1": {"my_key": "hi my value"}},
        ]
        assert [c async for c in app.astream(None, config)] == [
            {"inner": {"my_key": "hi my value here and there"}},
            {"outer_2": {"my_key": "hi my value here and there and back again"}},
        ]

        # test stream values w/ nested interrupt
        config = {"configurable": {"thread_id": "3"}}
        assert [
            c
            async for c in app.astream(
                {"my_key": "my value"}, config, stream_mode="values"
            )
        ] == [
            {
                "my_key": "my value",
            },
            {
                "my_key": "hi my value",
            },
        ]
        assert [c async for c in app.astream(None, config, stream_mode="values")] == [
            {
                "my_key": "hi my value here and there",
            },
            {
                "my_key": "hi my value here and there and back again",
            },
        ]

        # test interrupts BEFORE the node w/ interrupts
        app = graph.compile(checkpointer=checkpointer, interrupt_before=["inner"])
        config = {"configurable": {"thread_id": "4"}}
        assert [
            c
            async for c in app.astream(
                {"my_key": "my value"}, config, stream_mode="values"
            )
        ] == [
            {
                "my_key": "my value",
            },
            {
                "my_key": "hi my value",
            },
        ]
        assert [s async for s in app.aget_state_history(config)] == [
            StateSnapshot(
                values={"my_key": "hi my value"},
                next=("inner",),
                config={"configurable": {"thread_id": "4", "checkpoint_id": AnyStr()}},
                metadata={
                    "source": "loop",
                    "writes": {"outer_1": {"my_key": "hi my value"}},
                    "step": 1,
                },
                created_at=AnyStr(),
                parent_config={
                    "configurable": {"thread_id": "4", "checkpoint_id": AnyStr()}
                },
            ),
            StateSnapshot(
                values={"my_key": "my value"},
                next=("outer_1",),
                config={"configurable": {"thread_id": "4", "checkpoint_id": AnyStr()}},
                metadata={"source": "loop", "writes": None, "step": 0},
                created_at=AnyStr(),
                parent_config={
                    "configurable": {"thread_id": "4", "checkpoint_id": AnyStr()}
                },
            ),
            StateSnapshot(
                values={},
                next=("__start__",),
                config={"configurable": {"thread_id": "4", "checkpoint_id": AnyStr()}},
                metadata={
                    "source": "input",
                    "writes": {"my_key": "my value"},
                    "step": -1,
                },
                created_at=AnyStr(),
                parent_config=None,
            ),
        ]
        # while we're waiting for the node w/ interrupt inside to finish
        assert [c async for c in app.astream(None, config, stream_mode="values")] == []
        assert [s async for s in app.aget_state_history(config)] == [
            StateSnapshot(
                values={"my_key": "hi my value"},
                next=("inner",),
                config={"configurable": {"thread_id": "4", "checkpoint_id": AnyStr()}},
                metadata={
                    "source": "loop",
                    "writes": {"outer_1": {"my_key": "hi my value"}},
                    "step": 1,
                },
                created_at=AnyStr(),
                parent_config={
                    "configurable": {"thread_id": "4", "checkpoint_id": AnyStr()}
                },
            ),
            StateSnapshot(
                values={"my_key": "my value"},
                next=("outer_1",),
                config={"configurable": {"thread_id": "4", "checkpoint_id": AnyStr()}},
                metadata={"source": "loop", "writes": None, "step": 0},
                created_at=AnyStr(),
                parent_config={
                    "configurable": {"thread_id": "4", "checkpoint_id": AnyStr()}
                },
            ),
            StateSnapshot(
                values={},
                next=("__start__",),
                config={"configurable": {"thread_id": "4", "checkpoint_id": AnyStr()}},
                metadata={
                    "source": "input",
                    "writes": {"my_key": "my value"},
                    "step": -1,
                },
                created_at=AnyStr(),
                parent_config=None,
            ),
        ]
        assert [c async for c in app.astream(None, config, stream_mode="values")] == [
            {
                "my_key": "hi my value here and there",
            },
            {
                "my_key": "hi my value here and there and back again",
            },
        ]
        assert [s async for s in app.aget_state_history(config)] == [
            StateSnapshot(
                values={"my_key": "hi my value here and there and back again"},
                next=(),
                config={
                    "configurable": {
                        "thread_id": "4",
                        "checkpoint_id": AnyStr(),
                    }
                },
                metadata={
                    "source": "loop",
                    "writes": {
                        "outer_2": {
                            "my_key": "hi my value here and there and back again"
                        }
                    },
                    "step": 3,
                },
                created_at=AnyStr(),
                parent_config={
                    "configurable": {
                        "thread_id": "4",
                        "checkpoint_id": AnyStr(),
                    }
                },
            ),
            StateSnapshot(
                values={"my_key": "hi my value here and there"},
                next=("outer_2",),
                config={
                    "configurable": {
                        "thread_id": "4",
                        "checkpoint_id": AnyStr(),
                    }
                },
                metadata={
                    "source": "loop",
                    "writes": {"inner": {"my_key": "hi my value here and there"}},
                    "step": 2,
                },
                created_at=AnyStr(),
                parent_config={
                    "configurable": {
                        "thread_id": "4",
                        "checkpoint_id": AnyStr(),
                    }
                },
            ),
            StateSnapshot(
                values={"my_key": "hi my value"},
                next=("inner",),
                config={"configurable": {"thread_id": "4", "checkpoint_id": AnyStr()}},
                metadata={
                    "source": "loop",
                    "writes": {"outer_1": {"my_key": "hi my value"}},
                    "step": 1,
                },
                created_at=AnyStr(),
                parent_config={
                    "configurable": {"thread_id": "4", "checkpoint_id": AnyStr()}
                },
            ),
            StateSnapshot(
                values={"my_key": "my value"},
                next=("outer_1",),
                config={"configurable": {"thread_id": "4", "checkpoint_id": AnyStr()}},
                metadata={"source": "loop", "writes": None, "step": 0},
                created_at=AnyStr(),
                parent_config={
                    "configurable": {"thread_id": "4", "checkpoint_id": AnyStr()}
                },
            ),
            StateSnapshot(
                values={},
                next=("__start__",),
                config={"configurable": {"thread_id": "4", "checkpoint_id": AnyStr()}},
                metadata={
                    "source": "input",
                    "writes": {"my_key": "my value"},
                    "step": -1,
                },
                created_at=AnyStr(),
                parent_config=None,
            ),
        ]

        # test interrupts AFTER the node w/ interrupts
        app = graph.compile(checkpointer=checkpointer, interrupt_after=["inner"])
        config = {"configurable": {"thread_id": "5"}}
        assert [
            c
            async for c in app.astream(
                {"my_key": "my value"}, config, stream_mode="values"
            )
        ] == [
            {
                "my_key": "my value",
            },
            {
                "my_key": "hi my value",
            },
        ]
        assert [s async for s in app.aget_state_history(config)] == [
            StateSnapshot(
                values={"my_key": "hi my value"},
                next=("inner",),
                config={"configurable": {"thread_id": "5", "checkpoint_id": AnyStr()}},
                metadata={
                    "source": "loop",
                    "writes": {"outer_1": {"my_key": "hi my value"}},
                    "step": 1,
                },
                created_at=AnyStr(),
                parent_config={
                    "configurable": {"thread_id": "5", "checkpoint_id": AnyStr()}
                },
            ),
            StateSnapshot(
                values={"my_key": "my value"},
                next=("outer_1",),
                config={"configurable": {"thread_id": "5", "checkpoint_id": AnyStr()}},
                metadata={"source": "loop", "writes": None, "step": 0},
                created_at=AnyStr(),
                parent_config={
                    "configurable": {"thread_id": "5", "checkpoint_id": AnyStr()}
                },
            ),
            StateSnapshot(
                values={},
                next=("__start__",),
                config={"configurable": {"thread_id": "5", "checkpoint_id": AnyStr()}},
                metadata={
                    "source": "input",
                    "writes": {"my_key": "my value"},
                    "step": -1,
                },
                created_at=AnyStr(),
                parent_config=None,
            ),
        ]
        assert [c async for c in app.astream(None, config, stream_mode="values")] == [
            {
                "my_key": "hi my value here and there",
            },
        ]
        assert [s async for s in app.aget_state_history(config)] == [
            StateSnapshot(
                values={"my_key": "hi my value here and there"},
                next=("outer_2",),
                config={
                    "configurable": {
                        "thread_id": "5",
                        "checkpoint_id": AnyStr(),
                    }
                },
                metadata={
                    "source": "loop",
                    "writes": {"inner": {"my_key": "hi my value here and there"}},
                    "step": 2,
                },
                created_at=AnyStr(),
                parent_config={
                    "configurable": {
                        "thread_id": "5",
                        "checkpoint_id": AnyStr(),
                    }
                },
            ),
            StateSnapshot(
                values={"my_key": "hi my value"},
                next=("inner",),
                config={"configurable": {"thread_id": "5", "checkpoint_id": AnyStr()}},
                metadata={
                    "source": "loop",
                    "writes": {"outer_1": {"my_key": "hi my value"}},
                    "step": 1,
                },
                created_at=AnyStr(),
                parent_config={
                    "configurable": {"thread_id": "5", "checkpoint_id": AnyStr()}
                },
            ),
            StateSnapshot(
                values={"my_key": "my value"},
                next=("outer_1",),
                config={"configurable": {"thread_id": "5", "checkpoint_id": AnyStr()}},
                metadata={"source": "loop", "writes": None, "step": 0},
                created_at=AnyStr(),
                parent_config={
                    "configurable": {"thread_id": "5", "checkpoint_id": AnyStr()}
                },
            ),
            StateSnapshot(
                values={},
                next=("__start__",),
                config={"configurable": {"thread_id": "5", "checkpoint_id": AnyStr()}},
                metadata={
                    "source": "input",
                    "writes": {"my_key": "my value"},
                    "step": -1,
                },
                created_at=AnyStr(),
                parent_config=None,
            ),
        ]
        assert [c async for c in app.astream(None, config, stream_mode="values")] == [
            {
                "my_key": "hi my value here and there and back again",
            },
        ]
        assert [s async for s in app.aget_state_history(config)] == [
            StateSnapshot(
                values={"my_key": "hi my value here and there and back again"},
                next=(),
                config={
                    "configurable": {
                        "thread_id": "5",
                        "checkpoint_id": AnyStr(),
                    }
                },
                metadata={
                    "source": "loop",
                    "writes": {
                        "outer_2": {
                            "my_key": "hi my value here and there and back again"
                        }
                    },
                    "step": 3,
                },
                created_at=AnyStr(),
                parent_config={
                    "configurable": {
                        "thread_id": "5",
                        "checkpoint_id": AnyStr(),
                    }
                },
            ),
            StateSnapshot(
                values={"my_key": "hi my value here and there"},
                next=("outer_2",),
                config={
                    "configurable": {
                        "thread_id": "5",
                        "checkpoint_id": AnyStr(),
                    }
                },
                metadata={
                    "source": "loop",
                    "writes": {"inner": {"my_key": "hi my value here and there"}},
                    "step": 2,
                },
                created_at=AnyStr(),
                parent_config={
                    "configurable": {
                        "thread_id": "5",
                        "checkpoint_id": AnyStr(),
                    }
                },
            ),
            StateSnapshot(
                values={"my_key": "hi my value"},
                next=("inner",),
                config={"configurable": {"thread_id": "5", "checkpoint_id": AnyStr()}},
                metadata={
                    "source": "loop",
                    "writes": {"outer_1": {"my_key": "hi my value"}},
                    "step": 1,
                },
                created_at=AnyStr(),
                parent_config={
                    "configurable": {"thread_id": "5", "checkpoint_id": AnyStr()}
                },
            ),
            StateSnapshot(
                values={"my_key": "my value"},
                next=("outer_1",),
                config={"configurable": {"thread_id": "5", "checkpoint_id": AnyStr()}},
                metadata={"source": "loop", "writes": None, "step": 0},
                created_at=AnyStr(),
                parent_config={
                    "configurable": {"thread_id": "5", "checkpoint_id": AnyStr()}
                },
            ),
            StateSnapshot(
                values={},
                next=("__start__",),
                config={"configurable": {"thread_id": "5", "checkpoint_id": AnyStr()}},
                metadata={
                    "source": "input",
                    "writes": {"my_key": "my value"},
                    "step": -1,
                },
                created_at=AnyStr(),
                parent_config=None,
            ),
        ]

        # test restarting from checkpoint_id
        config = {"configurable": {"thread_id": "6"}}
        app = graph.compile(checkpointer=checkpointer)
        await app.ainvoke({"my_key": "my value"}, config, debug=True)

        state_history = [c async for c in app.aget_state_history(config)]
        assert state_history == [
            StateSnapshot(
                values={"my_key": "hi my value"},
                next=("inner",),
                config={"configurable": {"thread_id": "6", "checkpoint_id": AnyStr()}},
                metadata={
                    "source": "loop",
                    "writes": {"outer_1": {"my_key": "hi my value"}},
                    "step": 1,
                },
                created_at=AnyStr(),
                parent_config={
                    "configurable": {"thread_id": "6", "checkpoint_id": AnyStr()}
                },
            ),
            StateSnapshot(
                values={"my_key": "my value"},
                next=("outer_1",),
                config={"configurable": {"thread_id": "6", "checkpoint_id": AnyStr()}},
                metadata={"source": "loop", "writes": None, "step": 0},
                created_at=AnyStr(),
                parent_config={
                    "configurable": {"thread_id": "6", "checkpoint_id": AnyStr()}
                },
            ),
            StateSnapshot(
                values={},
                next=("__start__",),
                config={"configurable": {"thread_id": "6", "checkpoint_id": AnyStr()}},
                metadata={
                    "source": "input",
                    "writes": {"my_key": "my value"},
                    "step": -1,
                },
                created_at=AnyStr(),
                parent_config=None,
            ),
        ]

        child_state_history = [
            c
            async for c in app.aget_state_history(
                {"configurable": {"thread_id": "6", "checkpoint_ns": "inner"}}
            )
        ]
        assert child_state_history == [
            StateSnapshot(
                values={"my_key": "hi my value here"},
                next=(),
                config={
                    "configurable": {
                        "thread_id": "6",
                        "checkpoint_id": AnyStr(),
                    }
                },
                metadata={
                    "source": "loop",
                    "writes": {
                        "inner_1": {
                            "my_key": "hi my value here",
                            "my_other_key": "hi my value",
                        }
                    },
                    "step": 1,
                },
                created_at=AnyStr(),
                parent_config={
                    "configurable": {
                        "thread_id": "6",
                        "checkpoint_id": AnyStr(),
                    }
                },
            ),
        ]

        # check that child snapshot matches id of parent
        child_snapshot = child_state_history[0]
        assert (
            child_snapshot.config["configurable"]["checkpoint_id"]
            == state_history[0].config["configurable"]["checkpoint_id"]
        )
        # check resuming from interrupt w/ checkpoint_id
        interrupt_state_snapshot, before_interrupt_state_snapshot = state_history[:2]
        before_interrupt_config = before_interrupt_state_snapshot.config
        # going to get to interrupt again here
        assert await app.ainvoke(None, before_interrupt_config, debug=True) == {
            "my_key": "hi my value"
        }
        # one more "identical" snapshot than before, at top of list
        assert [s async for s in app.aget_state_history(config)] == [
            StateSnapshot(
                values={"my_key": "hi my value"},
                next=("inner",),
                config={"configurable": {"thread_id": "6", "checkpoint_id": AnyStr()}},
                metadata={
                    "source": "loop",
                    "writes": {"outer_1": {"my_key": "hi my value"}},
                    "step": 1,
                },
                created_at=AnyStr(),
                parent_config={
                    "configurable": {"thread_id": "6", "checkpoint_id": AnyStr()}
                },
            ),
            StateSnapshot(
                values={"my_key": "hi my value"},
                next=("inner",),
                config={"configurable": {"thread_id": "6", "checkpoint_id": AnyStr()}},
                metadata={
                    "source": "loop",
                    "writes": {"outer_1": {"my_key": "hi my value"}},
                    "step": 1,
                },
                created_at=AnyStr(),
                parent_config={
                    "configurable": {"thread_id": "6", "checkpoint_id": AnyStr()}
                },
            ),
            StateSnapshot(
                values={"my_key": "my value"},
                next=("outer_1",),
                config={"configurable": {"thread_id": "6", "checkpoint_id": AnyStr()}},
                metadata={"source": "loop", "writes": None, "step": 0},
                created_at=AnyStr(),
                parent_config={
                    "configurable": {"thread_id": "6", "checkpoint_id": AnyStr()}
                },
            ),
            StateSnapshot(
                values={},
                next=("__start__",),
                config={"configurable": {"thread_id": "6", "checkpoint_id": AnyStr()}},
                metadata={
                    "source": "input",
                    "writes": {"my_key": "my value"},
                    "step": -1,
                },
                created_at=AnyStr(),
                parent_config=None,
            ),
        ]
        # going to resume from interrupt
        interrupt_config = interrupt_state_snapshot.config
        assert (await app.ainvoke(None, interrupt_config, debug=True)) == {
            "my_key": "hi my value here and there and back again",
        }
        assert [s async for s in app.aget_state_history(config)] == [
            StateSnapshot(
                values={"my_key": "hi my value here and there and back again"},
                next=(),
                config={
                    "configurable": {
                        "thread_id": "6",
                        "checkpoint_id": AnyStr(),
                    }
                },
                metadata={
                    "source": "loop",
                    "writes": {
                        "outer_2": {
                            "my_key": "hi my value here and there and back again"
                        }
                    },
                    "step": 3,
                },
                created_at=AnyStr(),
                parent_config={
                    "configurable": {
                        "thread_id": "6",
                        "checkpoint_id": AnyStr(),
                    }
                },
            ),
            StateSnapshot(
                values={"my_key": "hi my value here and there"},
                next=("outer_2",),
                config={
                    "configurable": {
                        "thread_id": "6",
                        "checkpoint_id": AnyStr(),
                    }
                },
                metadata={
                    "source": "loop",
                    "writes": {"inner": {"my_key": "hi my value here and there"}},
                    "step": 2,
                },
                created_at=AnyStr(),
                parent_config={
                    "configurable": {
                        "thread_id": "6",
                        "checkpoint_id": AnyStr(),
                    }
                },
            ),
            StateSnapshot(
                values={"my_key": "hi my value"},
                next=("inner",),
                config={"configurable": {"thread_id": "6", "checkpoint_id": AnyStr()}},
                metadata={
                    "source": "loop",
                    "writes": {"outer_1": {"my_key": "hi my value"}},
                    "step": 1,
                },
                created_at=AnyStr(),
                parent_config={
                    "configurable": {"thread_id": "6", "checkpoint_id": AnyStr()}
                },
            ),
            StateSnapshot(
                values={"my_key": "hi my value"},
                next=("inner",),
                config={"configurable": {"thread_id": "6", "checkpoint_id": AnyStr()}},
                metadata={
                    "source": "loop",
                    "writes": {"outer_1": {"my_key": "hi my value"}},
                    "step": 1,
                },
                created_at=AnyStr(),
                parent_config={
                    "configurable": {"thread_id": "6", "checkpoint_id": AnyStr()}
                },
            ),
            StateSnapshot(
                values={"my_key": "my value"},
                next=("outer_1",),
                config={"configurable": {"thread_id": "6", "checkpoint_id": AnyStr()}},
                metadata={"source": "loop", "writes": None, "step": 0},
                created_at=AnyStr(),
                parent_config={
                    "configurable": {"thread_id": "6", "checkpoint_id": AnyStr()}
                },
            ),
            StateSnapshot(
                values={},
                next=("__start__",),
                config={"configurable": {"thread_id": "6", "checkpoint_id": AnyStr()}},
                metadata={
                    "source": "input",
                    "writes": {"my_key": "my value"},
                    "step": -1,
                },
                created_at=AnyStr(),
                parent_config=None,
            ),
        ]
    finally:
        if hasattr(checkpointer, "__aexit__"):
            await checkpointer.__aexit__(None, None, None)


@pytest.mark.parametrize(
    "checkpointer",
    [
        MemorySaverAssertImmutable(),
        AsyncSqliteSaver.from_conn_string(":memory:"),
    ],
    ids=[
        "memory",
        "sqlite",
    ],
)
async def test_nested_graph_interrupts_parallel(
    checkpointer: BaseCheckpointSaver,
) -> None:
    try:

        class InnerState(TypedDict):
            my_key: Annotated[str, operator.add]
            my_other_key: str

        async def inner_1(state: InnerState):
            await asyncio.sleep(0.1)
            return {"my_key": "got here", "my_other_key": state["my_key"]}

        async def inner_2(state: InnerState):
            return {
                "my_key": " and there",
                "my_other_key": state["my_key"],
            }

        inner = StateGraph(InnerState)
        inner.add_node("inner_1", inner_1)
        inner.add_node("inner_2", inner_2)
        inner.add_edge("inner_1", "inner_2")
        inner.set_entry_point("inner_1")
        inner.set_finish_point("inner_2")

        class State(TypedDict):
            my_key: Annotated[str, operator.add]

        async def outer_1(state: State):
            return {"my_key": " and parallel"}

        async def outer_2(state: State):
            return {"my_key": " and back again"}

        graph = StateGraph(State)
        graph.add_node("inner", inner.compile(interrupt_before=["inner_2"]))
        graph.add_node("outer_1", outer_1)
        graph.add_node("outer_2", outer_2)

        graph.add_edge(START, "inner")
        graph.add_edge(START, "outer_1")
        graph.add_edge(["inner", "outer_1"], "outer_2")
        graph.set_finish_point("outer_2")

        app = graph.compile(checkpointer=checkpointer)

        # test invoke w/ nested interrupt
        config = {"configurable": {"thread_id": "1"}}
        assert await app.ainvoke({"my_key": ""}, config, debug=True) == {
            "my_key": "",
        }

        assert await app.ainvoke(None, config, debug=True) == {
            "my_key": "got here and there and parallel and back again",
        }

        # below combo of assertions is asserting two things
        # - outer_1 finishes before inner interrupts (because we see its output in stream, which only happens after node finishes)
        # - the writes of outer are persisted in 1st call and used in 2nd call, ie outer isn't called again (because we dont see outer_1 output again in 2nd stream)
        # test stream updates w/ nested interrupt
        config = {"configurable": {"thread_id": "2"}}
        assert [c async for c in app.astream({"my_key": ""}, config)] == [
            # we got to parallel node first
            {"outer_1": {"my_key": " and parallel"}},
        ]
        assert [c async for c in app.astream(None, config)] == [
            {"inner": {"my_key": "got here and there"}},
            {"outer_2": {"my_key": " and back again"}},
        ]

        # test stream values w/ nested interrupt
        config = {"configurable": {"thread_id": "3"}}
        assert [
            c async for c in app.astream({"my_key": ""}, config, stream_mode="values")
        ] == [
            {
                "my_key": "",
            },
        ]
        assert [c async for c in app.astream(None, config, stream_mode="values")] == [
            {
                "my_key": "got here and there and parallel",
            },
            {
                "my_key": "got here and there and parallel and back again",
            },
        ]

        # # test interrupts BEFORE the parallel node
        app = graph.compile(checkpointer=checkpointer, interrupt_before=["outer_1"])
        config = {"configurable": {"thread_id": "4"}}
        assert [
            c async for c in app.astream({"my_key": ""}, config, stream_mode="values")
        ] == [{"my_key": ""}]
        # while we're waiting for the node w/ interrupt inside to finish
        assert [c async for c in app.astream(None, config, stream_mode="values")] == []
        assert [c async for c in app.astream(None, config, stream_mode="values")] == [
            {
                "my_key": "got here and there and parallel",
            },
            {
                "my_key": "got here and there and parallel and back again",
            },
        ]

        # test interrupts AFTER the parallel node
        app = graph.compile(checkpointer=checkpointer, interrupt_after=["outer_1"])
        config = {"configurable": {"thread_id": "5"}}
        assert [
            c async for c in app.astream({"my_key": ""}, config, stream_mode="values")
        ] == [{"my_key": ""}]
        assert [c async for c in app.astream(None, config, stream_mode="values")] == [
            {"my_key": "got here and there and parallel"},
        ]
        assert [c async for c in app.astream(None, config, stream_mode="values")] == [
            {
                "my_key": "got here and there and parallel and back again",
            },
        ]
    finally:
        if hasattr(checkpointer, "__aexit__"):
            await checkpointer.__aexit__(None, None, None)


@pytest.mark.skip
@pytest.mark.parametrize(
    "checkpointer",
    [
        MemorySaverAssertImmutable(),
        AsyncSqliteSaver.from_conn_string(":memory:"),
    ],
    ids=[
        "memory",
        "sqlite",
    ],
)
async def test_doubly_nested_graph_interrupts(
    checkpointer: BaseCheckpointSaver,
) -> None:
    try:

        class State(TypedDict):
            my_key: str

        class ChildState(TypedDict):
            my_key: str

        class GrandChildState(TypedDict):
            my_key: str

        async def grandchild_1(state: ChildState):
            return {"my_key": state["my_key"] + " here"}

        async def grandchild_2(state: ChildState):
            return {
                "my_key": state["my_key"] + " and there",
            }

        grandchild = StateGraph(GrandChildState)
        grandchild.add_node("grandchild_1", grandchild_1)
        grandchild.add_node("grandchild_2", grandchild_2)
        grandchild.add_edge("grandchild_1", "grandchild_2")
        grandchild.set_entry_point("grandchild_1")
        grandchild.set_finish_point("grandchild_2")

        child = StateGraph(ChildState)
        child.add_node("child_1", grandchild.compile(interrupt_before=["grandchild_2"]))
        child.set_entry_point("child_1")
        child.set_finish_point("child_1")

        async def parent_1(state: State):
            return {"my_key": "hi " + state["my_key"]}

        async def parent_2(state: State):
            return {"my_key": state["my_key"] + " and back again"}

        graph = StateGraph(State)
        graph.add_node("parent_1", parent_1)
        graph.add_node("child", child.compile())
        graph.add_node("parent_2", parent_2)
        graph.set_entry_point("parent_1")
        graph.add_edge("parent_1", "child")
        graph.add_edge("child", "parent_2")
        graph.set_finish_point("parent_2")

        app = graph.compile(checkpointer=checkpointer)

        # test invoke w/ nested interrupt
        config = {"configurable": {"thread_id": "1"}}
        assert await app.ainvoke({"my_key": "my value"}, config, debug=True) == {
            "my_key": "hi my value",
        }

        assert await app.ainvoke(None, config, debug=True) == {
            "my_key": "hi my value here and there and back again",
        }

        # test stream updates w/ nested interrupt
        config = {"configurable": {"thread_id": "2"}}
        assert [c async for c in app.astream({"my_key": "my value"}, config)] == [
            {"parent_1": {"my_key": "hi my value"}},
        ]
        assert [c async for c in app.astream(None, config)] == [
            {"child": {"my_key": "hi my value here and there"}},
            {"parent_2": {"my_key": "hi my value here and there and back again"}},
        ]

        # test stream values w/ nested interrupt
        config = {"configurable": {"thread_id": "3"}}
        assert [
            c
            async for c in app.astream(
                {"my_key": "my value"}, config, stream_mode="values"
            )
        ] == [
            {
                "my_key": "my value",
            },
            {
                "my_key": "hi my value",
            },
        ]
        assert [c async for c in app.astream(None, config, stream_mode="values")] == [
            {
                "my_key": "hi my value here and there",
            },
            {
                "my_key": "hi my value here and there and back again",
            },
        ]
    finally:
        if hasattr(checkpointer, "__aexit__"):
            await checkpointer.__aexit__(None, None, None)


async def test_checkpoint_metadata() -> None:
    """This test verifies that a run's configurable fields are merged with the
    previous checkpoint config for each step in the run.
    """
    # set up test
    from langchain_core.language_models.fake_chat_models import (
        FakeMessagesListChatModel,
    )
    from langchain_core.messages import AIMessage, AnyMessage
    from langchain_core.prompts import ChatPromptTemplate
    from langchain_core.tools import tool

    # graph state
    class BaseState(TypedDict):
        messages: Annotated[list[AnyMessage], add_messages]

    # initialize graph nodes
    @tool()
    def search_api(query: str) -> str:
        """Searches the API for the query."""
        return f"result for {query}"

    tools = [search_api]

    prompt = ChatPromptTemplate.from_messages(
        [
            ("system", "You are a nice assistant."),
            ("placeholder", "{messages}"),
        ]
    )

    model = FakeMessagesListChatModel(
        responses=[
            AIMessage(
                content="",
                tool_calls=[
                    {
                        "id": "tool_call123",
                        "name": "search_api",
                        "args": {"query": "query"},
                    },
                ],
            ),
            AIMessage(content="answer"),
        ]
    )

    def agent(state: BaseState, config: RunnableConfig) -> BaseState:
        formatted = prompt.invoke(state)
        response = model.invoke(formatted)
        return {"messages": response}

    def should_continue(data: BaseState) -> str:
        # Logic to decide whether to continue in the loop or exit
        if not data["messages"][-1].tool_calls:
            return "exit"
        else:
            return "continue"

    # define graphs w/ and w/o interrupt
    workflow = StateGraph(BaseState)
    workflow.add_node("agent", agent)
    workflow.add_node("tools", ToolNode(tools))
    workflow.set_entry_point("agent")
    workflow.add_conditional_edges(
        "agent", should_continue, {"continue": "tools", "exit": END}
    )
    workflow.add_edge("tools", "agent")

    # graph w/o interrupt
    checkpointer_1 = MemorySaverAssertCheckpointMetadata()
    app = workflow.compile(checkpointer=checkpointer_1)

    # graph w/ interrupt
    checkpointer_2 = MemorySaverAssertCheckpointMetadata()
    app_w_interrupt = workflow.compile(
        checkpointer=checkpointer_2, interrupt_before=["tools"]
    )

    # assertions

    # invoke graph w/o interrupt
    await app.ainvoke(
        {"messages": ["what is weather in sf"]},
        {
            "configurable": {
                "thread_id": "1",
                "test_config_1": "foo",
                "test_config_2": "bar",
            },
        },
    )

    config = {"configurable": {"thread_id": "1"}}

    # assert that checkpoint metadata contains the run's configurable fields
    chkpnt_metadata_1 = (await checkpointer_1.aget_tuple(config)).metadata
    assert chkpnt_metadata_1["thread_id"] == "1"
    assert chkpnt_metadata_1["test_config_1"] == "foo"
    assert chkpnt_metadata_1["test_config_2"] == "bar"

    # Verify that all checkpoint metadata have the expected keys. This check
    # is needed because a run may have an arbitrary number of steps depending
    # on how the graph is constructed.
    chkpnt_tuples_1 = checkpointer_1.alist(config)
    async for chkpnt_tuple in chkpnt_tuples_1:
        assert chkpnt_tuple.metadata["thread_id"] == "1"
        assert chkpnt_tuple.metadata["test_config_1"] == "foo"
        assert chkpnt_tuple.metadata["test_config_2"] == "bar"

    # invoke graph, but interrupt before tool call
    await app_w_interrupt.ainvoke(
        {"messages": ["what is weather in sf"]},
        {
            "configurable": {
                "thread_id": "2",
                "test_config_3": "foo",
                "test_config_4": "bar",
            },
        },
    )

    config = {"configurable": {"thread_id": "2"}}

    # assert that checkpoint metadata contains the run's configurable fields
    chkpnt_metadata_2 = (await checkpointer_2.aget_tuple(config)).metadata
    assert chkpnt_metadata_2["thread_id"] == "2"
    assert chkpnt_metadata_2["test_config_3"] == "foo"
    assert chkpnt_metadata_2["test_config_4"] == "bar"

    # resume graph execution
    await app_w_interrupt.ainvoke(
        input=None,
        config={
            "configurable": {
                "thread_id": "2",
                "test_config_3": "foo",
                "test_config_4": "bar",
            }
        },
    )

    # assert that checkpoint metadata contains the run's configurable fields
    chkpnt_metadata_3 = (await checkpointer_2.aget_tuple(config)).metadata
    assert chkpnt_metadata_3["thread_id"] == "2"
    assert chkpnt_metadata_3["test_config_3"] == "foo"
    assert chkpnt_metadata_3["test_config_4"] == "bar"

    # Verify that all checkpoint metadata have the expected keys. This check
    # is needed because a run may have an arbitrary number of steps depending
    # on how the graph is constructed.
    chkpnt_tuples_2 = checkpointer_2.alist(config)
    async for chkpnt_tuple in chkpnt_tuples_2:
        assert chkpnt_tuple.metadata["thread_id"] == "2"
        assert chkpnt_tuple.metadata["test_config_3"] == "foo"
        assert chkpnt_tuple.metadata["test_config_4"] == "bar"<|MERGE_RESOLUTION|>--- conflicted
+++ resolved
@@ -686,7 +686,6 @@
         add_one = mocker.Mock(side_effect=lambda x: x + 1)
         one = Channel.subscribe_to("input") | add_one | Channel.write_to("inbox")
         two = Channel.subscribe_to("inbox") | add_one | Channel.write_to("output")
-
         app = Pregel(
             nodes={"one": one, "two": two},
             channels={
@@ -741,116 +740,6 @@
         snapshot = await app.aget_state(thread2)
         assert snapshot.next == ()
 
-<<<<<<< HEAD
-    # list history
-    thread1 = {"configurable": {"thread_id": 1}}
-    assert [c async for c in app.aget_state_history(thread1)] == [
-        StateSnapshot(
-            values={"inbox": 4, "output": 5, "input": 3},
-            next=(),
-            config={
-                "configurable": {
-                    "thread_id": 1,
-                    "checkpoint_id": AnyStr(),
-                }
-            },
-            metadata={"source": "loop", "step": 6, "writes": 5},
-            created_at=AnyStr(),
-            parent_config=[c async for c in app.checkpointer.alist(thread1)][1].config,
-        ),
-        StateSnapshot(
-            values={"inbox": 4, "output": 4, "input": 3},
-            next=("two",),
-            config={
-                "configurable": {
-                    "thread_id": 1,
-                    "checkpoint_id": AnyStr(),
-                }
-            },
-            metadata={"source": "loop", "step": 5, "writes": None},
-            created_at=AnyStr(),
-            parent_config=[c async for c in app.checkpointer.alist(thread1)][2].config,
-        ),
-        StateSnapshot(
-            values={"inbox": 21, "output": 4, "input": 3},
-            next=("one",),
-            config={
-                "configurable": {
-                    "thread_id": 1,
-                    "checkpoint_id": AnyStr(),
-                }
-            },
-            metadata={"source": "input", "step": 4, "writes": 3},
-            created_at=AnyStr(),
-            parent_config=[c async for c in app.checkpointer.alist(thread1)][3].config,
-        ),
-        StateSnapshot(
-            values={"inbox": 21, "output": 4, "input": 20},
-            next=("two",),
-            config={
-                "configurable": {
-                    "thread_id": 1,
-                    "checkpoint_id": AnyStr(),
-                }
-            },
-            metadata={"source": "loop", "step": 3, "writes": None},
-            created_at=AnyStr(),
-            parent_config=[c async for c in app.checkpointer.alist(thread1)][4].config,
-        ),
-        StateSnapshot(
-            values={"inbox": 3, "output": 4, "input": 20},
-            next=("one",),
-            config={
-                "configurable": {
-                    "thread_id": 1,
-                    "checkpoint_id": AnyStr(),
-                }
-            },
-            metadata={"source": "input", "step": 2, "writes": 20},
-            created_at=AnyStr(),
-            parent_config=[c async for c in app.checkpointer.alist(thread1)][5].config,
-        ),
-        StateSnapshot(
-            values={"inbox": 3, "output": 4, "input": 2},
-            next=(),
-            config={
-                "configurable": {
-                    "thread_id": 1,
-                    "checkpoint_id": AnyStr(),
-                }
-            },
-            metadata={"source": "loop", "step": 1, "writes": 4},
-            created_at=AnyStr(),
-            parent_config=[c async for c in app.checkpointer.alist(thread1)][6].config,
-        ),
-        StateSnapshot(
-            values={"inbox": 3, "input": 2},
-            next=("two",),
-            config={
-                "configurable": {
-                    "thread_id": 1,
-                    "checkpoint_id": AnyStr(),
-                }
-            },
-            metadata={"source": "loop", "step": 0, "writes": None},
-            created_at=AnyStr(),
-            parent_config=[c async for c in app.checkpointer.alist(thread1)][7].config,
-        ),
-        StateSnapshot(
-            values={"input": 2},
-            next=("one",),
-            config={
-                "configurable": {
-                    "thread_id": 1,
-                    "checkpoint_id": AnyStr(),
-                }
-            },
-            metadata={"source": "input", "step": -1, "writes": 2},
-            created_at=AnyStr(),
-            parent_config=None,
-        ),
-    ]
-=======
         # list history
         history = [c async for c in app.aget_state_history(thread1)]
         assert history == [
@@ -860,7 +749,7 @@
                 config={
                     "configurable": {
                         "thread_id": "1",
-                        "thread_ts": AnyStr(),
+                        "checkpoint_id": AnyStr(),
                     }
                 },
                 metadata={"source": "loop", "step": 6, "writes": 5},
@@ -873,7 +762,7 @@
                 config={
                     "configurable": {
                         "thread_id": "1",
-                        "thread_ts": AnyStr(),
+                        "checkpoint_id": AnyStr(),
                     }
                 },
                 metadata={"source": "loop", "step": 5, "writes": None},
@@ -886,7 +775,7 @@
                 config={
                     "configurable": {
                         "thread_id": "1",
-                        "thread_ts": AnyStr(),
+                        "checkpoint_id": AnyStr(),
                     }
                 },
                 metadata={"source": "input", "step": 4, "writes": 3},
@@ -899,7 +788,7 @@
                 config={
                     "configurable": {
                         "thread_id": "1",
-                        "thread_ts": AnyStr(),
+                        "checkpoint_id": AnyStr(),
                     }
                 },
                 metadata={"source": "loop", "step": 3, "writes": None},
@@ -912,7 +801,7 @@
                 config={
                     "configurable": {
                         "thread_id": "1",
-                        "thread_ts": AnyStr(),
+                        "checkpoint_id": AnyStr(),
                     }
                 },
                 metadata={"source": "input", "step": 2, "writes": 20},
@@ -925,7 +814,7 @@
                 config={
                     "configurable": {
                         "thread_id": "1",
-                        "thread_ts": AnyStr(),
+                        "checkpoint_id": AnyStr(),
                     }
                 },
                 metadata={"source": "loop", "step": 1, "writes": 4},
@@ -938,7 +827,7 @@
                 config={
                     "configurable": {
                         "thread_id": "1",
-                        "thread_ts": AnyStr(),
+                        "checkpoint_id": AnyStr(),
                     }
                 },
                 metadata={"source": "loop", "step": 0, "writes": None},
@@ -951,7 +840,7 @@
                 config={
                     "configurable": {
                         "thread_id": "1",
-                        "thread_ts": AnyStr(),
+                        "checkpoint_id": AnyStr(),
                     }
                 },
                 metadata={"source": "input", "step": -1, "writes": 2},
@@ -1018,7 +907,7 @@
                 config={
                     "configurable": {
                         "thread_id": "1",
-                        "thread_ts": AnyStr(),
+                        "checkpoint_id": AnyStr(),
                     }
                 },
                 metadata={"source": "loop", "step": 5, "writes": {"add_one": 1}},
@@ -1031,7 +920,7 @@
                 config={
                     "configurable": {
                         "thread_id": "1",
-                        "thread_ts": AnyStr(),
+                        "checkpoint_id": AnyStr(),
                     }
                 },
                 metadata={"source": "loop", "step": 4, "writes": {"add_one": 1}},
@@ -1044,7 +933,7 @@
                 config={
                     "configurable": {
                         "thread_id": "1",
-                        "thread_ts": AnyStr(),
+                        "checkpoint_id": AnyStr(),
                     }
                 },
                 metadata={"source": "loop", "step": 3, "writes": {"add_one": 1}},
@@ -1057,7 +946,7 @@
                 config={
                     "configurable": {
                         "thread_id": "1",
-                        "thread_ts": AnyStr(),
+                        "checkpoint_id": AnyStr(),
                     }
                 },
                 metadata={"source": "loop", "step": 2, "writes": {"add_one": 1}},
@@ -1070,7 +959,7 @@
                 config={
                     "configurable": {
                         "thread_id": "1",
-                        "thread_ts": AnyStr(),
+                        "checkpoint_id": AnyStr(),
                     }
                 },
                 metadata={"source": "loop", "step": 1, "writes": {"add_one": 1}},
@@ -1083,7 +972,7 @@
                 config={
                     "configurable": {
                         "thread_id": "1",
-                        "thread_ts": AnyStr(),
+                        "checkpoint_id": AnyStr(),
                     }
                 },
                 metadata={"source": "loop", "step": 0, "writes": None},
@@ -1096,7 +985,7 @@
                 config={
                     "configurable": {
                         "thread_id": "1",
-                        "thread_ts": AnyStr(),
+                        "checkpoint_id": AnyStr(),
                     }
                 },
                 metadata={"source": "input", "step": -1, "writes": 1},
@@ -1136,7 +1025,6 @@
     finally:
         if hasattr(checkpointer, "__aexit__"):
             await checkpointer.__aexit__(None, None, None)
->>>>>>> b2d482c4
 
 
 async def test_invoke_two_processes_in_dict_out(mocker: MockerFixture) -> None:
