--- conflicted
+++ resolved
@@ -48,29 +48,12 @@
     CheckpointMetadata,
     CheckpointTuple,
 )
-<<<<<<< HEAD
-from langgraph.checkpoint.memory import InMemorySaver
-from langgraph.constants import (
-    CONFIG_KEY_NODE_FINISHED,
-    ERROR,
-    FF_SEND_V2,
-    PULL,
-    PUSH,
-    START,
-)
-from langgraph.errors import InvalidUpdateError, MultipleSubgraphsError, NodeInterrupt
-from langgraph.graph import END, Graph, GraphCommand, StateGraph
-from langgraph.graph.message import MessageGraph, MessagesState, add_messages
-from langgraph.managed.shared_value import SharedValue
-from langgraph.prebuilt.chat_agent_executor import create_tool_calling_executor
-=======
-from langgraph.checkpoint.memory import MemorySaver
+from langgraph.checkpoint.memory import InMemorySaver, MemorySaver
 from langgraph.constants import CONFIG_KEY_NODE_FINISHED, ERROR, PULL, PUSH, START
 from langgraph.errors import InvalidUpdateError, NodeInterrupt
 from langgraph.func import entrypoint, task
 from langgraph.graph import END, Graph, StateGraph
 from langgraph.graph.message import MessagesState, add_messages
->>>>>>> 6a36f4bf
 from langgraph.prebuilt.tool_node import ToolNode
 from langgraph.pregel import Channel, GraphRecursionError, Pregel, StateSnapshot
 from langgraph.pregel.retry import RetryPolicy
@@ -5883,7 +5866,7 @@
     builder.add_edge("one", "two")
     builder.add_edge("two", END)
 
-    saver = MemorySaver()
+    saver = InMemorySaver()
 
     graph = builder.compile(checkpointer=saver)
 
@@ -5956,7 +5939,7 @@
     parent.add_edge("p_one", "p_two")
     parent.add_edge("p_two", END)
 
-    graph = parent.compile(checkpointer=MemorySaver())
+    graph = parent.compile(checkpointer=InMemorySaver())
 
     config = {"configurable": {"thread_id": "1"}}
     events = [
@@ -6031,7 +6014,7 @@
     grand_parent.add_edge("gp_one", "gp_two")
     grand_parent.add_edge("gp_two", END)
 
-    graph = grand_parent.compile(checkpointer=MemorySaver())
+    graph = grand_parent.compile(checkpointer=InMemorySaver())
 
     config = {"configurable": {"thread_id": "1"}}
     events = [
@@ -7050,12 +7033,8 @@
             .compile()
         )
 
-<<<<<<< HEAD
-    saver = InMemorySaver()
-=======
         async def multiply(state):
             return {"result": state["a"] * state["b"]}
->>>>>>> 6a36f4bf
 
         multiply_subgraph = (
             StateGraph(State, output=Output)
@@ -7183,12 +7162,8 @@
             .compile()
         )
 
-<<<<<<< HEAD
-    graph = parent.compile(checkpointer=InMemorySaver())
-=======
         async def multiply(state):
             return {"result": state["a"] * state["b"]}
->>>>>>> 6a36f4bf
 
         multiply_subgraph = (
             StateGraph(State, output=Output)
@@ -7282,9 +7257,6 @@
             add_result: int
             multiply_result: int
 
-<<<<<<< HEAD
-    graph = grand_parent.compile(checkpointer=InMemorySaver())
-=======
         async def call_multiple_subgraphs(state):
             add_result = await add.ainvoke([state["a"], state["b"]])
             multiply_result = await multiply.ainvoke([state["a"], state["b"]])
@@ -7292,7 +7264,6 @@
                 "add_result": add_result,
                 "multiply_result": multiply_result,
             }
->>>>>>> 6a36f4bf
 
         parent_call_multiple_subgraphs = (
             StateGraph(State, output=Output)
