--- conflicted
+++ resolved
@@ -79,11 +79,8 @@
     ALL_CHECKPOINTERS_ASYNC,
     ALL_CHECKPOINTERS_ASYNC_PLUS_NONE,
     ALL_STORES_ASYNC,
-<<<<<<< HEAD
     ASYNC_NODE_CACHE_SAVERS,
-=======
     REGULAR_CHECKPOINTERS_ASYNC,
->>>>>>> 0fb65f6e
     SHOULD_CHECK_SNAPSHOTS,
     awith_checkpointer,
     awith_store,
