import inspect
from typing import (
    Any,
    Awaitable,
    Callable,
    Literal,
    Optional,
    Sequence,
    Type,
    TypeVar,
    Union,
    cast,
    get_type_hints,
)
from warnings import warn

from langchain_core.language_models import (
    BaseChatModel,
    LanguageModelInput,
    LanguageModelLike,
)
from langchain_core.messages import (
    AIMessage,
    AnyMessage,
    BaseMessage,
    SystemMessage,
    ToolMessage,
)
from langchain_core.runnables import (
    Runnable,
    RunnableBinding,
    RunnableConfig,
    RunnableSequence,
)
from langchain_core.tools import BaseTool
from pydantic import BaseModel
from typing_extensions import Annotated, TypedDict

from langgraph._internal._runnable import RunnableCallable, RunnableLike
from langgraph._internal._typing import MISSING
from langgraph.errors import ErrorCode, create_error_message
from langgraph.graph import END, StateGraph
from langgraph.graph.message import add_messages
from langgraph.graph.state import CompiledStateGraph
from langgraph.managed import IsLastStep, RemainingSteps
from langgraph.prebuilt._internal import ToolCallWithContext
from langgraph.prebuilt.tool_node import ToolNode
from langgraph.runtime import Runtime
from langgraph.store.base import BaseStore
from langgraph.types import Checkpointer, Send
from langgraph.typing import ContextT
from langgraph.warnings import LangGraphDeprecatedSinceV06

StructuredResponse = Union[dict, BaseModel]
StructuredResponseSchema = Union[dict, type[BaseModel]]
F = TypeVar("F", bound=Callable[..., Any])


# We create the AgentState that we will pass around
# This simply involves a list of messages
# We want steps to return messages to append to the list
# So we annotate the messages attribute with `add_messages` reducer
class AgentState(TypedDict):
    """The state of the agent."""

    messages: Annotated[Sequence[BaseMessage], add_messages]

    is_last_step: IsLastStep

    remaining_steps: RemainingSteps


class AgentStatePydantic(BaseModel):
    """The state of the agent."""

    messages: Annotated[Sequence[BaseMessage], add_messages]

    remaining_steps: RemainingSteps = 25


class AgentStateWithStructuredResponse(AgentState):
    """The state of the agent with a structured response."""

    structured_response: StructuredResponse


class AgentStateWithStructuredResponsePydantic(AgentStatePydantic):
    """The state of the agent with a structured response."""

    structured_response: StructuredResponse


StateSchema = TypeVar("StateSchema", bound=Union[AgentState, AgentStatePydantic])
StateSchemaType = Type[StateSchema]

PROMPT_RUNNABLE_NAME = "Prompt"

Prompt = Union[
    SystemMessage,
    str,
    Callable[[StateSchema], LanguageModelInput],
    Runnable[StateSchema, LanguageModelInput],
]


def _get_state_value(state: StateSchema, key: str, default: Any = None) -> Any:
    return (
        state.get(key, default)
        if isinstance(state, dict)
        else getattr(state, key, default)
    )


def _get_prompt_runnable(prompt: Optional[Prompt]) -> Runnable:
    prompt_runnable: Runnable
    if prompt is None:
        prompt_runnable = RunnableCallable(
            lambda state: _get_state_value(state, "messages"), name=PROMPT_RUNNABLE_NAME
        )
    elif isinstance(prompt, str):
        _system_message: BaseMessage = SystemMessage(content=prompt)
        prompt_runnable = RunnableCallable(
            lambda state: [_system_message] + _get_state_value(state, "messages"),
            name=PROMPT_RUNNABLE_NAME,
        )
    elif isinstance(prompt, SystemMessage):
        prompt_runnable = RunnableCallable(
            lambda state: [prompt] + _get_state_value(state, "messages"),
            name=PROMPT_RUNNABLE_NAME,
        )
    elif inspect.iscoroutinefunction(prompt):
        prompt_runnable = RunnableCallable(
            None,
            prompt,
            name=PROMPT_RUNNABLE_NAME,
        )
    elif callable(prompt):
        prompt_runnable = RunnableCallable(
            prompt,
            name=PROMPT_RUNNABLE_NAME,
        )
    elif isinstance(prompt, Runnable):
        prompt_runnable = prompt
    else:
        raise ValueError(f"Got unexpected type for `prompt`: {type(prompt)}")

    return prompt_runnable


def _should_bind_tools(
    model: LanguageModelLike, tools: Sequence[BaseTool], num_builtin: int = 0
) -> bool:
    if isinstance(model, RunnableSequence):
        model = next(
            (
                step
                for step in model.steps
                if isinstance(step, (RunnableBinding, BaseChatModel))
            ),
            model,
        )

    if not isinstance(model, RunnableBinding):
        return True

    if "tools" not in model.kwargs:
        return True

    bound_tools = model.kwargs["tools"]
    if len(tools) != len(bound_tools) - num_builtin:
        raise ValueError(
            "Number of tools in the model.bind_tools() and tools passed to create_react_agent must match"
            f" Got {len(tools)} tools, expected {len(bound_tools) - num_builtin}"
        )

    tool_names = set(tool.name for tool in tools)
    bound_tool_names = set()
    for bound_tool in bound_tools:
        # OpenAI-style tool
        if bound_tool.get("type") == "function":
            bound_tool_name = bound_tool["function"]["name"]
        # Anthropic-style tool
        elif bound_tool.get("name"):
            bound_tool_name = bound_tool["name"]
        else:
            # unknown tool type so we'll ignore it
            continue

        bound_tool_names.add(bound_tool_name)

    if missing_tools := tool_names - bound_tool_names:
        raise ValueError(f"Missing tools '{missing_tools}' in the model.bind_tools()")

    return False


def _get_model(model: LanguageModelLike) -> BaseChatModel:
    """Get the underlying model from a RunnableBinding or return the model itself."""
    if isinstance(model, RunnableSequence):
        model = next(
            (
                step
                for step in model.steps
                if isinstance(step, (RunnableBinding, BaseChatModel))
            ),
            model,
        )

    if isinstance(model, RunnableBinding):
        model = model.bound

    if not isinstance(model, BaseChatModel):
        raise TypeError(
            f"Expected `model` to be a ChatModel or RunnableBinding (e.g. model.bind_tools(...)), got {type(model)}"
        )

    return model


def _validate_chat_history(
    messages: Sequence[BaseMessage],
) -> None:
    """Validate that all tool calls in AIMessages have a corresponding ToolMessage."""
    all_tool_calls = [
        tool_call
        for message in messages
        if isinstance(message, AIMessage)
        for tool_call in message.tool_calls
    ]
    tool_call_ids_with_results = {
        message.tool_call_id for message in messages if isinstance(message, ToolMessage)
    }
    tool_calls_without_results = [
        tool_call
        for tool_call in all_tool_calls
        if tool_call["id"] not in tool_call_ids_with_results
    ]
    if not tool_calls_without_results:
        return

    error_message = create_error_message(
        message="Found AIMessages with tool_calls that do not have a corresponding ToolMessage. "
        f"Here are the first few of those tool calls: {tool_calls_without_results[:3]}.\n\n"
        "Every tool call (LLM requesting to call a tool) in the message history MUST have a corresponding ToolMessage "
        "(result of a tool invocation to return to the LLM) - this is required by most LLM providers.",
        error_code=ErrorCode.INVALID_CHAT_HISTORY,
    )
    raise ValueError(error_message)


def create_react_agent(
    model: Union[
        str,
        LanguageModelLike,
        Callable[[StateSchema, Runtime[ContextT]], BaseChatModel],
        Callable[[StateSchema, Runtime[ContextT]], Awaitable[BaseChatModel]],
    ],
    tools: Union[Sequence[Union[BaseTool, Callable, dict[str, Any]]], ToolNode],
    *,
    prompt: Optional[Prompt] = None,
    response_format: Optional[
        Union[StructuredResponseSchema, tuple[str, StructuredResponseSchema]]
    ] = None,
    pre_model_hook: Optional[RunnableLike] = None,
    post_model_hook: Optional[RunnableLike] = None,
    state_schema: Optional[StateSchemaType] = None,
    context_schema: Optional[Type[Any]] = None,
    checkpointer: Optional[Checkpointer] = None,
    store: Optional[BaseStore] = None,
    interrupt_before: Optional[list[str]] = None,
    interrupt_after: Optional[list[str]] = None,
    debug: bool = False,
    version: Literal["v1", "v2"] = "v2",
    name: Optional[str] = None,
    **deprecated_kwargs: Any,
) -> CompiledStateGraph:
    """Creates an agent graph that calls tools in a loop until a stopping condition is met.

    For more details on using `create_react_agent`, visit [Agents](https://langchain-ai.github.io/langgraph/agents/overview/) documentation.

    Args:
        model: The language model for the agent. Supports static and dynamic
            model selection.

            - **Static model**: A chat model instance (e.g., `ChatOpenAI()`) or
              string identifier (e.g., `"openai:gpt-4"`)
            - **Dynamic model**: A callable with signature
              `(state, runtime) -> BaseChatModel` that returns different models
              based on runtime context

            Dynamic functions receive graph state and runtime, enabling
            context-dependent model selection. Must return a `BaseChatModel`
            instance. For tool calling, bind tools using `.bind_tools()`.
            Bound tools must be a subset of the `tools` parameter.

            Dynamic model example:
            ```python
            from dataclasses import dataclass

            @dataclass
            class ModelContext:
                model_name: str = "gpt-3.5-turbo"

            # Instantiate models globally
            gpt4_model = ChatOpenAI(model="gpt-4")
            gpt35_model = ChatOpenAI(model="gpt-3.5-turbo")

            def select_model(state: AgentState, runtime: Runtime[ModelContext]) -> ChatOpenAI:
                model_name = runtime.context.model_name
                model = gpt4_model if model_name == "gpt-4" else gpt35_model
                return model.bind_tools(tools)
            ```

            !!! note "Dynamic Model Requirements"
                Ensure returned models have appropriate tools bound via
                `.bind_tools()` and support required functionality. Bound tools
                must be a subset of those specified in the `tools` parameter.

        tools: A list of tools or a ToolNode instance.
            If an empty list is provided, the agent will consist of a single LLM node without tool calling.
        prompt: An optional prompt for the LLM. Can take a few different forms:

            - str: This is converted to a SystemMessage and added to the beginning of the list of messages in state["messages"].
            - SystemMessage: this is added to the beginning of the list of messages in state["messages"].
            - Callable: This function should take in full graph state and the output is then passed to the language model.
            - Runnable: This runnable should take in full graph state and the output is then passed to the language model.

        response_format: An optional schema for the final agent output.

            If provided, output will be formatted to match the given schema and returned in the 'structured_response' state key.
            If not provided, `structured_response` will not be present in the output state.
            Can be passed in as:

                - an OpenAI function/tool schema,
                - a JSON Schema,
                - a TypedDict class,
                - or a Pydantic class.
                - a tuple (prompt, schema), where schema is one of the above.
                    The prompt will be used together with the model that is being used to generate the structured response.

            !!! Important
                `response_format` requires the model to support `.with_structured_output`

            !!! Note
                The graph will make a separate call to the LLM to generate the structured response after the agent loop is finished.
                This is not the only strategy to get structured responses, see more options in [this guide](https://langchain-ai.github.io/langgraph/how-tos/react-agent-structured-output/).

        pre_model_hook: An optional node to add before the `agent` node (i.e., the node that calls the LLM).
            Useful for managing long message histories (e.g., message trimming, summarization, etc.).
            Pre-model hook must be a callable or a runnable that takes in current graph state and returns a state update in the form of
                ```python
                # At least one of `messages` or `llm_input_messages` MUST be provided
                {
                    # If provided, will UPDATE the `messages` in the state
                    "messages": [RemoveMessage(id=REMOVE_ALL_MESSAGES), ...],
                    # If provided, will be used as the input to the LLM,
                    # and will NOT UPDATE `messages` in the state
                    "llm_input_messages": [...],
                    # Any other state keys that need to be propagated
                    ...
                }
                ```

            !!! Important
                At least one of `messages` or `llm_input_messages` MUST be provided and will be used as an input to the `agent` node.
                The rest of the keys will be added to the graph state.

            !!! Warning
                If you are returning `messages` in the pre-model hook, you should OVERWRITE the `messages` key by doing the following:

                ```python
                {
                    "messages": [RemoveMessage(id=REMOVE_ALL_MESSAGES), *new_messages]
                    ...
                }
                ```
        post_model_hook: An optional node to add after the `agent` node (i.e., the node that calls the LLM).
            Useful for implementing human-in-the-loop, guardrails, validation, or other post-processing.
            Post-model hook must be a callable or a runnable that takes in current graph state and returns a state update.

            !!! Note
                Only available with `version="v2"`.
        state_schema: An optional state schema that defines graph state.
            Must have `messages` and `remaining_steps` keys.
            Defaults to `AgentState` that defines those two keys.
        context_schema: An optional schema for runtime context.
        checkpointer: An optional checkpoint saver object. This is used for persisting
            the state of the graph (e.g., as chat memory) for a single thread (e.g., a single conversation).
        store: An optional store object. This is used for persisting data
            across multiple threads (e.g., multiple conversations / users).
        interrupt_before: An optional list of node names to interrupt before.
            Should be one of the following: "agent", "tools".
            This is useful if you want to add a user confirmation or other interrupt before taking an action.
        interrupt_after: An optional list of node names to interrupt after.
            Should be one of the following: "agent", "tools".
            This is useful if you want to return directly or run additional processing on an output.
        debug: A flag indicating whether to enable debug mode.
        version: Determines the version of the graph to create.
            Can be one of:

            - `"v1"`: The tool node processes a single message. All tool
                calls in the message are executed in parallel within the tool node.
            - `"v2"`: The tool node processes a tool call.
                Tool calls are distributed across multiple instances of the tool
                node using the [Send](https://langchain-ai.github.io/langgraph/concepts/low_level/#send)
                API.
        name: An optional name for the CompiledStateGraph.
            This name will be automatically used when adding ReAct agent graph to another graph as a subgraph node -
            particularly useful for building multi-agent systems.

    !!! warning "`config_schema` Deprecated"
        The `config_schema` parameter is deprecated in v0.6.0 and support will be removed in v2.0.0.
        Please use `context_schema` instead to specify the schema for run-scoped context.


    Returns:
        A compiled LangChain runnable that can be used for chat interactions.

    The "agent" node calls the language model with the messages list (after applying the prompt).
    If the resulting AIMessage contains `tool_calls`, the graph will then call the ["tools"][langgraph.prebuilt.tool_node.ToolNode].
    The "tools" node executes the tools (1 tool per `tool_call`) and adds the responses to the messages list
    as `ToolMessage` objects. The agent node then calls the language model again.
    The process repeats until no more `tool_calls` are present in the response.
    The agent then returns the full list of messages as a dictionary containing the key "messages".

    ``` mermaid
        sequenceDiagram
            participant U as User
            participant A as LLM
            participant T as Tools
            U->>A: Initial input
            Note over A: Prompt + LLM
            loop while tool_calls present
                A->>T: Execute tools
                T-->>A: ToolMessage for each tool_calls
            end
            A->>U: Return final state
    ```

    Example:
        ```python
        from langgraph.prebuilt import create_react_agent

        def check_weather(location: str) -> str:
            '''Return the weather forecast for the specified location.'''
            return f"It's always sunny in {location}"

        graph = create_react_agent(
            "anthropic:claude-3-7-sonnet-latest",
            tools=[check_weather],
            prompt="You are a helpful assistant",
        )
        inputs = {"messages": [{"role": "user", "content": "what is the weather in sf"}]}
        for chunk in graph.stream(inputs, stream_mode="updates"):
            print(chunk)
        ```
    """
    if (
        config_schema := deprecated_kwargs.pop("config_schema", MISSING)
    ) is not MISSING:
        warn(
<<<<<<< HEAD
            "`config_schema` is no longer supported. Use `context_schema` instead.",
            category=LangGraphDeprecatedSinceV06,
=======
            "`config_schema` is deprecated and will be removed. Please use `context_schema` instead.",
            category=LangGraphDeprecatedSinceV10,
>>>>>>> 781a115f
        )

        if context_schema is None:
            context_schema = config_schema

    if version not in ("v1", "v2"):
        raise ValueError(
            f"Invalid version {version}. Supported versions are 'v1' and 'v2'."
        )

    if state_schema is not None:
        required_keys = {"messages", "remaining_steps"}
        if response_format is not None:
            required_keys.add("structured_response")

        schema_keys = set(get_type_hints(state_schema))
        if missing_keys := required_keys - set(schema_keys):
            raise ValueError(f"Missing required key(s) {missing_keys} in state_schema")

    if state_schema is None:
        state_schema = (
            AgentStateWithStructuredResponse
            if response_format is not None
            else AgentState
        )

    llm_builtin_tools: list[dict] = []
    if isinstance(tools, ToolNode):
        tool_classes = list(tools.tools_by_name.values())
        tool_node = tools
    else:
        llm_builtin_tools = [t for t in tools if isinstance(t, dict)]
        tool_node = ToolNode([t for t in tools if not isinstance(t, dict)])
        tool_classes = list(tool_node.tools_by_name.values())

    is_dynamic_model = not isinstance(model, (str, Runnable)) and callable(model)
    is_async_dynamic_model = is_dynamic_model and inspect.iscoroutinefunction(model)

    tool_calling_enabled = len(tool_classes) > 0

    if not is_dynamic_model:
        if isinstance(model, str):
            try:
                from langchain.chat_models import (  # type: ignore[import-not-found]
                    init_chat_model,
                )
            except ImportError:
                raise ImportError(
                    "Please install langchain (`pip install langchain`) to "
                    "use '<provider>:<model>' string syntax for `model` parameter."
                )

            model = cast(BaseChatModel, init_chat_model(model))

        if (
            _should_bind_tools(model, tool_classes, num_builtin=len(llm_builtin_tools))  # type: ignore[arg-type]
            and len(tool_classes + llm_builtin_tools) > 0
        ):
            model = cast(BaseChatModel, model).bind_tools(
                tool_classes + llm_builtin_tools  # type: ignore[operator]
            )

        static_model: Optional[Runnable] = _get_prompt_runnable(prompt) | model  # type: ignore[operator]
    else:
        # For dynamic models, we'll create the runnable at runtime
        static_model = None

    # If any of the tools are configured to return_directly after running,
    # our graph needs to check if these were called
    should_return_direct = {t.name for t in tool_classes if t.return_direct}

    def _resolve_model(
        state: StateSchema, runtime: Runtime[ContextT]
    ) -> LanguageModelLike:
        """Resolve the model to use, handling both static and dynamic models."""
        if is_dynamic_model:
            return _get_prompt_runnable(prompt) | model(state, runtime)  # type: ignore[operator]
        else:
            return static_model

    async def _aresolve_model(
        state: StateSchema, runtime: Runtime[ContextT]
    ) -> LanguageModelLike:
        """Async resolve the model to use, handling both static and dynamic models."""
        if is_async_dynamic_model:
            resolved_model = await model(state, runtime)  # type: ignore[misc,operator]
            return _get_prompt_runnable(prompt) | resolved_model
        elif is_dynamic_model:
            return _get_prompt_runnable(prompt) | model(state, runtime)  # type: ignore[operator]
        else:
            return static_model

    def _are_more_steps_needed(state: StateSchema, response: BaseMessage) -> bool:
        has_tool_calls = isinstance(response, AIMessage) and response.tool_calls
        all_tools_return_direct = (
            all(call["name"] in should_return_direct for call in response.tool_calls)
            if isinstance(response, AIMessage)
            else False
        )
        remaining_steps = _get_state_value(state, "remaining_steps", None)
        is_last_step = _get_state_value(state, "is_last_step", False)
        return (
            (remaining_steps is None and is_last_step and has_tool_calls)
            or (
                remaining_steps is not None
                and remaining_steps < 1
                and all_tools_return_direct
            )
            or (remaining_steps is not None and remaining_steps < 2 and has_tool_calls)
        )

    def _get_model_input_state(state: StateSchema) -> StateSchema:
        if pre_model_hook is not None:
            messages = (
                _get_state_value(state, "llm_input_messages")
            ) or _get_state_value(state, "messages")
            error_msg = f"Expected input to call_model to have 'llm_input_messages' or 'messages' key, but got {state}"
        else:
            messages = _get_state_value(state, "messages")
            error_msg = (
                f"Expected input to call_model to have 'messages' key, but got {state}"
            )

        if messages is None:
            raise ValueError(error_msg)

        _validate_chat_history(messages)
        # we're passing messages under `messages` key, as this is expected by the prompt
        if isinstance(state_schema, type) and issubclass(state_schema, BaseModel):
            state.messages = messages  # type: ignore
        else:
            state["messages"] = messages  # type: ignore

        return state

    # Define the function that calls the model
    def call_model(
        state: StateSchema, runtime: Runtime[ContextT], config: RunnableConfig
    ) -> StateSchema:
        if is_async_dynamic_model:
            msg = (
                "Async model callable provided but agent invoked synchronously. "
                "Use agent.ainvoke() or agent.astream(), or "
                "provide a sync model callable."
            )
            raise RuntimeError(msg)

        model_input = _get_model_input_state(state)

        if is_dynamic_model:
            # Resolve dynamic model at runtime and apply prompt
            dynamic_model = _resolve_model(state, runtime)
            response = cast(AIMessage, dynamic_model.invoke(model_input, config))  # type: ignore[arg-type]
        else:
            response = cast(AIMessage, static_model.invoke(model_input, config))  # type: ignore[union-attr]

        # add agent name to the AIMessage
        response.name = name

        if _are_more_steps_needed(state, response):
            return {
                "messages": [
                    AIMessage(
                        id=response.id,
                        content="Sorry, need more steps to process this request.",
                    )
                ]
            }
        # We return a list, because this will get added to the existing list
        return {"messages": [response]}

    async def acall_model(
        state: StateSchema, runtime: Runtime[ContextT], config: RunnableConfig
    ) -> StateSchema:
        model_input = _get_model_input_state(state)

        if is_dynamic_model:
            # Resolve dynamic model at runtime and apply prompt
            # (supports both sync and async)
            dynamic_model = await _aresolve_model(state, runtime)
            response = cast(AIMessage, await dynamic_model.ainvoke(model_input, config))  # type: ignore[arg-type]
        else:
            response = cast(AIMessage, await static_model.ainvoke(model_input, config))  # type: ignore[union-attr]

        # add agent name to the AIMessage
        response.name = name
        if _are_more_steps_needed(state, response):
            return {
                "messages": [
                    AIMessage(
                        id=response.id,
                        content="Sorry, need more steps to process this request.",
                    )
                ]
            }
        # We return a list, because this will get added to the existing list
        return {"messages": [response]}

    input_schema: StateSchemaType
    if pre_model_hook is not None:
        # Dynamically create a schema that inherits from state_schema and adds 'llm_input_messages'
        if isinstance(state_schema, type) and issubclass(state_schema, BaseModel):
            # For Pydantic schemas
            from pydantic import create_model

            input_schema = create_model(
                "CallModelInputSchema",
                llm_input_messages=(list[AnyMessage], ...),
                __base__=state_schema,
            )
        else:
            # For TypedDict schemas
            class CallModelInputSchema(state_schema):  # type: ignore
                llm_input_messages: list[AnyMessage]

            input_schema = CallModelInputSchema
    else:
        input_schema = state_schema

    def generate_structured_response(
        state: StateSchema, runtime: Runtime[ContextT], config: RunnableConfig
    ) -> StateSchema:
        if is_async_dynamic_model:
            msg = (
                "Async model callable provided but agent invoked synchronously. "
                "Use agent.ainvoke() or agent.astream(), or provide a sync model callable."
            )
            raise RuntimeError(msg)

        messages = _get_state_value(state, "messages")
        structured_response_schema = response_format
        if isinstance(response_format, tuple):
            system_prompt, structured_response_schema = response_format
            messages = [SystemMessage(content=system_prompt)] + list(messages)

        resolved_model = _resolve_model(state, runtime)
        model_with_structured_output = _get_model(
            resolved_model
        ).with_structured_output(
            cast(StructuredResponseSchema, structured_response_schema)
        )
        response = model_with_structured_output.invoke(messages, config)
        return {"structured_response": response}

    async def agenerate_structured_response(
        state: StateSchema, runtime: Runtime[ContextT], config: RunnableConfig
    ) -> StateSchema:
        messages = _get_state_value(state, "messages")
        structured_response_schema = response_format
        if isinstance(response_format, tuple):
            system_prompt, structured_response_schema = response_format
            messages = [SystemMessage(content=system_prompt)] + list(messages)

        resolved_model = await _aresolve_model(state, runtime)
        model_with_structured_output = _get_model(
            resolved_model
        ).with_structured_output(
            cast(StructuredResponseSchema, structured_response_schema)
        )
        response = await model_with_structured_output.ainvoke(messages, config)
        return {"structured_response": response}

    if not tool_calling_enabled:
        # Define a new graph
        workflow = StateGraph(state_schema=state_schema, context_schema=context_schema)
        workflow.add_node(
            "agent",
            RunnableCallable(call_model, acall_model),
            input_schema=input_schema,
        )
        if pre_model_hook is not None:
            workflow.add_node("pre_model_hook", pre_model_hook)  # type: ignore[arg-type]
            workflow.add_edge("pre_model_hook", "agent")
            entrypoint = "pre_model_hook"
        else:
            entrypoint = "agent"

        workflow.set_entry_point(entrypoint)

        if post_model_hook is not None:
            workflow.add_node("post_model_hook", post_model_hook)  # type: ignore[arg-type]
            workflow.add_edge("agent", "post_model_hook")

        if response_format is not None:
            workflow.add_node(
                "generate_structured_response",
                RunnableCallable(
                    generate_structured_response,
                    agenerate_structured_response,
                ),
            )
            if post_model_hook is not None:
                workflow.add_edge("post_model_hook", "generate_structured_response")
            else:
                workflow.add_edge("agent", "generate_structured_response")

        return workflow.compile(
            checkpointer=checkpointer,
            store=store,
            interrupt_before=interrupt_before,
            interrupt_after=interrupt_after,
            debug=debug,
            name=name,
        )

    # Define the function that determines whether to continue or not
    def should_continue(state: StateSchema) -> Union[str, list[Send]]:
        messages = _get_state_value(state, "messages")
        last_message = messages[-1]
        # If there is no function call, then we finish
        if not isinstance(last_message, AIMessage) or not last_message.tool_calls:
            if post_model_hook is not None:
                return "post_model_hook"
            elif response_format is not None:
                return "generate_structured_response"
            else:
                return END
        # Otherwise if there is, we continue
        else:
            if version == "v1":
                return "tools"
            elif version == "v2":
                if post_model_hook is not None:
                    return "post_model_hook"
                return [
                    Send(
                        "tools",
                        ToolCallWithContext(
                            __type="tool_call_with_context",
                            tool_call=tool_call,
                            state=state,
                        ),
                    )
                    for tool_call in last_message.tool_calls
                ]

    # Define a new graph
    workflow = StateGraph(
        state_schema=state_schema or AgentState, context_schema=context_schema
    )

    # Define the two nodes we will cycle between
    workflow.add_node(
        "agent",
        RunnableCallable(call_model, acall_model),
        input_schema=input_schema,
    )
    workflow.add_node("tools", tool_node)

    # Optionally add a pre-model hook node that will be called
    # every time before the "agent" (LLM-calling node)
    if pre_model_hook is not None:
        workflow.add_node("pre_model_hook", pre_model_hook)  # type: ignore[arg-type]
        workflow.add_edge("pre_model_hook", "agent")
        entrypoint = "pre_model_hook"
    else:
        entrypoint = "agent"

    # Set the entrypoint as `agent`
    # This means that this node is the first one called
    workflow.set_entry_point(entrypoint)

    agent_paths = []
    post_model_hook_paths = [entrypoint, "tools"]

    # Add a post model hook node if post_model_hook is provided
    if post_model_hook is not None:
        workflow.add_node("post_model_hook", post_model_hook)  # type: ignore[arg-type]
        agent_paths.append("post_model_hook")
        workflow.add_edge("agent", "post_model_hook")
    else:
        agent_paths.append("tools")

    # Add a structured output node if response_format is provided
    if response_format is not None:
        workflow.add_node(
            "generate_structured_response",
            RunnableCallable(
                generate_structured_response,
                agenerate_structured_response,
            ),
        )
        if post_model_hook is not None:
            post_model_hook_paths.append("generate_structured_response")
        else:
            agent_paths.append("generate_structured_response")
    else:
        if post_model_hook is not None:
            post_model_hook_paths.append(END)
        else:
            agent_paths.append(END)

    if post_model_hook is not None:

        def post_model_hook_router(state: StateSchema) -> Union[str, list[Send]]:
            """Route to the next node after post_model_hook.

            Routes to one of:
            * "tools": if there are pending tool calls without a corresponding message.
            * "generate_structured_response": if no pending tool calls exist and response_format is specified.
            * END: if no pending tool calls exist and no response_format is specified.
            """

            messages = _get_state_value(state, "messages")
            tool_messages = [
                m.tool_call_id for m in messages if isinstance(m, ToolMessage)
            ]
            last_ai_message = next(
                m for m in reversed(messages) if isinstance(m, AIMessage)
            )
            pending_tool_calls = [
                c for c in last_ai_message.tool_calls if c["id"] not in tool_messages
            ]

            if pending_tool_calls:
                return [
                    Send(
                        "tools",
                        ToolCallWithContext(
                            __type="tool_call_with_context",
                            tool_call=tool_call,
                            state=state,
                        ),
                    )
                    for tool_call in pending_tool_calls
                ]
            elif isinstance(messages[-1], ToolMessage):
                return entrypoint
            elif response_format is not None:
                return "generate_structured_response"
            else:
                return END

        workflow.add_conditional_edges(
            "post_model_hook",
            post_model_hook_router,  # type: ignore[arg-type]
            path_map=post_model_hook_paths,
        )

    workflow.add_conditional_edges(
        "agent",
        should_continue,  # type: ignore[arg-type]
        path_map=agent_paths,
    )

    def route_tool_responses(state: StateSchema) -> str:
        for m in reversed(_get_state_value(state, "messages")):
            if not isinstance(m, ToolMessage):
                break
            if m.name in should_return_direct:
                return END

        # handle a case of parallel tool calls where
        # the tool w/ `return_direct` was executed in a different `Send`
        if isinstance(m, AIMessage) and m.tool_calls:
            if any(call["name"] in should_return_direct for call in m.tool_calls):
                return END

        return entrypoint

    if should_return_direct:
        workflow.add_conditional_edges(
            "tools", route_tool_responses, path_map=[entrypoint, END]
        )
    else:
        workflow.add_edge("tools", entrypoint)

    # Finally, we compile it!
    # This compiles it into a LangChain Runnable,
    # meaning you can use it as you would any other runnable
    return workflow.compile(
        checkpointer=checkpointer,
        store=store,
        interrupt_before=interrupt_before,
        interrupt_after=interrupt_after,
        debug=debug,
        name=name,
    )


# Keep for backwards compatibility
create_tool_calling_executor = create_react_agent

__all__ = [
    "create_react_agent",
    "create_tool_calling_executor",
    "AgentState",
    "AgentStatePydantic",
    "AgentStateWithStructuredResponse",
    "AgentStateWithStructuredResponsePydantic",
]<|MERGE_RESOLUTION|>--- conflicted
+++ resolved
@@ -459,13 +459,8 @@
         config_schema := deprecated_kwargs.pop("config_schema", MISSING)
     ) is not MISSING:
         warn(
-<<<<<<< HEAD
-            "`config_schema` is no longer supported. Use `context_schema` instead.",
+            "`config_schema` is deprecated and will be removed. Please use `context_schema` instead.",
             category=LangGraphDeprecatedSinceV06,
-=======
-            "`config_schema` is deprecated and will be removed. Please use `context_schema` instead.",
-            category=LangGraphDeprecatedSinceV10,
->>>>>>> 781a115f
         )
 
         if context_schema is None:
