from __future__ import annotations

import inspect
import json
from typing import (
    Any,
    Awaitable,
    Callable,
    Generic,
    Optional,
    Sequence,
<<<<<<< HEAD
    Type,
=======
>>>>>>> 1cd13737
    Union,
    cast,
    get_type_hints,
)

from langchain_core.language_models import (
    BaseChatModel,
    LanguageModelInput,
    LanguageModelLike,
)
from langchain_core.messages import (
    AIMessage,
    BaseMessage,
    SystemMessage,
    ToolMessage,
)
from langchain_core.runnables import (
    Runnable,
    RunnableConfig,
)
from langchain_core.tools import BaseTool
from pydantic import BaseModel
from typing_extensions import Annotated, NotRequired, TypedDict, TypeVar

from langgraph._internal._runnable import RunnableCallable, RunnableLike
from langgraph.errors import ErrorCode, create_error_message
from langgraph.graph import END, StateGraph
from langgraph.graph.message import add_messages
from langgraph.graph.state import CompiledStateGraph
from langgraph.managed import RemainingSteps
from langgraph.prebuilt._internal._typing import (
    SyncOrAsync,
)
from langgraph.prebuilt.responses import (
    NativeOutput,
    NativeOutputBinding,
    OutputToolBinding,
    ResponseFormat,
    ToolOutput,
)
from langgraph.prebuilt.tool_node import ToolNode
from langgraph.runtime import Runtime
from langgraph.store.base import BaseStore
from langgraph.types import Checkpointer, Command, Send
from langgraph.typing import ContextT, StateT

<<<<<<< HEAD
F = TypeVar("F", bound=Callable[..., Any])
=======
StructuredResponseT = TypeVar(
    "StructuredResponseT", bound=Union[dict, BaseModel, None], default=None
)
>>>>>>> 1cd13737

StructuredResponseT = TypeVar(
    "StructuredResponseT", bound=dict | BaseModel | None, default=None
)


class AgentState(TypedDict, Generic[StructuredResponseT]):
    """The state of the agent."""

    messages: Annotated[Sequence[BaseMessage], add_messages]

    remaining_steps: NotRequired[RemainingSteps]

<<<<<<< HEAD

class AgentStatePydantic(BaseModel):
    """The state of the agent."""

    messages: Annotated[Sequence[BaseMessage], add_messages]

    remaining_steps: RemainingSteps = 25


class AgentStateWithStructuredResponse(AgentState, Generic[StructuredResponseT]):
    """The state of the agent with a structured response."""

    structured_response: StructuredResponseT


class AgentStateWithStructuredResponsePydantic(
    AgentStatePydantic, Generic[StructuredResponseT]
):
    """The state of the agent with a structured response."""

    structured_response: StructuredResponseT


StateSchema = TypeVar("StateSchema", bound=Union[AgentState, AgentStatePydantic])
StateSchemaType = Type[StateSchema]
=======
    structured_response: NotRequired[StructuredResponseT]
>>>>>>> 1cd13737


PROMPT_RUNNABLE_NAME = "Prompt"

Prompt = Union[
    SystemMessage,
    str,
    Callable[[StateT], LanguageModelInput],
    Runnable[StateT, LanguageModelInput],
]


def _get_state_value(state: StateT, key: str, default: Any = None) -> Any:
    return (
        state.get(key, default)
        if isinstance(state, dict)
        else getattr(state, key, default)
    )


def _get_prompt_runnable(prompt: Optional[Prompt]) -> Runnable:
    prompt_runnable: Runnable
    if prompt is None:
        prompt_runnable = RunnableCallable(
            lambda state: _get_state_value(state, "messages"), name=PROMPT_RUNNABLE_NAME
        )
    elif isinstance(prompt, str):
        _system_message: BaseMessage = SystemMessage(content=prompt)
        prompt_runnable = RunnableCallable(
            lambda state: [_system_message] + _get_state_value(state, "messages"),
            name=PROMPT_RUNNABLE_NAME,
        )
    elif isinstance(prompt, SystemMessage):
        prompt_runnable = RunnableCallable(
            lambda state: [prompt] + _get_state_value(state, "messages"),
            name=PROMPT_RUNNABLE_NAME,
        )
    elif inspect.iscoroutinefunction(prompt):
        prompt_runnable = RunnableCallable(
            None,
            prompt,
            name=PROMPT_RUNNABLE_NAME,
        )
    elif callable(prompt):
        prompt_runnable = RunnableCallable(
            prompt,
            name=PROMPT_RUNNABLE_NAME,
        )
    elif isinstance(prompt, Runnable):
        prompt_runnable = prompt
    else:
        raise ValueError(f"Got unexpected type for `prompt`: {type(prompt)}")

    return prompt_runnable


def _validate_chat_history(
    messages: Sequence[BaseMessage],
) -> None:
    """Validate that all tool calls in AIMessages have a corresponding ToolMessage."""
    all_tool_calls = [
        tool_call
        for message in messages
        if isinstance(message, AIMessage)
        for tool_call in message.tool_calls
    ]
    tool_call_ids_with_results = {
        message.tool_call_id for message in messages if isinstance(message, ToolMessage)
    }
    tool_calls_without_results = [
        tool_call
        for tool_call in all_tool_calls
        if tool_call["id"] not in tool_call_ids_with_results
    ]
    if not tool_calls_without_results:
        return

    error_message = create_error_message(
        message="Found AIMessages with tool_calls that do not have a corresponding ToolMessage. "
        f"Here are the first few of those tool calls: {tool_calls_without_results[:3]}.\n\n"
        "Every tool call (LLM requesting to call a tool) in the message history MUST have a corresponding ToolMessage "
        "(result of a tool invocation to return to the LLM) - this is required by most LLM providers.",
        error_code=ErrorCode.INVALID_CHAT_HISTORY,
    )
    raise ValueError(error_message)


<<<<<<< HEAD
class _AgentBuilder(Generic[StructuredResponseT]):
=======
class _AgentBuilder(Generic[StateT, ContextT, StructuredResponseT]):
>>>>>>> 1cd13737
    """Internal builder class for constructing and agent."""

    _final_state_schema: type[StateT]

    def __init__(
        self,
        model: Union[
            str,
            BaseChatModel,
            SyncOrAsync[[StateT, Runtime[ContextT]], BaseChatModel],
        ],
        tools: Union[Sequence[Union[BaseTool, Callable, dict[str, Any]]], ToolNode],
        *,
        prompt: Optional[Prompt] = None,
        response_format: Optional[ResponseFormat[StructuredResponseT]] = None,
        pre_model_hook: Optional[RunnableLike] = None,
        post_model_hook: Optional[RunnableLike] = None,
        state_schema: Optional[type[StateT]] = None,
        context_schema: Optional[type[ContextT]] = None,
        name: Optional[str] = None,
        store: Optional[BaseStore] = None,
    ):
        self.model = model
        self.tools = tools
        self.prompt = prompt
        self.response_format = response_format
        self.pre_model_hook = pre_model_hook
        self.post_model_hook = post_model_hook
        self.state_schema = state_schema
        self.context_schema = context_schema
        self.name = name
        self.store = store

        if isinstance(model, Runnable) and not isinstance(model, BaseChatModel):
            raise ValueError(
                "Expected `model` to be a BaseChatModel or a string, got {type(model)}."
                "The `model` parameter should not have pre-bound tools, simply pass the model and tools separately."
            )

        self._setup_tools()
        self._setup_state_schema()
        self._setup_structured_output_tools()
        self._setup_model()

    def _setup_tools(self) -> None:
        """Setup tool-related attributes."""
        if isinstance(self.tools, ToolNode):
            self._tool_classes = list(self.tools.tools_by_name.values())
            self._tool_node = self.tools
            self._llm_builtin_tools = []
        else:
            self._llm_builtin_tools = [t for t in self.tools if isinstance(t, dict)]
            self._tool_node = ToolNode(
                [t for t in self.tools if not isinstance(t, dict)]
            )
            self._tool_classes = list(self._tool_node.tools_by_name.values())

        self._should_return_direct = {
            t.name for t in self._tool_classes if t.return_direct
        }
        self._tool_calling_enabled = len(self._tool_classes) > 0

    def _setup_structured_output_tools(self) -> None:
        """Set up structured output tracking for "tools" and "native" strategies.

        "tools" strategy for structured output:
        1. Converting response format schemas to LangChain tools
        2. Creating metadata for proper response reconstruction
        3. Handling both Pydantic models and dict schemas

        "native" strategy for structured output:
        1. Capturing the schema reference for later parsing
        2. Binding provider-native response_format kwargs at model bind time
        3. Parsing provider-enforced structured output directly into the schema

        Future strategies (json_mode, guided) will have separate setup methods.
        """
        self.structured_output_tools: dict[
            str, OutputToolBinding[StructuredResponseT]
        ] = {}
<<<<<<< HEAD
        self.native_output_binding: NativeOutputBinding[StructuredResponseT] | None = None
        
=======
>>>>>>> 1cd13737
        if self.response_format is not None:
            response_format = self.response_format

            if isinstance(response_format, ToolOutput):
                # check if response_format.schema is a union
                for response_schema in response_format.schema_specs:
                    structured_tool_info = OutputToolBinding.from_schema_spec(
                        response_schema
                    )
                    self.structured_output_tools[structured_tool_info.tool.name] = (
                        structured_tool_info
                    )
            elif isinstance(response_format, NativeOutput):
                # Use native strategy - create NativeOutputBinding for parsing
                self.native_output_binding = NativeOutputBinding.from_schema_spec(
                    response_format.schema_spec
                )
            else:
                # This shouldn't happen with the new ResponseFormat type, but keeping for safety
                raise ValueError(
                    f"Unsupported response_format type: {type(response_format)}. "
                    f"Expected ToolOutput."
                )

    def _setup_state_schema(self) -> None:
        """Setup state schema with validation."""
        if self.state_schema is not None:
            required_keys = {"messages", "remaining_steps"}
            if self.response_format is not None:
                required_keys.add("structured_response")

            schema_keys = set(get_type_hints(self.state_schema))
            if missing_keys := required_keys - schema_keys:
                raise ValueError(
                    f"Missing required key(s) {missing_keys} in state_schema"
                )

            self._final_state_schema = self.state_schema
        else:
<<<<<<< HEAD
            self._final_state_schema = (
                AgentStateWithStructuredResponse[StructuredResponseT]
                if self.response_format is not None
                else AgentState
            )
=======
            self._final_state_schema = cast(type[StateT], AgentState)
>>>>>>> 1cd13737

    def _handle_structured_response_tool_calls(
        self, response: AIMessage
    ) -> Optional[Command]:
        """Handle tool calls that match structured output tools using the tools strategy.

        Args:
            response: The AI message containing potential tool calls

        Returns:
            Command with structured response update if found, None otherwise

        Raises:
            AssertionError: If multiple structured responses are returned
        """
        if not response.tool_calls:
            return None

        structured_tool_calls = [
            tool_call
            for tool_call in response.tool_calls
            if tool_call["name"] in self.structured_output_tools
        ]

        if len(structured_tool_calls) > 1:
            raise AssertionError(
                "Model incorrectly returned multiple structured responses. "
                "Behavior has not yet been defined in this case."
            )

        if isinstance(self.response_format, ToolOutput):
            tool_message_content = self.response_format.tool_message_content
        else:
            tool_message_content = "ok!"

        if len(structured_tool_calls) == 1:
            tool_call = structured_tool_calls[0]
            messages = [
                response,
                ToolMessage(
                    content=tool_message_content,
                    tool_call_id=tool_call["id"],
                    name=tool_call["name"],
                ),
            ]
            structured_tool_binding = self.structured_output_tools[tool_call["name"]]
            structured_response = structured_tool_binding.parse(tool_call["args"])

            return Command(
                update={
                    "messages": messages,
                    "structured_response": structured_response,
                }
            )

        return None

    def _apply_native_output_binding(
        self, model: LanguageModelLike
    ) -> LanguageModelLike:
        """If native output is configured, bind provider-native kwargs onto the model."""
        if not isinstance(self.response_format, NativeOutput):
            return model
        kwargs = self.response_format.to_model_kwargs()
        model_with_native_output = model.bind(**kwargs)
        return model_with_native_output

    def _handle_structured_response_native(
        self, response: AIMessage
    ) -> Optional[Command]:
        """If native output is configured and there are no tool calls, parse using NativeOutputBinding."""
        if self.native_output_binding is None:
            return None
        if response.tool_calls:
            # if the model chooses to call tools, we let the normal flow handle it
            return None

        structured_response = self.native_output_binding.parse(response)

        return Command(
            update={"messages": [response], "structured_response": structured_response}
        )

    def _setup_model(self) -> None:
        """Setup model-related attributes."""
        self._is_dynamic_model = not isinstance(
            self.model, (str, Runnable)
        ) and callable(self.model)
        self._is_async_dynamic_model = (
            self._is_dynamic_model and inspect.iscoroutinefunction(self.model)
        )

        if not self._is_dynamic_model:
            model = self.model
            if isinstance(model, str):
                try:
                    from langchain.chat_models import (  # type: ignore[import-not-found]
                        init_chat_model,
                    )
                except ImportError:
                    raise ImportError(
                        "Please install langchain (`pip install langchain`) to use '<provider>:<model>' string syntax for `model` parameter."
                    )
                model = init_chat_model(model)

            # Collect all tools: regular tools + structured output tools
            structured_output_tools = list(self.structured_output_tools.values())
            all_tools = (
                self._tool_classes
                + self._llm_builtin_tools
                + [info.tool for info in structured_output_tools]
            )

            if len(all_tools) > 0:
                # Check if we need to force tool use for structured output
                tool_choice = None
                if self.response_format is not None and isinstance(
                    self.response_format, ToolOutput
                ):
                    tool_choice = "any"

                if tool_choice:
                    model = cast(BaseChatModel, model).bind_tools(  # type: ignore[assignment]
                        all_tools, tool_choice=tool_choice
                    )
                else:
                    # If native output is configured, bind tools with strict=True. Required for OpenAI.
                    if (
                        isinstance(self.response_format, NativeOutput)
                        and (
                            self.response_format.provider == "openai"
                            or self.response_format.provider == "grok"
                        )
                    ):
                        model = cast(BaseChatModel, model).bind_tools(
                            all_tools, strict=True
                        )
                    else:
                        model = cast(BaseChatModel, model).bind_tools(all_tools)

            # bind native structured-output kwargs
            model = self._apply_native_output_binding(model)

            # Extract just the model part for direct invocation
            self._static_model: Optional[Runnable] = model  # type: ignore[assignment]
        else:
            self._static_model = None

    def _resolve_model(
        self, state: StateT, runtime: Runtime[ContextT]
    ) -> LanguageModelLike:
        """Resolve the model to use, handling both static and dynamic models."""
        if self._is_dynamic_model:
            dynamic_model = self.model(state, runtime)  # type: ignore[operator, arg-type]
            return self._apply_native_output_binding(dynamic_model)
        else:
            return self._static_model

    async def _aresolve_model(
        self, state: StateT, runtime: Runtime[ContextT]
    ) -> LanguageModelLike:
        """Async resolve the model to use, handling both static and dynamic models."""
        if self._is_async_dynamic_model:
            dynamic_model = cast(
                Callable[[StateT, Runtime[ContextT]], Awaitable[BaseChatModel]],
                self.model,
            )
            resolved_model = await dynamic_model(state, runtime)
            return resolved_model
        elif self._is_dynamic_model:
            dynamic_model = self.model(state, runtime)  # type: ignore[arg-type, operator]
            return self._apply_native_output_binding(dynamic_model)
        else:
            return self._static_model

    def create_model_node(self) -> RunnableCallable:
        """Create the 'agent' node that calls the LLM."""

        def _get_model_input_state(state: StateT) -> StateT:
            messages = _get_state_value(state, "messages")
            error_msg = (
                f"Expected input to call_model to have 'messages' key, but got {state}"
            )

            if messages is None:
                raise ValueError(error_msg)

            _validate_chat_history(messages)

            if isinstance(self._final_state_schema, type) and issubclass(
                self._final_state_schema, BaseModel
            ):
                # we're passing messages under `messages` key, as this
                # is expected by the prompt
                state.messages = messages  # type: ignore
            else:
                state["messages"] = messages  # type: ignore
            return state

        def _are_more_steps_needed(state: StateT, response: BaseMessage) -> bool:
            has_tool_calls = isinstance(response, AIMessage) and response.tool_calls
            all_tools_return_direct = (
                all(
                    call["name"] in self._should_return_direct
                    for call in response.tool_calls
                )
                if isinstance(response, AIMessage)
                else False
            )
            remaining_steps = _get_state_value(state, "remaining_steps", None)
            if remaining_steps is not None:
                if remaining_steps < 1 and all_tools_return_direct:
                    return True
                elif remaining_steps < 2 and has_tool_calls:
                    return True
            return False

        def call_model(
            state: StateT, runtime: Runtime[ContextT], config: RunnableConfig
        ) -> dict[str, Any] | Command:
            """Call the model with the current state and return the response."""
            if self._is_async_dynamic_model:
                raise RuntimeError(
                    "Async model callable provided but agent invoked synchronously. "
                    "Use agent.ainvoke() or agent.astream(), or provide a sync model callable."
                )

            model_input = _get_model_input_state(state)
            model = self._resolve_model(state, runtime)

            # Get prompt runnable and invoke it first to prepare messages
            prompt_runnable = _get_prompt_runnable(self.prompt)
            prepared_messages = prompt_runnable.invoke(model_input, config)

            # Then invoke the model with the prepared messages
            response = cast(AIMessage, model.invoke(prepared_messages, config))
            response.name = self.name

            if _are_more_steps_needed(state, response):
                return {
                    "messages": [
                        AIMessage(
                            id=response.id,
                            content="Sorry, need more steps to process this request.",
                        )
                    ]
                }

            # Check if any tool calls match structured output tools
            structured_command = self._handle_structured_response_tool_calls(response)
            if structured_command:
                return structured_command

            # Native structured output
            native_command = self._handle_structured_response_native(response)
            if native_command:
                return native_command

            return {"messages": [response]}

        async def acall_model(
            state: StateT, runtime: Runtime[ContextT], config: RunnableConfig
        ) -> dict[str, Any] | Command:
            """Call the model with the current state and return the response."""
            model_input = _get_model_input_state(state)

            model = await self._aresolve_model(state, runtime)

            # Get prompt runnable and invoke it first to prepare messages
            prompt_runnable = _get_prompt_runnable(self.prompt)
            prepared_messages = await prompt_runnable.ainvoke(model_input, config)

            # Then invoke the model with the prepared messages
            response = cast(
                AIMessage,
                await model.ainvoke(prepared_messages, config),
            )
            response.name = self.name
            if _are_more_steps_needed(state, response):
                return {
                    "messages": [
                        AIMessage(
                            id=response.id,
                            content="Sorry, need more steps to process this request.",
                        )
                    ]
                }

            # Check if any tool calls match structured output tools
            structured_command = self._handle_structured_response_tool_calls(response)
            if structured_command:
                return structured_command

            # Native structured output
            native_command = self._handle_structured_response_native(response)
            if native_command:
                return native_command

            return {"messages": [response]}

        return RunnableCallable(call_model, acall_model)

    def create_model_router(self) -> Callable[[StateT], Union[str, list[Send]]]:
        """Create routing function for model node conditional edges."""

        def should_continue(state: StateT) -> Union[str, list[Send]]:
            messages = _get_state_value(state, "messages")
            last_message = messages[-1]

            # Check if the last message is a ToolMessage from a structured tool.
            # This condition exists to support structured output via tools.
            # Once a tool has been called for structured output, we skip
            # tool execution and go to END (if there is no post_model_hook).
            if (
                isinstance(last_message, ToolMessage)
                and last_message.name in self.structured_output_tools
            ):
                return END

            if isinstance(last_message, ToolMessage):
                return END

            if not isinstance(last_message, AIMessage) or not last_message.tool_calls:
                if self.post_model_hook is not None:
                    return "post_model_hook"
                else:
                    return END
            else:
                if self.post_model_hook is not None:
                    return "post_model_hook"
                tool_calls = [
                    self._tool_node.inject_tool_args(call, state, self.store)  # type: ignore[arg-type]
                    for call in last_message.tool_calls
                ]
                return [Send("tools", [tool_call]) for tool_call in tool_calls]

        return should_continue

    def create_post_model_hook_router(
        self,
    ) -> Callable[[StateT], Union[str, list[Send]]]:
        """Create a routing function for post_model_hook node conditional edges."""

        def post_model_hook_router(state: StateT) -> Union[str, list[Send]]:
            messages = _get_state_value(state, "messages")

            # Check if the last message is a ToolMessage from a structured tool.
            # This condition exists to support structured output via tools.
            # Once a tool has been called for structured output, we skip
            # tool execution and go to END (if there is no post_model_hook).
            last_message = messages[-1]
            if (
                isinstance(last_message, ToolMessage)
                and last_message.name in self.structured_output_tools
            ):
                return END

            tool_messages = [
                m.tool_call_id for m in messages if isinstance(m, ToolMessage)
            ]
            last_ai_message = next(
                m for m in reversed(messages) if isinstance(m, AIMessage)
            )
            pending_tool_calls = [
                c for c in last_ai_message.tool_calls if c["id"] not in tool_messages
            ]

            if pending_tool_calls:
                pending_tool_calls = [
                    self._tool_node.inject_tool_args(call, state, self.store)  # type: ignore[arg-type]
                    for call in pending_tool_calls
                ]
                return [Send("tools", [tool_call]) for tool_call in pending_tool_calls]
            elif isinstance(messages[-1], ToolMessage):
                return self._get_entry_point()
            else:
                return END

        return post_model_hook_router

    def create_tools_router(self) -> Optional[Callable[[StateT], str]]:
        """Create a routing function for tools node conditional edges."""
        if not self._should_return_direct:
            return None

        def route_tool_responses(state: StateT) -> str:
            messages = _get_state_value(state, "messages")
            for m in reversed(messages):
                if not isinstance(m, ToolMessage):
                    break
                if m.name in self._should_return_direct:
                    return END

            if isinstance(m, AIMessage) and m.tool_calls:
                if any(
                    call["name"] in self._should_return_direct for call in m.tool_calls
                ):
                    return END

            return self._get_entry_point()

        return route_tool_responses

    def _get_entry_point(self) -> str:
        """Get the workflow entry point."""
        return "pre_model_hook" if self.pre_model_hook else "model"

    def _get_model_paths(self) -> list[str]:
        """Get possible edge destinations from model node."""
        paths = []
        if self._tool_calling_enabled:
            paths.append("tools")
        if self.post_model_hook:
            paths.append("post_model_hook")
        else:
            paths.append(END)

        return paths

    def _get_post_model_hook_paths(self) -> list[str]:
        """Get possible edge destinations from post_model_hook node."""
        paths = []
        if self._tool_calling_enabled:
            paths = [self._get_entry_point(), "tools"]
        paths.append(END)
        return paths

    def build(self) -> StateGraph:
        """Build the agent workflow graph (uncompiled)."""
        workflow = StateGraph(
            state_schema=self._final_state_schema,
            context_schema=self.context_schema,
        )

        # Set entry point
        workflow.set_entry_point(self._get_entry_point())

        # Add nodes
        workflow.add_node("model", self.create_model_node())

        if self._tool_calling_enabled:
            workflow.add_node("tools", self._tool_node)

        if self.pre_model_hook:
            workflow.add_node("pre_model_hook", self.pre_model_hook)  # type: ignore[arg-type]

        if self.post_model_hook:
            workflow.add_node("post_model_hook", self.post_model_hook)  # type: ignore[arg-type]

        # Add edges
        if self.pre_model_hook:
            workflow.add_edge("pre_model_hook", "model")

        if self.post_model_hook:
            workflow.add_edge("model", "post_model_hook")
            post_hook_paths = self._get_post_model_hook_paths()
            if len(post_hook_paths) == 1:
                # No need for a conditional edge if there's only one path
                workflow.add_edge("post_model_hook", post_hook_paths[0])
            else:
                workflow.add_conditional_edges(
                    "post_model_hook",
                    self.create_post_model_hook_router(),
                    path_map=post_hook_paths,
                )
        else:
            model_paths = self._get_model_paths()
            if len(model_paths) == 1:
                # No need for a conditional edge if there's only one path
                workflow.add_edge("model", model_paths[0])
            else:
                workflow.add_conditional_edges(
                    "model",
                    self.create_model_router(),
                    path_map=model_paths,
                )

        if self._tool_calling_enabled:
            # In some cases, tools can return directly. In these cases
            # we add a conditional edge from the tools node to the END node
            # instead of going to the entry point.
            tools_router = self.create_tools_router()
            if tools_router:
                workflow.add_conditional_edges(
                    "tools",
                    tools_router,
                    path_map=[self._get_entry_point(), END],
                )
            else:
                workflow.add_edge("tools", self._get_entry_point())

        return workflow


def create_agent(
    model: Union[
        str,
        BaseChatModel,
        SyncOrAsync[[StateT, Runtime[ContextT]], BaseChatModel],
    ],
    tools: Union[Sequence[Union[BaseTool, Callable, dict[str, Any]]], ToolNode],
    *,
    prompt: Optional[Prompt] = None,
<<<<<<< HEAD
    response_format: Optional[Union[ToolOutput, type[StructuredResponseT]]] = None,
=======
    response_format: Optional[
        Union[ToolOutput[StructuredResponseT], type[StructuredResponseT]]
    ] = None,
>>>>>>> 1cd13737
    pre_model_hook: Optional[RunnableLike] = None,
    post_model_hook: Optional[RunnableLike] = None,
    state_schema: Optional[type[StateT]] = None,
    context_schema: Optional[type[ContextT]] = None,
    checkpointer: Optional[Checkpointer] = None,
    store: Optional[BaseStore] = None,
    interrupt_before: Optional[list[str]] = None,
    interrupt_after: Optional[list[str]] = None,
    debug: bool = False,
    name: Optional[str] = None,
) -> CompiledStateGraph:
    """Creates an agent graph that calls tools in a loop until a stopping condition is met.

    For more details on using `create_agent`, visit [Agents](https://langchain-ai.github.io/langgraph/agents/overview/) documentation.

    Args:
        model: The language model for the agent. Supports static and dynamic
            model selection.

            - **Static model**: A chat model instance (e.g., `ChatOpenAI()`) or
              string identifier (e.g., `"openai:gpt-4"`)
            - **Dynamic model**: A callable with signature
              `(state, runtime) -> BaseChatModel` that returns different models
              based on runtime context
              If the model has tools bound via `.bind_tools()` or other configurations,
              the return type should be a Runnable[LanguageModelInput, BaseMessage]
              Coroutines are also supported, allowing for asynchronous model selection.

            Dynamic functions receive graph state and runtime, enabling
            context-dependent model selection. Must return a `BaseChatModel`
            instance. For tool calling, bind tools using `.bind_tools()`.
            Bound tools must be a subset of the `tools` parameter.

            Dynamic model example:
            ```python
            from dataclasses import dataclass

            @dataclass
            class ModelContext:
                model_name: str = "gpt-3.5-turbo"

            # Instantiate models globally
            gpt4_model = ChatOpenAI(model="gpt-4")
            gpt35_model = ChatOpenAI(model="gpt-3.5-turbo")

            def select_model(state: AgentState, runtime: Runtime[ModelContext]) -> ChatOpenAI:
                model_name = runtime.context.model_name
                model = gpt4_model if model_name == "gpt-4" else gpt35_model
                return model.bind_tools(tools)
            ```

            !!! note "Dynamic Model Requirements"
                Ensure returned models have appropriate tools bound via
                `.bind_tools()` and support required functionality. Bound tools
                must be a subset of those specified in the `tools` parameter.

        tools: A list of tools or a ToolNode instance.
            If an empty list is provided, the agent will consist of a single LLM node without tool calling.
        prompt: An optional prompt for the LLM. Can take a few different forms:

            - str: This is converted to a SystemMessage and added to the beginning of the list of messages in state["messages"].
            - SystemMessage: this is added to the beginning of the list of messages in state["messages"].
            - Callable: This function should take in full graph state and the output is then passed to the language model.
            - Runnable: This runnable should take in full graph state and the output is then passed to the language model.

        response_format: An optional UsingToolStrategy configuration for structured responses.

            If provided, the agent will handle structured output via tool calls during the normal conversation flow.
            When the model calls a structured output tool, the response will be captured and returned in the 'structured_response' state key.
            If not provided, `structured_response` will not be present in the output state.

            The UsingToolStrategy should contain:
                - schemas: A sequence of ResponseSchema objects that define the structured output format
                - tool_choice: Either "required" or "auto" to control when structured output is used

            Each ResponseSchema contains:
                - schema: A Pydantic model that defines the structure
                - name: Optional custom name for the tool (defaults to model name)
                - description: Optional custom description (defaults to model docstring)
                - strict: Whether to enforce strict validation

            !!! Important
                `response_format` requires the model to support tool calling

            !!! Note
                Structured responses are handled directly in the model call node via tool calls, eliminating the need for separate structured response nodes.

        pre_model_hook: An optional node to add before the `agent` node (i.e., the node that calls the LLM).
            Useful for managing long message histories (e.g., message trimming, summarization, etc.).
            Pre-model hook must be a callable or a runnable that takes in current graph state and returns a state update in the form of
                ```python
                # Where `messages` MUST be provided
                {
                    # will UPDATE the `messages` in the state
                    "messages": [RemoveMessage(id=REMOVE_ALL_MESSAGES), ...],
                    # Any other state keys that need to be propagated
                    ...
                }
                ```

            !!! Warning
                you should OVERWRITE the `messages` key by doing the following:

                ```python
                {
                    "messages": [RemoveMessage(id=REMOVE_ALL_MESSAGES), *new_messages]
                    ...
                }
                ```
        post_model_hook: An optional node to add after the `agent` node (i.e., the node that calls the LLM).
            Useful for implementing human-in-the-loop, guardrails, validation, or other post-processing.
            Post-model hook must be a callable or a runnable that takes in current graph state and returns a state update.
        state_schema: An optional state schema that defines graph state.
            Must have `messages` and `remaining_steps` keys.
            Defaults to `AgentState` that defines those two keys.
        context_schema: An optional schema for runtime context.
        checkpointer: An optional checkpoint saver object. This is used for persisting
            the state of the graph (e.g., as chat memory) for a single thread (e.g., a single conversation).
        store: An optional store object. This is used for persisting data
            across multiple threads (e.g., multiple conversations / users).
        interrupt_before: An optional list of node names to interrupt before.
            Should be one of the following: "model", "tools".
            This is useful if you want to add a user confirmation or other interrupt before taking an action.
        interrupt_after: An optional list of node names to interrupt after.
            Should be one of the following: "model", "tools".
            This is useful if you want to return directly or run additional processing on an output.
        debug: A flag indicating whether to enable debug mode.
        name: An optional name for the CompiledStateGraph.
            This name will be automatically used when adding ReAct agent graph to another graph as a subgraph node -
            particularly useful for building multi-agent systems.

    Returns:
        A CompiledStateGraph that can be used for chat interactions.

    The "model" node calls the language model with the messages list (after applying the prompt).
    If the resulting AIMessage contains `tool_calls`, the graph will then call the ["tools"][langgraph.prebuilt.tool_node.ToolNode].
    The "tools" node executes the tools (1 tool per `tool_call`) and adds the responses to the messages list
    as `ToolMessage` objects. The agent node then calls the language model again.
    The process repeats until no more `tool_calls` are present in the response.
    The agent then returns the full list of messages as a dictionary containing the key "messages".

    ``` mermaid
        sequenceDiagram
            participant U as User
            participant A as LLM
            participant T as Tools
            U->>A: Initial input
            Note over A: Prompt + LLM
            loop while tool_calls present
                A->>T: Execute tools
                T-->>A: ToolMessage for each tool_calls
            end
            A->>U: Return final state
    ```

    Example:
        ```python
        from langgraph.prebuilt import create_agent

        def check_weather(location: str) -> str:
            '''Return the weather forecast for the specified location.'''
            return f"It's always sunny in {location}"

        graph = create_agent(
            "anthropic:claude-3-7-sonnet-latest",
            tools=[check_weather],
            prompt="You are a helpful assistant",
        )
        inputs = {"messages": [{"role": "user", "content": "what is the weather in sf"}]}
        for chunk in graph.stream(inputs, stream_mode="updates"):
            print(chunk)
        ```
    """
<<<<<<< HEAD
    # Handle deprecated config_schema parameter
    if (
        config_schema := deprecated_kwargs.pop("config_schema", MISSING)
    ) is not MISSING:
        warn(
            "`config_schema` is deprecated and will be removed. Please use `context_schema` instead.",
            category=LangGraphDeprecatedSinceV10,
        )
        if context_schema is None:
            context_schema = config_schema

    if len(deprecated_kwargs) > 0:
        raise TypeError(
            f"create_react_agent() got unexpected keyword arguments: {deprecated_kwargs}"
        )

    if response_format and not isinstance(response_format, (ToolOutput, NativeOutput)):
=======
    if response_format and not isinstance(response_format, ToolOutput):
>>>>>>> 1cd13737
        # Then it's a pydantic model or JSONSchema. We'll automatically convert
        # it to the tool output strategy as it is widely supported.
        response_format = ToolOutput(
            schema=response_format,
<<<<<<< HEAD
            tool_message_content="",
=======
>>>>>>> 1cd13737
        )

    elif isinstance(response_format, tuple):
        if len(response_format) == 2:
            raise ValueError(
                "Passing a 2-tuple as response_format is no longer supported. "
            )
    else:
        # Can only be a ToolOutput or None at this point.
        response_format = cast(Optional[ToolOutput], response_format)

    # Create and configure the agent builder
    builder = _AgentBuilder[StateT, ContextT, StructuredResponseT](
        model=model,
        tools=tools,
        prompt=prompt,
        response_format=response_format,
        pre_model_hook=pre_model_hook,
        post_model_hook=post_model_hook,
        state_schema=state_schema,
        context_schema=context_schema,
        name=name,
        store=store,
    )

    # Build and compile the workflow
    workflow = builder.build()
    return workflow.compile(
        checkpointer=checkpointer,
        store=store,
        interrupt_before=interrupt_before,
        interrupt_after=interrupt_after,
        debug=debug,
        name=name,
    )


__all__ = [
    "create_agent",
    "AgentState",
]<|MERGE_RESOLUTION|>--- conflicted
+++ resolved
@@ -9,10 +9,7 @@
     Generic,
     Optional,
     Sequence,
-<<<<<<< HEAD
     Type,
-=======
->>>>>>> 1cd13737
     Union,
     cast,
     get_type_hints,
@@ -59,17 +56,9 @@
 from langgraph.types import Checkpointer, Command, Send
 from langgraph.typing import ContextT, StateT
 
-<<<<<<< HEAD
-F = TypeVar("F", bound=Callable[..., Any])
-=======
 StructuredResponseT = TypeVar(
     "StructuredResponseT", bound=Union[dict, BaseModel, None], default=None
 )
->>>>>>> 1cd13737
-
-StructuredResponseT = TypeVar(
-    "StructuredResponseT", bound=dict | BaseModel | None, default=None
-)
 
 
 class AgentState(TypedDict, Generic[StructuredResponseT]):
@@ -78,36 +67,8 @@
     messages: Annotated[Sequence[BaseMessage], add_messages]
 
     remaining_steps: NotRequired[RemainingSteps]
-
-<<<<<<< HEAD
-
-class AgentStatePydantic(BaseModel):
-    """The state of the agent."""
-
-    messages: Annotated[Sequence[BaseMessage], add_messages]
-
-    remaining_steps: RemainingSteps = 25
-
-
-class AgentStateWithStructuredResponse(AgentState, Generic[StructuredResponseT]):
-    """The state of the agent with a structured response."""
-
-    structured_response: StructuredResponseT
-
-
-class AgentStateWithStructuredResponsePydantic(
-    AgentStatePydantic, Generic[StructuredResponseT]
-):
-    """The state of the agent with a structured response."""
-
-    structured_response: StructuredResponseT
-
-
-StateSchema = TypeVar("StateSchema", bound=Union[AgentState, AgentStatePydantic])
-StateSchemaType = Type[StateSchema]
-=======
+      
     structured_response: NotRequired[StructuredResponseT]
->>>>>>> 1cd13737
 
 
 PROMPT_RUNNABLE_NAME = "Prompt"
@@ -195,11 +156,7 @@
     raise ValueError(error_message)
 
 
-<<<<<<< HEAD
-class _AgentBuilder(Generic[StructuredResponseT]):
-=======
 class _AgentBuilder(Generic[StateT, ContextT, StructuredResponseT]):
->>>>>>> 1cd13737
     """Internal builder class for constructing and agent."""
 
     _final_state_schema: type[StateT]
@@ -280,11 +237,8 @@
         self.structured_output_tools: dict[
             str, OutputToolBinding[StructuredResponseT]
         ] = {}
-<<<<<<< HEAD
         self.native_output_binding: NativeOutputBinding[StructuredResponseT] | None = None
         
-=======
->>>>>>> 1cd13737
         if self.response_format is not None:
             response_format = self.response_format
 
@@ -324,15 +278,7 @@
 
             self._final_state_schema = self.state_schema
         else:
-<<<<<<< HEAD
-            self._final_state_schema = (
-                AgentStateWithStructuredResponse[StructuredResponseT]
-                if self.response_format is not None
-                else AgentState
-            )
-=======
             self._final_state_schema = cast(type[StateT], AgentState)
->>>>>>> 1cd13737
 
     def _handle_structured_response_tool_calls(
         self, response: AIMessage
@@ -836,13 +782,9 @@
     tools: Union[Sequence[Union[BaseTool, Callable, dict[str, Any]]], ToolNode],
     *,
     prompt: Optional[Prompt] = None,
-<<<<<<< HEAD
-    response_format: Optional[Union[ToolOutput, type[StructuredResponseT]]] = None,
-=======
     response_format: Optional[
         Union[ToolOutput[StructuredResponseT], type[StructuredResponseT]]
     ] = None,
->>>>>>> 1cd13737
     pre_model_hook: Optional[RunnableLike] = None,
     post_model_hook: Optional[RunnableLike] = None,
     state_schema: Optional[type[StateT]] = None,
@@ -1016,35 +958,11 @@
             print(chunk)
         ```
     """
-<<<<<<< HEAD
-    # Handle deprecated config_schema parameter
-    if (
-        config_schema := deprecated_kwargs.pop("config_schema", MISSING)
-    ) is not MISSING:
-        warn(
-            "`config_schema` is deprecated and will be removed. Please use `context_schema` instead.",
-            category=LangGraphDeprecatedSinceV10,
-        )
-        if context_schema is None:
-            context_schema = config_schema
-
-    if len(deprecated_kwargs) > 0:
-        raise TypeError(
-            f"create_react_agent() got unexpected keyword arguments: {deprecated_kwargs}"
-        )
-
-    if response_format and not isinstance(response_format, (ToolOutput, NativeOutput)):
-=======
     if response_format and not isinstance(response_format, ToolOutput):
->>>>>>> 1cd13737
         # Then it's a pydantic model or JSONSchema. We'll automatically convert
         # it to the tool output strategy as it is widely supported.
         response_format = ToolOutput(
             schema=response_format,
-<<<<<<< HEAD
-            tool_message_content="",
-=======
->>>>>>> 1cd13737
         )
 
     elif isinstance(response_format, tuple):
