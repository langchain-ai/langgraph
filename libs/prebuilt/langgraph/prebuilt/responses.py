"""Types for setting agent response formats."""

from __future__ import annotations

import sys
from dataclasses import dataclass, is_dataclass
from typing import Any, Generic, Literal, TypeVar, Union, cast, get_args, get_origin

from langchain_core.messages import AIMessage
from langchain_core.tools import BaseTool
from langchain_core.tools import tool as create_tool
from pydantic import BaseModel, TypeAdapter
from typing_extensions import Self, TypedDict, is_typeddict

# Supported schema types: Pydantic models, dataclasses, TypedDict, JSON schema dicts
SchemaT = TypeVar("SchemaT")


if sys.version_info >= (3, 10):
    from types import UnionType
else:
    UnionType = Union


def _validate_json_schema(schema: dict[str, Any]) -> dict[str, Any]:
    """Validate and normalize a JSON schema dict.
    
    Args:
        schema: The JSON schema dict to validate
        
    Returns:
        The validated and normalized JSON schema
        
    Raises:
        ValueError: If the schema is invalid
    """
    validated_schema = schema.copy()
    if "type" not in validated_schema and "$ref" not in validated_schema:
        # If no type is specified, assume object type
        if "properties" in validated_schema:
            validated_schema["type"] = "object"
        else:
            raise ValueError(
                "JSON schema must have 'type' field or be a reference ($ref)"
            )
    if "title" not in validated_schema:
        validated_schema["title"] = "Schema"
    
    return validated_schema


def _parse_with_json_schema(schema: dict[str, Any], data: dict[str, Any]) -> dict[str, Any]:
    """Parse data using a JSON schema for validation.
    
    Args:
        schema: The JSON schema dict
        data: The data to parse
        
    Returns:
        The validated data
        
    Raises:
        ValueError: If validation fails
    """
    try:
        # Check required fields
        if "required" in schema and isinstance(schema["required"], list):
            missing_fields = set(schema["required"]) - set(data.keys())
            if missing_fields:
                raise ValueError(f"Missing required fields: {missing_fields}")
        # Filter data to only include valid properties
        if "properties" in schema and isinstance(schema["properties"], dict):
            valid_keys = set(schema["properties"].keys())
            filtered_data = {k: v for k, v in data.items() if k in valid_keys}
            return filtered_data
        return data
        
    except Exception as e:
        schema_title = schema.get("title", "Schema")
        raise ValueError(
            f"Failed to validate data against JSON schema '{schema_title}': {e}"
        ) from e


def _is_json_schema(obj: Any) -> bool:
    """Check if an object is a valid JSON schema dict.
    
    Args:
        obj: The object to check
        
    Returns:
        True if the object appears to be a JSON schema
    """
    if not isinstance(obj, dict):
        return False
    if "type" in obj or "$ref" in obj:
        return True
    json_schema_keywords = {
        "properties", "items", "additionalProperties", "required", 
        "enum", "const", "allOf", "anyOf", "oneOf", "not",
        "title", "description", "default", "examples"
    }
    
    return bool(json_schema_keywords.intersection(obj.keys()))


def _detect_schema_kind(schema: Union[type, dict]) -> Literal["pydantic", "dataclass", "typeddict", "json_schema"]:
    """Detect the kind of schema type.
    
    Args:
        schema: The schema type or dict to detect
        
    Returns:
        The schema kind
        
    Raises:
        ValueError: If schema type is not supported
    """
    if isinstance(schema, dict):
        if _is_json_schema(schema):
            return "json_schema"
        else:
            raise ValueError(
                f"Dict provided but does not appear to be a valid JSON schema. "
                f"Expected JSON schema with 'type' field or other JSON schema keywords."
            )
    elif isinstance(schema, type) and issubclass(schema, BaseModel):
        return "pydantic"
    elif is_dataclass(schema):
        return "dataclass"
    elif is_typeddict(schema):
        return "typeddict"
    else:
        raise ValueError(
            f"Unsupported schema type: {type(schema)}. "
            f"Supported types: Pydantic models, dataclasses, TypedDict, and JSON schema dicts."
        )


def _parse_with_schema(schema: Union[type, dict], data: dict[str, Any]) -> Any:
    """Parse data using for any supported schema type.
    
    Args:
        schema: The schema type (Pydantic model, dataclass, or TypedDict)
        data: The data to parse
        
    Returns:
        The parsed instance according to the schema type
        
    Raises:
        ValueError: If parsing fails
    """
    schema_kind = _detect_schema_kind(schema)
    
    if schema_kind == "json_schema":
        return _parse_with_json_schema(schema, data)
    else:
        try:
            adapter = TypeAdapter(schema)
            return adapter.validate_python(data)
        except Exception as e:
            schema_name = getattr(schema, '__name__', str(schema))
            raise ValueError(
                f"Failed to parse data to {schema_name}: {e}"
            ) from e


def _create_json_schema(schema: Union[type, dict]) -> dict[str, Any]:
    """Create a JSON schema using Pydantic's TypeAdapter.
    
    Args:
        schema: The schema type
        
    Returns:
        JSON schema dictionary
    """
    schema_kind = _detect_schema_kind(schema)
    
    if schema_kind == "json_schema":
        # If it's already a JSON schema, return it as-is (with validation)
        return _validate_json_schema(schema)
    else:
        # For other types, use TypeAdapter to generate JSON schema
        try:
            adapter = TypeAdapter(schema)
            json_schema = adapter.json_schema()
            # Ensure the schema has a title
            if "title" not in json_schema:
                schema_name = getattr(schema, '__name__', 'Schema')
                json_schema["title"] = schema_name
            return json_schema
        except Exception as e:
            schema_name = getattr(schema, '__name__', str(schema))
            raise ValueError(
                f"Failed to generate JSON schema for {schema_name}: {e}"
            ) from e


@dataclass(init=False)
class _SchemaSpec(Generic[SchemaT]):
    """Describes a structured output schema."""

    schema: Union[type[SchemaT], dict[str, Any]]
    """The schema for the response, can be a Pydantic model, dataclass, TypedDict, or JSON schema dict."""

    name: str | None = None
    """Name of the schema, used for tool calling.
    
    If not provided, the name will be the model name.
    """

    description: str | None = None
    """Custom description of the schema. 
    
    If not provided, provided will use the model's docstring.
    """
    strict: bool = False
    """Whether to enforce strict validation of the schema."""

    def __init__(
        self,
        schema: Union[type[SchemaT], dict[str, Any]],
        *,
        name: str | None = None,
        description: str | None = None,
        strict: bool = False,
    ) -> None:
        """Initialize SchemaSpec with schema and optional parameters."""
        self.schema = schema
        self.name = name
        self.description = description
        self.strict = strict


@dataclass(init=False)
class ToolOutput(Generic[SchemaT]):
    """Use a tool calling strategy for model responses."""

    schema: Union[type[SchemaT], dict[str, Any]]
    """Schema for the tool calls."""

    tool_message_content: str
    """The content of the tool message to be returned when the model calls an artificial structured output tool."""

    schema_specs: list[_SchemaSpec[SchemaT]]
    """Schema specs for the tool calls."""

    def __init__(
        self, schema: Union[type[SchemaT], dict[str, Any]], tool_message_content: str = "ok!"
    ) -> None:
        """Initialize ToolOutput with schemas and tool message content."""
        self.schema = schema
        self.tool_message_content = tool_message_content

        if get_origin(schema) in (UnionType, Union):
            self.schema_specs = [_SchemaSpec(s) for s in get_args(schema)]
        else:
            self.schema_specs = [_SchemaSpec(schema)]


@dataclass(init=False)
class NativeOutput(Generic[SchemaT]):
    """Use the model provider's native structured output method."""

    schema: Union[type[SchemaT], dict[str, Any]]
    """Schema for native mode."""
    provider: Literal["openai", "grok"] = "openai"
    """Provider hint. Grok uses OpenAI-compatible payload, but other providers 
    may use a different format when native structured output is more widely supported.
    """

    schema_spec: _SchemaSpec[SchemaT]
    """Schema spec for native mode."""

    def __init__(
        self,
        schema: Union[type[SchemaT], dict[str, Any]],
        *,
        provider: Literal["openai", "grok"] = "openai",
    ) -> None:
        self.schema = schema
        self.provider = provider
        self.schema_spec = _SchemaSpec(schema)

    def to_model_kwargs(self) -> dict[str, Any]:
        model_cls = self.schema
        schema_kind = _detect_schema_kind(model_cls)
        
        name = self.schema_spec.name or model_cls.__name__
        json_schema = _create_json_schema(model_cls)

        # OpenAI:
        # - see https://platform.openai.com/docs/guides/structured-outputs
        response_format = {
            "type": "json_schema",
            "json_schema": {
                "name": name,
                "schema": json_schema,
            },
        }
        return {"response_format": response_format}


@dataclass
class OutputToolBinding(Generic[SchemaT]):
    """Information for tracking structured output tool metadata.

    This contains all necessary information to handle structured responses
    generated via tool calls, including the original schema, its type classification,
    and the corresponding tool implementation used by the tools strategy.
    """

    schema: Union[type[SchemaT], dict[str, Any]]
    """The original schema provided for structured output (Pydantic model, dataclass, TypedDict, or JSON schema dict)."""

    schema_kind: Literal["pydantic", "dataclass", "typeddict", "json_schema"]
    """Classification of the schema type for proper response construction."""

    tool: BaseTool
    """LangChain tool instance created from the schema for model binding."""

    @classmethod
    def from_schema_spec(cls, schema_spec: _SchemaSpec[SchemaT]) -> Self:
        """Create an OutputToolBinding instance from a SchemaSpec.

        Args:
            schema_spec: The SchemaSpec to convert

        Returns:
            An OutputToolBinding instance with the appropriate tool created
        """
        # Extract the actual schema from SchemaSpec
        schema = schema_spec.schema
        kwargs = {}

        # Use custom description if provided
        if schema_spec.description:
            kwargs["description"] = schema_spec.description

        # Determine schema kind
        if isinstance(schema, type) and issubclass(schema, BaseModel):
            schema_kind = "pydantic"
        else:
            raise ValueError(
                f"Unsupported schema type: {type(schema)}. "
                f"Only Pydantic models are supported."
            )

        if schema_spec.name is not None:
            tool_creator = create_tool(schema_spec.name)
        else:
            tool_creator = create_tool  # type: ignore[assignment]

        tool = tool_creator(schema, **kwargs)

        return cls(
            schema=cast(Union[type[SchemaT], dict[str, Any]], schema),
            schema_kind=schema_kind,
            tool=tool,
        )

    def parse(self, tool_args: dict[str, Any]) -> SchemaT:
        """Parse tool arguments according to the schema.

        Args:
            tool_args: The arguments from the tool call

        Returns:
            The parsed response according to the schema type

        Raises:
            ValueError: If parsing fails
        """
        return _parse_with_schema(self.schema, tool_args)


@dataclass
class NativeOutputBinding(Generic[SchemaT]):
    """Information for tracking native structured output metadata.

    This contains all necessary information to handle structured responses
    generated via native provider output, including the original schema,
    its type classification, and parsing logic for provider-enforced JSON.
    """

    schema: Union[type[SchemaT], dict[str, Any]]
    """The original schema provided for structured output (Pydantic model, dataclass, TypedDict, or JSON schema dict)."""
    schema_kind: Literal["pydantic", "dataclass", "typeddict", "json_schema"]
    """Classification of the schema type for proper response construction."""

    @classmethod
    def from_schema_spec(cls, schema_spec: _SchemaSpec[SchemaT]) -> Self:
        """Create a NativeOutputBinding instance from a SchemaSpec.

        Args:
            schema_spec: The SchemaSpec to convert

        Returns:
            A NativeOutputBinding instance for parsing native structured output
        """
        # Extract the actual schema from SchemaSpec
        schema = schema_spec.schema

        # Determine schema kind
        if isinstance(schema, type) and issubclass(schema, BaseModel):
            schema_kind = "pydantic"
        else:
            raise ValueError(
                f"Unsupported schema type: {type(schema)}. "
                f"Only Pydantic models are supported."
            )

        return cls(
            schema=schema,  # type: ignore[arg-type]
            schema_kind=schema_kind,
        )

    def parse(self, response: AIMessage) -> SchemaT:
        """Parse AIMessage content according to the schema.

        Args:
            response: The AI message containing the structured output

        Returns:
            The parsed response according to the schema

        Raises:
            ValueError: If text extraction, JSON parsing or schema validation fails
        """
<<<<<<< HEAD
        if self.schema_kind == "pydantic":
            if not isinstance(self.schema, type) or not issubclass(
                self.schema, BaseModel
            ):
                raise ValueError(
                    f"Expected Pydantic model class for 'pydantic' kind, got {type(self.schema)}"
                )

            # Extract text content from AIMessage
            raw_text = self._extract_text_content_from_message(response)

            import json

            try:
                data = json.loads(raw_text)
            except Exception as e:
                raise ValueError(
                    f"Native structured output expected valid JSON for {self.schema.__name__}, but parsing failed: {e}."
                ) from e

            try:
                return self.schema(**data)
            except Exception as e:
                raise ValueError(
                    f"Failed to validate native output against {self.schema.__name__}: {e}"
                ) from e
        else:
            raise ValueError(f"Unsupported schema kind: {self.schema_kind}")
=======
        # Extract text content from AIMessage and parse as JSON
        raw_text = self._extract_text_content_from_message(response)
        
        import json
        try:
            data = json.loads(raw_text)
        except Exception as e:
            raise ValueError(
                f"Native structured output expected valid JSON for {self.schema.__name__}, but parsing failed: {e}."
            ) from e

        # Parse according to schema
        return _parse_with_schema(self.schema, data)
>>>>>>> f9e9972b

    def _extract_text_content_from_message(self, message: AIMessage) -> str:
        """Extract text content from an AIMessage.

        Args:
            message: The AI message to extract text from

        Returns:
            The extracted text content
        """
        content = message.content
        if isinstance(content, str):
            return content
        if isinstance(content, list):
            parts: list[str] = []
            for c in content:
                if isinstance(c, dict):
                    if c.get("type") == "text" and "text" in c:
                        parts.append(str(c["text"]))
                    elif "content" in c and isinstance(c["content"], str):
                        parts.append(c["content"])
                else:
                    parts.append(str(c))
            return "".join(parts)
        return str(content)


ResponseFormat = Union[ToolOutput[SchemaT], NativeOutput[SchemaT]]<|MERGE_RESOLUTION|>--- conflicted
+++ resolved
@@ -427,36 +427,6 @@
         Raises:
             ValueError: If text extraction, JSON parsing or schema validation fails
         """
-<<<<<<< HEAD
-        if self.schema_kind == "pydantic":
-            if not isinstance(self.schema, type) or not issubclass(
-                self.schema, BaseModel
-            ):
-                raise ValueError(
-                    f"Expected Pydantic model class for 'pydantic' kind, got {type(self.schema)}"
-                )
-
-            # Extract text content from AIMessage
-            raw_text = self._extract_text_content_from_message(response)
-
-            import json
-
-            try:
-                data = json.loads(raw_text)
-            except Exception as e:
-                raise ValueError(
-                    f"Native structured output expected valid JSON for {self.schema.__name__}, but parsing failed: {e}."
-                ) from e
-
-            try:
-                return self.schema(**data)
-            except Exception as e:
-                raise ValueError(
-                    f"Failed to validate native output against {self.schema.__name__}: {e}"
-                ) from e
-        else:
-            raise ValueError(f"Unsupported schema kind: {self.schema_kind}")
-=======
         # Extract text content from AIMessage and parse as JSON
         raw_text = self._extract_text_content_from_message(response)
         
@@ -470,7 +440,6 @@
 
         # Parse according to schema
         return _parse_with_schema(self.schema, data)
->>>>>>> f9e9972b
 
     def _extract_text_content_from_message(self, message: AIMessage) -> str:
         """Extract text content from an AIMessage.
