--- conflicted
+++ resolved
@@ -246,11 +246,7 @@
 
 [[package]]
 name = "langgraph"
-<<<<<<< HEAD
 version = "1.0.0a4"
-=======
-version = "0.6.10"
->>>>>>> 9b46cba1
 source = { editable = "../langgraph" }
 dependencies = [
     { name = "langchain-core" },
