--- conflicted
+++ resolved
@@ -279,31 +279,26 @@
         limit: int = 10,
         offset: int = 0,
     ) -> list[Assistant]:
-<<<<<<< HEAD
         """Search for assistants.
 
         Args:
             metadata (dict, optional): Metadata to filter by. Defaults to None.
+            graph_id (str, optional): The ID of the graph to filter by. Defaults to None.
+                The graph ID is normally set in your langgraph.json configuration.
             limit (int, optional): The maximum number of results to return. Defaults to 10.
             offset (int, optional): The number of results to skip. Defaults to 0.
 
         Returns:
             list[Assistant]: A list of assistants.
         """
-=======
-        """Search for assistants."""
->>>>>>> 7973df62
         payload: Dict[str, Any] = {
             "limit": limit,
             "offset": offset,
         }
         if metadata:
             payload["metadata"] = metadata
-<<<<<<< HEAD
-=======
         if graph_id:
             payload["graph_id"] = graph_id
->>>>>>> 7973df62
         return await self.http.post(
             "/assistants/search",
             json=payload,
@@ -443,7 +438,8 @@
         interrupt_after: Optional[list[str]] = None,
         feedback_keys: Optional[list[str]] = None,
         multitask_strategy: Optional[MultitaskStrategy] = None,
-    ) -> AsyncIterator[StreamPart]: ...
+    ) -> AsyncIterator[StreamPart]:
+        ...
 
     @overload
     def stream(
@@ -458,7 +454,8 @@
         interrupt_before: Optional[list[str]] = None,
         interrupt_after: Optional[list[str]] = None,
         feedback_keys: Optional[list[str]] = None,
-    ) -> AsyncIterator[StreamPart]: ...
+    ) -> AsyncIterator[StreamPart]:
+        ...
 
     def stream(
         self,
@@ -511,7 +508,8 @@
         interrupt_before: Optional[list[str]] = None,
         interrupt_after: Optional[list[str]] = None,
         webhook: Optional[str] = None,
-    ) -> Run: ...
+    ) -> Run:
+        ...
 
     @overload
     async def create(
@@ -527,7 +525,8 @@
         interrupt_after: Optional[list[str]] = None,
         webhook: Optional[str] = None,
         multitask_strategy: Optional[MultitaskStrategy] = None,
-    ) -> Run: ...
+    ) -> Run:
+        ...
 
     async def create(
         self,
@@ -574,7 +573,8 @@
         interrupt_before: Optional[list[str]] = None,
         interrupt_after: Optional[list[str]] = None,
         multitask_strategy: Optional[MultitaskStrategy] = None,
-    ) -> Union[list[dict], dict[str, Any]]: ...
+    ) -> Union[list[dict], dict[str, Any]]:
+        ...
 
     @overload
     async def wait(
@@ -587,7 +587,8 @@
         config: Optional[Config] = None,
         interrupt_before: Optional[list[str]] = None,
         interrupt_after: Optional[list[str]] = None,
-    ) -> Union[list[dict], dict[str, Any]]: ...
+    ) -> Union[list[dict], dict[str, Any]]:
+        ...
 
     async def wait(
         self,
