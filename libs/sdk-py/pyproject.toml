--- conflicted
+++ resolved
@@ -4,11 +4,7 @@
 
 [project]
 name = "langgraph-sdk"
-<<<<<<< HEAD
 dynamic = ["version"]
-=======
-version = "0.1.72"
->>>>>>> e277a6bd
 description = "SDK for interacting with LangGraph API"
 authors = []
 requires-python = ">=3.9"
@@ -58,4 +54,4 @@
 source = "uv-dynamic-versioning"
 
 [tool.uv-dynamic-versioning]
-fallback-version = "0.1.70"+fallback-version = "0.1.72"