--- conflicted
+++ resolved
@@ -23,15 +23,18 @@
 Reddit = "https://www.reddit.com/r/LangChain/"
 
 [dependency-groups]
-test = ["pytest", "pytest-asyncio", "pytest-mock", "pytest-watch"]
+test = [
+    "mypy>=1.18.2",
+    "pytest",
+    "pytest-asyncio",
+    "pytest-mock",
+    "pytest-watch",
+]
 lint = ["ruff", "codespell", "mypy"]
 dev = [
   { include-group = "test" },
   { include-group = "lint" },
-<<<<<<< HEAD
   "mypy>=1.18.2",
-=======
->>>>>>> ed07d4a5
   "pydantic>=2.12.4",
 ]
 
@@ -67,10 +70,7 @@
   "B006",   # mutable default arguments (sometimes intentional)
   "B904",   # raise without from inside except (sometimes intentional)
   "SIM102", # nested if statements (sometimes clearer)
-<<<<<<< HEAD
   "UP007",  # Union[X, Y] instead of x | y; not supported for old Python versions
-=======
->>>>>>> ed07d4a5
 ]
 per-file-ignores = { "tests/**" = ["S101", "B017"] }
 
