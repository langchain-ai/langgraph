--- conflicted
+++ resolved
@@ -160,6 +160,7 @@
     { name = "ruff" },
 ]
 test = [
+    { name = "mypy" },
     { name = "pytest" },
     { name = "pytest-asyncio" },
     { name = "pytest-mock" },
@@ -176,10 +177,7 @@
 dev = [
     { name = "codespell" },
     { name = "mypy" },
-<<<<<<< HEAD
     { name = "mypy", specifier = ">=1.18.2" },
-=======
->>>>>>> ed07d4a5
     { name = "pydantic", specifier = ">=2.12.4" },
     { name = "pytest" },
     { name = "pytest-asyncio" },
@@ -193,6 +191,7 @@
     { name = "ruff" },
 ]
 test = [
+    { name = "mypy", specifier = ">=1.18.2" },
     { name = "pytest" },
     { name = "pytest-asyncio" },
     { name = "pytest-mock" },
