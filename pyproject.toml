--- conflicted
+++ resolved
@@ -1,13 +1,7 @@
 [tool.poetry]
-<<<<<<< HEAD
 name = "gigagraph"
-version = "0.0.34"
-description = "gigagraph"
-=======
-name = "langgraph"
 version = "0.0.36"
 description = "langgraph"
->>>>>>> dfec700d
 authors = []
 license = "MIT"
 readme = "README.md"
@@ -18,11 +12,7 @@
 
 [tool.poetry.dependencies]
 python = ">=3.9.0,<4.0"
-<<<<<<< HEAD
-gigachain-core = "^0.1.38"
-=======
-langchain-core = "^0.1.42"
->>>>>>> dfec700d
+gigachain-core = "^0.1.42"
 
 
 [tool.poetry.group.test.dependencies]
@@ -54,12 +44,8 @@
 jupyter = "^1.0.0"
 gigachain = "^0.1.0"
 langchainhub = "^0.1.14"
-<<<<<<< HEAD
-gigachain-openai = "^0.0.5"
-=======
-langchain-openai = "^0.1.2"
-langchain-anthropic = "^0.1.8"
->>>>>>> dfec700d
+gigachain-openai = "^0.1.2"
+gigachain-anthropic = "^0.1.8"
 
 [tool.ruff]
 select = [ "E", "F", "I" ]
